from fastapi import APIRouter, HTTPException, Query, Path, Form, Body, Request
import logging
import asyncio
from datetime import datetime
from typing import List, Optional
import uuid

# Model imports
from .models import CustomConstrainedRidge, ConstrainedLinearRegression

# Database imports - Enhanced versions only
from .database import (
    scopes_collection, 
    minio_client,
    build_collection,
    file_exists, 
    presign,
    get_scope_combinations,
    fetch_scope_by_id,
    get_scope_set_with_columns,
    train_models_for_combination_enhanced,  # Use enhanced version
    save_model_results_enhanced, export_results_to_csv_and_minio, get_csv_from_minio ,save_marketing_model_results,
)

# Import get_minio_client from scope_selector deps
from ..scope_selector.deps import get_minio_client

# Import get_object_prefix for dynamic path construction
from ..data_upload_validate.app.routes import get_object_prefix

# Import MongoDB saver functions
from .mongodb_saver import save_build_config, get_build_config_from_mongo, get_scope_config_from_mongo, get_combination_column_values

# Import stack model training
from .stack_model_training import StackModelTrainer





# Schema imports
from .schemas import (
    CombinationList, 
    Health,
    ModelResultDocument,
    ScopeDetail,
    ScopeSetColumns,
    ScopeSetRequest,
    ModelTrainingResponse,
    ModelTrainingRequest,
    CombinationModelResults,
    ModelResult,
    StackModelTrainingResponse,
    CombinationBetasResponse
)



####mmm settings 
# Data processing imports
import pandas as pd
import numpy as np
from io import StringIO, BytesIO

# PyArrow imports for MinIO storage
import pyarrow as pa
import pyarrow.feather as feather

# Scikit-learn imports for modeling
from sklearn.linear_model import Ridge, Lasso, LinearRegression, ElasticNet
from sklearn.metrics import mean_absolute_percentage_error, r2_score

# Your existing imports
from .config import settings
from .database import (
    minio_client,
    marketing_collection,
    metadata_collection,
    save_marketing_model_results,
    get_marketing_results
)

# Marketing-specific imports
from .schemas import (
    # Marketing Mix schemas
    MarketingDataPreparationRequest,
    MarketingDataPreparationResponse,
    MarketingTransformationRequest,
    MarketingTransformationResponse,
    MarketingModelTrainingRequest,
    MarketingModelTrainingResponse,
    MarketingElasticityRequest,
    MarketingElasticityResponse,
    MarketingExportResponse,
    MarketingModelResult,
    MarketingModelType,
    TransformationType,
    StandardizationMethod
)

# Marketing helper functions
from .marketing_helpers import (
    apply_transformations_by_region,
    calculate_media_elasticity,
    calculate_contributions,
    save_dataframe_to_minio,
    save_transformation_metadata,
    get_transformation_metadata,
    get_file_from_source,
    calculate_model_metrics,
    adstock_function,
    logistic_function,
    power_function
)
from .stack_model_data import StackModelDataProcessor

# Elasticity and contribution imports - removed unused imports since we're using direct calculation

# Global progress tracking
training_progress = {}

# Logger setup
logger = logging.getLogger(__name__)






router = APIRouter()
logger = logging.getLogger(__name__)

@router.get("/health", response_model=Health, tags=["Health"])
async def health():
    """Check health status of Build Atom API."""
    mongo_ok = scopes_collection is not None
    
    # Test MinIO
    minio_ok = False
    try:
        if minio_client is not None:
            minio_client.bucket_exists(settings.minio_bucket_name)
            minio_ok = True
    except Exception as e:
        logger.error(f"MinIO health check failed: {e}")
        minio_ok = False
    
    return Health(
        status="healthy" if (mongo_ok and minio_ok) else "unhealthy",
        timestamp=datetime.now(),
        services={
            "mongodb": {"status": "connected" if mongo_ok else "disconnected"},
            "minio": {"status": "connected" if minio_ok else "disconnected"},
        },
        version=settings.app_version,
        api=settings.app_name,
    )

@router.get("/scopes/{scope_id}", response_model=ScopeDetail, tags=["Scopes"])
async def get_scope_by_id(
    scope_id: str = Path(..., description="Scope ID from MongoDB")
):
    """
    Get scope details and combinations by scope ID.
    The scope_id can be either the MongoDB _id or the scope_id field.
    """
    if scopes_collection is None:
        raise HTTPException(
            status_code=503,
            detail="MongoDB connection not available"
        )
    
    try:
        scope_data = await get_scope_combinations(scope_id)
        
        if scope_data is None:
            raise HTTPException(
                status_code=404,
                detail=f"Scope with ID '{scope_id}' not found"
            )
        
        return scope_data
        
    except HTTPException:
        raise
    except Exception as e:
        logger.error(f"Error fetching scope {scope_id}: {e}")
        raise HTTPException(
            status_code=500,
            detail=f"Error fetching scope: {str(e)}"
        )

@router.get("/scopes", response_model=List[ScopeDetail], tags=["Scopes"])
async def list_all_scopes(
    limit: int = Query(10, ge=1, le=100, description="Maximum number of scopes"),
    skip: int = Query(0, ge=0, description="Number of scopes to skip")
):
    """List all available scopes with their combinations."""
    if scopes_collection is None:
        raise HTTPException(
            status_code=503,
            detail="MongoDB connection not available"
        )
    
    try:
        scopes = []
        cursor = scopes_collection.find({}).skip(skip).limit(limit)
        
        async for scope_doc in cursor:
            scope_id = str(scope_doc.get("_id", scope_doc.get("scope_id", "")))
            scope_data = await get_scope_combinations(scope_id)
            if scope_data:
                scopes.append(scope_data)
        
        return scopes
        
    except Exception as e:
        logger.error(f"Error listing scopes: {e}")
        raise HTTPException(
            status_code=500,
            detail=f"Error listing scopes: {str(e)}"
        )

@router.get("/", tags=["Info"])
async def root():
    """Root endpoint for Build Atom API."""
    return {
        "message": f"Welcome to {settings.app_name}",
        "version": settings.app_version,
        "documentation": "/docs",
        "endpoints": {
            "health": "/api/v1/health",
            "get_scope": "/api/v1/scopes/{scope_id}",
            "list_scopes": "/api/v1/scopes",
            "get_scope_set": "/api/v1/scopes/{scope_id}/sets/{set_name}",
            "list_scope_sets": "/api/v1/scopes/{scope_id}/sets"
        }
    }





# Add to routes.py

@router.get("/scopes/{scope_id}/sets/{set_name}", response_model=ScopeSetColumns, tags=["Scopes"])
async def get_scope_set_details(
    scope_id: str = Path(..., description="Scope ID from MongoDB"),
    set_name: str = Path(..., description="Set name (e.g., Scope_1, Scope_2, Scope_3)")
):
    """
    Get combinations for a specific scope and set_name, along with column information.
    
    This endpoint:
    1. Filters combinations by the specified set_name
    2. Reads the first CSV file to extract column names
    3. Returns filtered combinations with column structure
    """
    if scopes_collection is None:
        raise HTTPException(
            status_code=503,
            detail="MongoDB connection not available"
        )
    
    try:
        scope_set_data = await get_scope_set_with_columns(scope_id, set_name)
        
        if scope_set_data is None:
            raise HTTPException(
                status_code=404,
                detail=f"Scope '{scope_id}' with set '{set_name}' not found or has no combinations"
            )
        
        return scope_set_data
        
    except HTTPException:
        raise
    except Exception as e:
        logger.error(f"Error fetching scope set {scope_id}/{set_name}: {e}")
        raise HTTPException(
            status_code=500,
            detail=f"Error fetching scope set: {str(e)}"
        )

@router.get("/scopes/{scope_id}/sets", response_model=List[str], tags=["Scopes"])
async def list_scope_sets(
    scope_id: str = Path(..., description="Scope ID from MongoDB")
):
    """
    List all available set names for a given scope.
    """
    if scopes_collection is None:
        raise HTTPException(
            status_code=503,
            detail="MongoDB connection not available"
        )
    
    try:
        scope_doc = await fetch_scope_by_id(scope_id)
        
        if scope_doc is None:
            raise HTTPException(
                status_code=404,
                detail=f"Scope '{scope_id}' not found"
            )
        
        # Extract unique set names
        set_names = set()
        for fset in scope_doc.get("filter_set_results", []):
            set_name = fset.get("set_name", "")
            if set_name:
                set_names.add(set_name)
        
        return sorted(list(set_names))
        
    except HTTPException:
        raise
    except Exception as e:
        logger.error(f"Error listing scope sets: {e}")
        raise HTTPException(
            status_code=500,
            detail=f"Error listing scope sets: {str(e)}"
        )




#############models 
# Updated endpoint in routes.py

@router.get("/training-progress/{run_id}", tags=["Model Training"])
async def get_training_progress(run_id: str):
    """
    Get the current progress of model training for a specific run_id.
    """
    if run_id not in training_progress:
        raise HTTPException(
            status_code=404,
            detail=f"Training progress for run_id '{run_id}' not found"
        )
    
    return training_progress[run_id]

@router.get("/pool-identifiers/{scope_id}", tags=["Pool Regression"])
async def get_pool_identifiers(scope_id: str):
    """
    Get pool identifiers (Channel, Brand, PPG) from scope selector metadata.
    Uses the same pattern as train-models-direct API to fetch scope configuration.
    """
    try:
        logger.info(f"🔍 Fetching pool identifiers for scope_id: {scope_id}")
        
        # Get the object prefix using the same function as train-models-direct
        prefix = await get_object_prefix(scope_id)
        logger.info(f"📁 Retrieved prefix: {prefix}")
        
        if not prefix:
            raise HTTPException(
                status_code=404,
                detail=f"Could not find prefix for scope_id: {scope_id}"
            )
        
        identifiers = []
        try:
            # Extract client, app, project from prefix (same pattern as train-models-direct)
            prefix_parts = prefix.strip('/').split('/')
            
            if len(prefix_parts) >= 2:
                client_name = prefix_parts[0]
                app_name = prefix_parts[1]
                project_name = prefix_parts[2] if len(prefix_parts) > 2 else "default_project"
                
                logger.info(f"🔍 Extracted: client={client_name}, app={app_name}, project={project_name}")
                
                # Get scope configuration from MongoDB (same function as train-models-direct)
                scope_config = await get_scope_config_from_mongo(client_name, app_name, project_name)
                
                if scope_config and 'identifiers' in scope_config:
                    identifiers = scope_config['identifiers']
                    logger.info(f"✅ Retrieved identifiers: {identifiers}")
                else:
                    logger.warning("⚠️ No identifiers found in scope config")
                    raise HTTPException(
                        status_code=404,
                        detail="No identifiers found in scope configuration"
                    )
            else:
                logger.warning(f"⚠️ Could not extract client/app/project from prefix: {prefix}")
                raise HTTPException(
                    status_code=400,
                    detail=f"Invalid prefix format: {prefix}"
                )
        except HTTPException:
            raise
        except Exception as e:
            logger.error(f"❌ Failed to get identifiers from scope config: {e}")
            raise HTTPException(
                status_code=500,
                detail=f"Error fetching identifiers: {str(e)}"
            )
        
        return {
            "scope_id": scope_id,
            "prefix": prefix,
            "identifiers": identifiers
        }
        
    except HTTPException:
        raise
    except Exception as e:
        logger.error(f"❌ Error in get_pool_identifiers: {e}")
        raise HTTPException(
            status_code=500,
            detail=f"Internal server error: {str(e)}"
        )

@router.post("/train-models-direct", response_model=ModelTrainingResponse, tags=["Model Training"])
async def train_models_direct(request: dict):
    """
    Train models directly using MinIO files without requiring MongoDB scope documents.
    This endpoint works with the frontend's scope number and combination strings.
    """
    try:
        # Generate unique run ID or use provided one
        run_id = request.get('run_id') or str(uuid.uuid4())
        logger.info(f"Starting direct model training with run_id: {run_id}")
        
        # Extract parameters from request
        scope_number = request.get('scope_number') 
        combinations = request.get('combinations', []) 
        x_variables = request.get('x_variables', [])
        y_variable = request.get('y_variable')
        standardization = request.get('standardization', 'none')
        k_folds = request.get('k_folds', 5)
        models_to_run = request.get('models_to_run')
        
<<<<<<< HEAD
        stack_modeling = request.get('stack_modeling', False)
=======
        # Individual modeling parameters
        individual_modeling = request.get('individual_modeling', True)
        individual_k_folds = request.get('individual_k_folds', 5)
        individual_test_size = request.get('individual_test_size', 0.2)
        individual_models_to_run = request.get('individual_models_to_run', [])
        individual_custom_model_configs = request.get('individual_custom_model_configs', [])
        # Convert list to dictionary for individual model configs
        if isinstance(individual_custom_model_configs, list):
            individual_custom_model_configs = {config.get('id', ''): config for config in individual_custom_model_configs if config.get('id')}
        
        # Stack modeling parameters
        stack_modeling = request.get('stack_modeling', False)
        stack_k_folds = request.get('stack_k_folds', 5)
        stack_test_size = request.get('stack_test_size', 0.2)
        stack_models_to_run = request.get('stack_models_to_run', [])
        stack_custom_model_configs = request.get('stack_custom_model_configs', [])
        # Convert list to dictionary for stack model configs
        if isinstance(stack_custom_model_configs, list):
            stack_custom_model_configs = {config.get('id', ''): config for config in stack_custom_model_configs if config.get('id')}
>>>>>>> cf0f9b5d
        pool_by_identifiers = request.get('pool_by_identifiers', [])
        # Clustering is automatically enabled when stack modeling is enabled
        apply_clustering = stack_modeling  # True if stack_modeling is True, False otherwise
        numerical_columns_for_clustering = request.get('numerical_columns_for_clustering', [])
        n_clusters = request.get('n_clusters', None)
        apply_interaction_terms = request.get('apply_interaction_terms', True)
        numerical_columns_for_interaction = request.get('numerical_columns_for_interaction', [])
        
<<<<<<< HEAD
        # Request parameters received
=======

>>>>>>> cf0f9b5d
        
        if not scope_number or not combinations or not x_variables or not y_variable:
            raise HTTPException(
                status_code=400,
                detail="Missing required parameters: scope_number, combinations, x_variables, or y_variable"
            )
        
<<<<<<< HEAD
        # Validate stack modeling parameters if stack modeling is enabled
        if stack_modeling:
=======
        # Validate individual modeling parameters if individual modeling is enabled
        if individual_modeling:
            if not individual_models_to_run:
                raise HTTPException(
                    status_code=400,
                    detail="individual_models_to_run is required when individual_modeling is enabled"
                )
        
        if stack_modeling:
            if not stack_models_to_run:
                raise HTTPException(
                    status_code=400,
                    detail="stack_models_to_run is required when stack_modeling is enabled"
                )
>>>>>>> cf0f9b5d
            if not pool_by_identifiers:
                raise HTTPException(
                    status_code=400,
                    detail="pool_by_identifiers is required when stack_modeling is enabled"
                )
            if apply_clustering and not numerical_columns_for_clustering:
                raise HTTPException(
                    status_code=400,
                    detail="numerical_columns_for_clustering is required when apply_clustering is enabled"
                )
        
        # Find files in MinIO based on scope number and combinations
        minio_client = get_minio_client()
        
        try:
            # Import scope selector settings to get the correct bucket
            from ..scope_selector.config import get_settings
            scope_settings = get_settings()
            bucket_name = scope_settings.minio_bucket  # Get bucket from scope selector config
            object_prefix = await get_object_prefix()
        except Exception as e:
            bucket_name = "Quant_Matrix_AI_Schema"  # Use the bucket where files actually exist
            object_prefix = "blank/blank project/"
        
        # Processing scope and combinations
        
        # Get bucket contents for processing
        try:
            all_bucket_objects = list(minio_client.list_objects(bucket_name, recursive=True))
        except Exception as debug_error:
            logger.warning(f"Bucket listing failed: {debug_error}")
        
        combination_results = []
        total_saved = 0
        all_variable_stats = {}
        
        # Initialize progress tracking
        total_combinations = len(combinations)
        individual_models_count = len(individual_models_to_run) if individual_modeling and individual_models_to_run else 0
        stack_models_count = len(stack_models_to_run) if stack_modeling and stack_models_to_run else 0
        total_models = individual_models_count + stack_models_count
        total_tasks = total_combinations * total_models
        
        training_progress[run_id] = {
            "run_id": run_id,
            "current": 0,
            "total": total_tasks,
            "percentage": 0,
            "status": "running",
            "current_combination": "",
            "current_model": "",
            "completed_combinations": 0,
            "total_combinations": total_combinations
        }
        
        for combination_index, combination in enumerate(combinations):
            # Update progress - starting combination
            training_progress[run_id]["current_combination"] = combination
            training_progress[run_id]["current"] = combination_index * total_models
            training_progress[run_id]["percentage"] = int((training_progress[run_id]["current"] / training_progress[run_id]["total"]) * 100)
            
            # Search for the file in MinIO
            target_file_key = None
            try:
                # Simple and direct search - find ALL files and filter them
                matching_objects = []
                
                try:
                    # Search for files containing both Scope_X and the combination
                    all_objects = list(minio_client.list_objects(bucket_name, recursive=True))
                    
                    for obj in all_objects:
                        obj_name = obj.object_name
                        
                        # Check if file contains the scope number
                        scope_pattern = f"Scope_{scope_number}"
                        has_scope = scope_pattern in obj_name
                        
                        # Check if file contains the combination string
                        has_combination = combination in obj_name
                        
                        if has_scope and has_combination:
                            matching_objects.append(obj_name)
                    
                    logger.info(f"Total matching files found: {len(matching_objects)}")
                    
                except Exception as search_error:
                    logger.error(f"Search failed: {search_error}")
                    logger.error(f"Search error type: {type(search_error)}")
                    logger.error(f"Search error details: {str(search_error)}")
                
                if matching_objects:
                    # Use the first matching file
                    target_file_key = matching_objects[0]
                    
                    # Update progress - reading file
                    training_progress[run_id]["current_model"] = "Reading data file..."
                    await asyncio.sleep(0.3)
                    
                    # Read the file to get columns and validate variables
                    try:
                        response = minio_client.get_object(bucket_name, target_file_key)
                        file_data = response.read()
                        response.close()
                        response.release_conn()
                        
                        # Read file into DataFrame
                        if target_file_key.endswith('.arrow'):
                            try:
                                import pyarrow as pa
                                import pyarrow.ipc as ipc
                                reader = ipc.RecordBatchFileReader(pa.BufferReader(file_data))
                                df = reader.read_all().to_pandas()
                            except Exception as arrow_error:
                                logger.error(f"Error reading Arrow file: {arrow_error}")
                                continue
                        elif target_file_key.endswith('.csv'):
                            df = pd.read_csv(io.BytesIO(file_data))
                        else:
                            logger.warning(f"Unsupported file format: {target_file_key}")
                            continue
                        
                        # Convert all column names to lowercase for consistent matching
                        original_columns = df.columns.tolist()
                        df.columns = df.columns.str.lower()
                        logger.info(f"Converted columns to lowercase: {original_columns} -> {df.columns.tolist()}")
                        
                        # Update progress - validating variables
                        training_progress[run_id]["current_model"] = "Validating variables..."
                        await asyncio.sleep(0.2)
                        
                        # Validate variables exist in the data
                        available_columns = df.columns.tolist()
                        # Convert x_variables and y_variable to lowercase for consistent matching
                        x_variables_lower = [var.lower() for var in x_variables]
                        y_variable_lower = y_variable.lower()
                        all_variables = x_variables_lower + [y_variable_lower]
                        missing_vars = [var for var in all_variables if var not in available_columns]
                        
                        if missing_vars:
                            logger.warning(f"Variables not found in {target_file_key}: {missing_vars}")
                            continue
                        
                    except Exception as file_error:
                        logger.error(f"Error reading file {target_file_key}: {file_error}")
                        continue
                    
                    # Update progress - starting model training for this combination
                    training_progress[run_id]["current_combination"] = combination
                    training_progress[run_id]["current_model"] = "Training models..."
                    
                    # Add a small delay to make progress visible
                    await asyncio.sleep(0.5)
                    
<<<<<<< HEAD
                    # Train models for this combination
                    model_results, variable_data = await train_models_for_combination_enhanced(
                        file_key=target_file_key,
                        x_variables=x_variables_lower,  # Use lowercase variables
                        y_variable=y_variable_lower,    # Use lowercase variable
                        price_column=None,  # Can be enhanced later
                        standardization=standardization,
                        k_folds=k_folds,
                        models_to_run=models_to_run,
                        custom_configs=None,
                        bucket_name=bucket_name  # Pass the correct bucket name
                    )
=======
                    # Train individual models for this combination (if individual modeling is enabled)
                    model_results = []
                    variable_data = {}
                    
                    if individual_modeling and individual_models_to_run:
                        logger.info(f"Training individual models for combination {combination}")
                        model_results, variable_data = await train_models_for_combination_enhanced(
                            file_key=target_file_key,
                            x_variables=x_variables_lower,  # Use lowercase variables
                            y_variable=y_variable_lower,    # Use lowercase variable
                            price_column=None,  # Can be enhanced later
                            standardization=standardization,
                            models_to_run=individual_models_to_run,  # Use individual models
                            custom_configs=individual_custom_model_configs,  # Use individual configs
                            test_size=0.2,  # Use train/test split
                            k_folds=individual_k_folds,  # Global k_folds for CV models
                            bucket_name=bucket_name  # Pass the correct bucket name
                        )
                    
                    # Update progress - completed individual models for this combination
                    if individual_modeling and individual_models_to_run:
                        training_progress[run_id]["current"] += individual_models_count
                        training_progress[run_id]["percentage"] = int((training_progress[run_id]["current"] / training_progress[run_id]["total"]) * 100)
>>>>>>> cf0f9b5d
                    
                    
                    for model_result in model_results:
                        fold_elasticities = []
                        if 'fold_results' in model_result:
                            for fold in model_result['fold_results']:
                                if fold.get('price_elasticity') is not None:
                                    fold_elasticities.append(fold['price_elasticity'])
                        
                        if fold_elasticities:
                            model_result['fold_elasticities'] = fold_elasticities

                    all_variable_stats[combination] = variable_data

                    logger.info(f"Starting elasticity calculation for combination {combination}")
                    for model_result in model_results:
                        try:
                            coefficients = model_result.get('coefficients', {})
                            variable_averages = variable_data.get('variable_averages', {})
                            
                            transform_data = None
                            try:
                                client_name = request.get('client_name', 'default_client')
                                app_name = request.get('app_name', 'default_app')
                                project_name = request.get('project_name', 'default_project')
                                
                                # Fetch createcolumn transformation data
                                if 'createandtransform_configs_collection' in globals() and createandtransform_configs_collection is not None:
                                    document_id = f"{client_name}/{app_name}/{project_name}"
                                    transform_doc = await createandtransform_configs_collection.find_one({"_id": document_id})
                                    if transform_doc:
                                        transform_data = transform_doc
                                        logger.info(f"Found createcolumn transformation data for {document_id}")
                                    else:
                                        logger.info(f"No createcolumn transformation data found for {document_id}, using direct calculation")
                                else:
                                    logger.info("createandtransform_configs_collection not available, using direct calculation")
                            except Exception as e:
                                logger.warning(f"Failed to fetch createcolumn transformation data: {e}, using direct calculation")
                            

                            elasticities = {}
                            contributions = {}
                            
                            unstandardized_coeffs = model_result.get('unstandardized_coefficients', {})
                            
                            # For each X variable, calculate elasticity and contribution
                            for x_var in x_variables_lower:  # Use lowercase variables
                                beta_key = f"Beta_{x_var}"
                                x_mean = variable_averages.get(x_var, 0)
                                y_mean = variable_averages.get(y_variable_lower, 0)  # Use lowercase variable
                                
                                # Use unstandardized coefficients for elasticity calculation
                                # Since Y is NOT standardized, we need unstandardized coefficients
                                if unstandardized_coeffs and beta_key in unstandardized_coeffs:
                                    beta_val = unstandardized_coeffs[beta_key]
                                else:
                                    # Fallback to raw coefficients if unstandardized not available
                                    beta_val = coefficients.get(beta_key, 0)
                                
                                # Calculate elasticity using the CORRECT formula: (β × X_mean) / Y_mean
                                if y_mean != 0 and x_mean != 0:
                                    elasticity = (beta_val * x_mean) / y_mean
                                else:
                                    elasticity = 0
                                
                                elasticities[x_var] = elasticity
                                
                                # Calculate contribution: (β × X_mean) / sum(all_β × X_mean)
                                contributions[x_var] = abs(beta_val * x_mean)
                            
                            # Normalize contributions to sum to 1
                            total_contribution = sum(contributions.values())
                            if total_contribution > 0:
                                for x_var in contributions:
                                    contributions[x_var] = contributions[x_var] / total_contribution
                            
                            # Store results in model_result
                            model_result['elasticities'] = elasticities
                            model_result['contributions'] = contributions
                            

                            model_result['elasticity_details'] = {
                                'calculation_method': 'direct_from_model_results',
                                'variables_processed': list(elasticities.keys()),
                                'transform_data_used': transform_data is not None
                            }
                            model_result['contribution_details'] = {
                                'calculation_method': 'direct_from_model_results',
                                'variables_processed': list(contributions.keys()),
                                'total_contribution': total_contribution,
                                'transform_data_used': transform_data is not None
                            }
                            

                                
                        except Exception as e:
                            logger.warning(f"Failed to calculate elasticities/contributions for {combination} {model_result.get('model_name', 'unknown')}: {e}")
                            logger.warning(f"Exception details: {type(e).__name__}: {str(e)}")
                            # Don't fail the entire process if elasticity calculation fails
                            model_result['elasticities'] = {}
                            model_result['contributions'] = {}
                            model_result['elasticity_details'] = {}
                            model_result['contribution_details'] = {}
                    
                    # Save results to MongoDB (if available)
                    try:
                        saved_ids = await save_model_results_enhanced(
                            scope_id=f"scope_{scope_number}",
                            scope_name=f"Scope_{scope_number}",
                            set_name=f"Scope_{scope_number}",
                            combination={
                                "combination_id": combination,
                                "file_key": target_file_key,
                                "filename": target_file_key.split('/')[-1],
                                "set_name": f"Scope_{scope_number}",
                                "record_count": len(df)
                            },
                            model_results=model_results,
                            x_variables=x_variables_lower,
                            y_variable=y_variable_lower,
                            price_column=None,
                            standardization=standardization,
                            test_size=0.2,
                            run_id=run_id,
                            variable_data=variable_data
                        )

                        total_saved += len(saved_ids)
                        
                    except Exception as e:
                        logger.error(f"Failed to save results for {combination}: {e}")
                    

                    
                    combination_results.append({
                        "combination_id": combination,
                        "file_key": target_file_key,
                        "total_records": len(df),
                        "model_results": model_results
                    })
                    
                    # Update progress - combination completed
                    training_progress[run_id]["completed_combinations"] += 1
                    
                else:
                    logger.warning(f"Could not find file for combination: {combination}")
                    continue
                    
            except Exception as e:
                logger.error(f"Error processing combination {combination}: {e}")
                continue
        
<<<<<<< HEAD
        # Log individual model results summary
        logger.info(f"📊 Individual model processing completed:")
        logger.info(f"  - Total combinations processed: {len(combinations)}")
        logger.info(f"  - Successful individual combinations: {len(combination_results)}")
        logger.info(f"  - Failed combinations: {len(combinations) - len(combination_results)}")
=======

>>>>>>> cf0f9b5d
        
        # Add stack modeling results if requested (even if individual models failed)
        if stack_modeling:
            try:
                logger.info(f"🚀 Starting stack modeling for {len(combinations)} combinations")
                logger.info(f"Stack modeling parameters:")
                logger.info(f"  - pool_by_identifiers: {pool_by_identifiers}")
                logger.info(f"  - apply_clustering: {apply_clustering}")
                logger.info(f"  - numerical_columns_for_clustering: {numerical_columns_for_clustering}")
                logger.info(f"  - apply_interaction_terms: {apply_interaction_terms}")
                logger.info(f"  - numerical_columns_for_interaction: {numerical_columns_for_interaction}")
                
                # Import StackModelTrainer
                from .stack_model_training import StackModelTrainer
                stack_trainer = StackModelTrainer()
                logger.info("✅ StackModelTrainer imported successfully")

                x_variables_lower_stack = [var.lower() for var in x_variables]
                y_variable_lower_stack = y_variable.lower()
                
                individual_metrics = await stack_trainer.calculate_individual_combination_metrics(
                    scope_number=scope_number,
                    combinations=combinations,
                    pool_by_identifiers=pool_by_identifiers,
                    x_variables=x_variables_lower_stack,
                    y_variable=y_variable_lower_stack,
                    minio_client=minio_client,
                    bucket_name=bucket_name,
                    apply_clustering=apply_clustering,
                    numerical_columns_for_clustering=numerical_columns_for_clustering,
                    n_clusters=n_clusters,
                    apply_interaction_terms=apply_interaction_terms,
                    numerical_columns_for_interaction=numerical_columns_for_interaction,
                    standardization=standardization,
<<<<<<< HEAD
                    k_folds=k_folds,
                    models_to_run=models_to_run,
                    custom_configs=None,
=======
                    k_folds=stack_k_folds,  # Use stack K-folds
                    models_to_run=stack_models_to_run,  # Use stack models
                    custom_configs=stack_custom_model_configs,  # Use stack configs
>>>>>>> cf0f9b5d
                    price_column=None,
                    run_id=run_id
                )
                
                logger.info(f"📊 Stack modeling call completed. Status: {individual_metrics.get('status', 'unknown')}")
                logger.info(f"Individual metrics keys: {list(individual_metrics.keys())}")
                
<<<<<<< HEAD
=======
                # Update progress for stack modeling completion
                if stack_models_count > 0:
                    training_progress[run_id]["current"] += stack_models_count * total_combinations
                    training_progress[run_id]["percentage"] = int((training_progress[run_id]["current"] / training_progress[run_id]["total"]) * 100)
                
>>>>>>> cf0f9b5d
                if individual_metrics.get('status') == 'success':
                    logger.info(f"Stack modeling completed successfully for {len(individual_metrics.get('individual_combination_metrics', {}))} combinations")
                    
                    # Convert stack results to combination_results format
                    for combination, metrics in individual_metrics.get('individual_combination_metrics', {}).items():
                        if 'error' in metrics:
                            logger.warning(f"Skipping combination {combination} due to error: {metrics['error']}")
                            continue
                        
                        stack_model_results = []
                        for model_name, model_metrics in metrics.items():
                            if 'error' in model_metrics:
                                continue
                            
                            # Create model result in the same format as individual models
                            stack_model_result = {
                                "model_name": f"stack_{model_name}",  # Add stack prefix
                                "mape_train": model_metrics.get('mape_train', 0.0),
                                "mape_test": model_metrics.get('mape_test', 0.0),
                                "r2_train": model_metrics.get('r2_train', 0.0),
                                "r2_test": model_metrics.get('r2_test', 0.0),
                                "mape_train_std": 0.0,  # Not available in stack modeling
                                "mape_test_std": 0.0,   # Not available in stack modeling
                                "r2_train_std": 0.0,    # Not available in stack modeling
                                "r2_test_std": 0.0,     # Not available in stack modeling
                                "coefficients": {f"Beta_{var}": coef for var, coef in model_metrics.get('betas', {}).get('coefficients', {}).items()},
                                "standardized_coefficients": {f"Beta_{var}": coef for var, coef in model_metrics.get('standardized_betas', {}).items()},
                                "intercept": model_metrics.get('betas', {}).get('intercept', 0.0),
                                "n_parameters": len(x_variables) + 1,  # +1 for intercept
                                "aic": model_metrics.get('aic', 0.0),
                                "bic": model_metrics.get('bic', 0.0),
                                "price_elasticity": None,  # Not calculated in stack modeling
                                "price_elasticity_std": None,
                                "elasticity_calculated": False,
                                "csf": None,
                                "mcv": None,
                                "ppu_at_elasticity": None,
                                "fold_results": [],  # Not available in stack modeling
<<<<<<< HEAD
=======
                                "train_size": model_metrics.get('train_size', 0),
                                "test_size": model_metrics.get('test_size', 0),
>>>>>>> cf0f9b5d
                                "elasticities": model_metrics.get('elasticities', {}),
                                "contributions": model_metrics.get('contributions', {}),
                                "elasticity_details": {
                                    "calculation_method": "stack_modeling",
                                    "variables_processed": list(model_metrics.get('elasticities', {}).keys()),
                                    "transform_data_used": False
                                },
                                "contribution_details": {
                                    "calculation_method": "stack_modeling",
                                    "variables_processed": list(model_metrics.get('contributions', {}).keys()),
                                    "total_contribution": sum(model_metrics.get('contributions', {}).values()),
                                    "transform_data_used": False
<<<<<<< HEAD
                                }
=======
                                },
                                # Auto-tuning results
                                "best_alpha": model_metrics.get('best_alpha', None),
                                "best_cv_score": model_metrics.get('best_cv_score', None),
                                "best_l1_ratio": model_metrics.get('best_l1_ratio', None)
>>>>>>> cf0f9b5d
                            }
                            stack_model_results.append(stack_model_result)
                        
                        if stack_model_results:
                            # Find existing combination entry and merge stack models into it
                            existing_combination = None
                            for combo_result in combination_results:
                                if combo_result.get('combination_id') == combination:
                                    existing_combination = combo_result
                                    break
                            
                            if existing_combination:
                                # Merge stack models into existing combination's model_results
                                existing_combination['model_results'].extend(stack_model_results)
                                logger.info(f"Merged {len(stack_model_results)} stack models into existing combination {combination}")
<<<<<<< HEAD
=======
                                # Note: Don't increment completed_combinations here as it was already counted for individual models
>>>>>>> cf0f9b5d
                            else:
                                # If no existing combination found, create a new entry (fallback)
                                # Add stack model results as new combination entry (fallback case)
                                combination_results.append({
                                    "combination_id": combination,
                                    "file_key": f"stack_model_{combination}",  # Virtual file key for stack models
                                    "total_records": model_metrics.get('individual_samples', 0),
                                    "model_results": stack_model_results
                                })
                                
<<<<<<< HEAD
=======
                                # Update progress - combination completed (for stack-only mode)
                                training_progress[run_id]["completed_combinations"] += 1
                                
>>>>>>> cf0f9b5d
                                logger.info(f"Added {len(stack_model_results)} stack models as new combination {combination} (no existing entry found)")
                
                else:
                    logger.error(f"❌ Stack modeling failed: {individual_metrics.get('error', 'Unknown error')}")
                    # Add error details to combination_results for debugging
                    combination_results.append({
                        "combination_id": "stack_modeling_error",
                        "file_key": "stack_modeling_error",
                        "total_records": 0,
                        "model_results": [{
                            "model_name": "stack_modeling_error",
                            "error": individual_metrics.get('error', 'Unknown error'),
                            "mape_train": 0.0,
                            "mape_test": 0.0,
                            "r2_train": 0.0,
                            "r2_test": 0.0
                        }]
                    })
                    
            except Exception as e:
                logger.error(f"❌ Error in stack modeling: {e}")
                import traceback
                logger.error(f"Stack modeling traceback: {traceback.format_exc()}")
                # Add error details to combination_results for debugging
                combination_results.append({
                    "combination_id": "stack_modeling_exception",
                    "file_key": "stack_modeling_exception",
                    "total_records": 0,
                    "model_results": [{
                        "model_name": "stack_modeling_exception",
                        "error": str(e),
                        "mape_train": 0.0,
                        "mape_test": 0.0,
                        "r2_train": 0.0,
                        "r2_test": 0.0
                    }]
                })
        
        # Check if we have any results (individual or stack)
        if not combination_results:
            raise HTTPException(
                status_code=404,
                detail=f"No valid combinations found for scope {scope_number}. Individual models failed and stack modeling {'failed' if stack_modeling else 'not requested'}"
            )
        
        # Save model results to MinIO (similar to scope-selector pattern)
        try:
            # Get the standard prefix using get_object_prefix
            prefix = await get_object_prefix()
            
            # Create timestamp for file naming
            timestamp = datetime.now().strftime("%Y%m%d_%H%M%S")
            
            # Generate filename for model results
            model_results_filename = f"model_results_scope_{scope_number}_{timestamp}.arrow"
            
            # Construct the full path with the standard structure
            model_results_file_key = f"{prefix}model-results/{model_results_filename}"
            
            # Get identifiers from scope configuration
            identifiers = []
            try:
                # Extract client, app, project from prefix
                prefix_parts = prefix.strip('/').split('/')
                
                if len(prefix_parts) >= 2:
                    client_name = prefix_parts[0]
                    app_name = prefix_parts[1]
                    project_name = prefix_parts[2] if len(prefix_parts) > 2 else "default_project"
                    
                    # Get scope configuration from MongoDB
                    scope_config = await get_scope_config_from_mongo(client_name, app_name, project_name)
                    
                    if scope_config and 'identifiers' in scope_config:
                        identifiers = scope_config['identifiers']
                        logger.info(f"✅ Retrieved identifiers: {identifiers}")
                    else:
                        logger.warning("⚠️ No identifiers found in scope config")
                else:
                    logger.warning(f"⚠️ Could not extract client/app/project from prefix: {prefix}")
            except Exception as e:
                logger.warning(f"❌ Failed to get identifiers from scope config: {e}")
                identifiers = []
            
            # Prepare data for MinIO storage
            
            # Create a summary DataFrame with key results
            summary_data = []
            for combo_result in combination_results:
                # Get variable averages for this combination
                combination_id = combo_result['combination_id']
                variable_averages = all_variable_stats.get(combination_id, {}).get('variable_averages', {})
                
                # Get column values for this combination from source file
                column_values = {}
                
                if identifiers and combo_result.get('file_key'):
                    try:
                        column_values = await get_combination_column_values(
                            minio_client, 
                            bucket_name, 
                            combo_result['file_key'], 
                            identifiers
                        )
                        logger.info(f"✅ Retrieved column values for {combination_id}: {column_values}")
                    except Exception as e:
                        logger.warning(f"❌ Failed to get column values for {combination_id}: {e}")
                        column_values = {identifier: "Unknown" for identifier in identifiers}
                else:
                    column_values = {identifier: "Unknown" for identifier in identifiers}
                
                for model_result in combo_result.get('model_results', []):
                    # Create base summary row
                    summary_row = {
                        'Scope': f'Scope_{scope_number}',
                        'combination_id': combo_result['combination_id'],
                        'y_variable': y_variable,
                        'x_variables': x_variables,  # Keep as list instead of joining
                        'model_name': model_result.get('model_name', 'Unknown'),
                        'mape_train': model_result.get('mape_train', 0),
                        'mape_test': model_result.get('mape_test', 0),
                        'r2_train': model_result.get('r2_train', 0),
                        'r2_test': model_result.get('r2_test', 0),
                        'aic': model_result.get('aic', 0),
                        'bic': model_result.get('bic', 0),
                        'intercept': model_result.get('intercept', 0),
                        'n_parameters': model_result.get('n_parameters', 0),
                        'price_elasticity': model_result.get('price_elasticity', None),
                        'run_id': run_id,
                        'timestamp': timestamp
                    }
                    
                    # Add identifier column values
                    for identifier in identifiers:
                        if identifier in column_values:
                            summary_row[f"{identifier}"] = column_values[identifier]
                        else:
                            summary_row[f"{identifier}"] = "Unknown"
                    
                    # Add average values for each variable (before any transformation)
                    for x_var in x_variables:
                        avg_key = f"{x_var}_avg"
                        summary_row[avg_key] = variable_averages.get(x_var, 0)
                    
                    # Add Y variable average
                    y_avg_key = f"{y_variable}_avg"
                    summary_row[y_avg_key] = variable_averages.get(y_variable, 0)
                    
                    # Add beta coefficients for each X-variable
                    coefficients = model_result.get('coefficients', {})
                    for x_var in x_variables:
                        beta_key = f"{x_var}_beta"
                        summary_row[beta_key] = coefficients.get(f"Beta_{x_var}", 0)
                    
                    # Add elasticity values for each X-variable
                    elasticities = model_result.get('elasticities', {})
                    for x_var in x_variables:
                        elasticity_key = f"{x_var}_elasticity"
                        summary_row[elasticity_key] = elasticities.get(x_var, 0)
                    
                    # Add contribution values for each X-variable
                    contributions = model_result.get('contributions', {})
                    for x_var in x_variables:
                        contribution_key = f"{x_var}_contribution"
                        summary_row[contribution_key] = contributions.get(x_var, 0)
                    
                    summary_data.append(summary_row)
            
            if summary_data:
                # Convert to DataFrame and save as Arrow file
                import pandas as pd
                summary_df = pd.DataFrame(summary_data)
                
                arrow_buffer = BytesIO()
                table = pa.Table.from_pandas(summary_df)
                feather.write_feather(table, arrow_buffer)
                arrow_buffer.seek(0)
                
                # Save to MinIO
                try:
                    minio_client.put_object(
                        bucket_name,
                        model_results_file_key,
                        arrow_buffer,
                        length=arrow_buffer.getbuffer().nbytes,
                        content_type='application/vnd.apache.arrow.file'
                    )
                    
                    logger.info(f"Model results saved to MinIO: {model_results_file_key}")
                    
                except Exception as e:
                    logger.warning(f"Failed to save model results to MinIO: {e}")
                    # Don't fail the entire request if MinIO save fails
                    
        except Exception as e:
            logger.warning(f"Failed to prepare model results for MinIO: {e}")
            # Don't fail the entire request if MinIO preparation fails
        
        # Clean model results to handle non-JSON-compliant values
        def clean_model_results(results):
            """Clean model results to ensure JSON compliance"""
            import math
            
            def clean_value(value):
                if isinstance(value, (int, float)):
                    if math.isnan(value) or math.isinf(value):
                        return 0.0  # Convert NaN/inf to 0.0 for float fields
                    return value
                elif isinstance(value, dict):
                    return {k: clean_value(v) for k, v in value.items()}
                elif isinstance(value, list):
                    return [clean_value(v) for v in value]
                else:
                    return value
            
            cleaned_results = []
            for combo_result in results:
                cleaned_combo = combo_result.copy()
                cleaned_model_results = []
                
                for model_result in combo_result.get('model_results', []):
                    cleaned_model = clean_value(model_result)
                    cleaned_model_results.append(cleaned_model)
                
                cleaned_combo['model_results'] = cleaned_model_results
                cleaned_results.append(cleaned_combo)
            
            return cleaned_results
        

        
        # Clean the results before returning
        cleaned_combination_results = clean_model_results(combination_results)
        



        
        # Update final progress
        training_progress[run_id]["status"] = "completed"
        training_progress[run_id]["current"] = training_progress[run_id]["total"]
        training_progress[run_id]["percentage"] = 100
        training_progress[run_id]["current_combination"] = ""
        training_progress[run_id]["current_model"] = ""
        
        # Save the build configuration to MongoDB
        try:
            client_name = "default_client"
            app_name = "default_app"
            project_name = "default_project"
            
            # Try to extract from file paths if available
            if combination_results and len(combination_results) > 0:
                first_result = combination_results[0]
                if 'file_key' in first_result:
                    file_key = first_result['file_key']
                    # file_key format might be: "default_client/default_app/default_project/..."
                    file_key_parts = file_key.split('/')
                    if len(file_key_parts) >= 3:
                        client_name = file_key_parts[0]
                        app_name = file_key_parts[1]
                        project_name = file_key_parts[2]
            
            # Extract file keys and model coefficients from combination results
            combination_file_keys = []
            model_coefficients = {}
            
            for i, combo_result in enumerate(cleaned_combination_results):
                if 'file_key' in combo_result:
                    # Use the original combination from the combinations list
                    combination_name = combinations[i] if i < len(combinations) else f"combination_{i}"
                    combination_file_keys.append({
                        "combination": combination_name,
                        "file_key": combo_result['file_key']
                    })
                    
                    # Extract model coefficients for this combination
                    if 'model_results' in combo_result:
                        combination_coefficients = {}
                        for model_result in combo_result['model_results']:
                            model_name = model_result.get('model_name', 'unknown')
                            coefficients = model_result.get('coefficients', {})
                            intercept = model_result.get('intercept', 0)
                            
                            combination_coefficients[model_name] = {
                                "intercept": intercept,
                                "coefficients": coefficients,
                                "x_variables": x_variables,
                                "y_variable": y_variable
                            }
                        
                        model_coefficients[combination_name] = combination_coefficients
            
            # Prepare build configuration data
            build_config_data = {
                "run_id": run_id,
                "scope_number": scope_number,
                "combinations": combinations,
                "x_variables": x_variables,
                "y_variable": y_variable,
                "standardization": standardization,
                "k_folds": k_folds,
                "models_to_run": models_to_run,
                "total_combinations_processed": len(cleaned_combination_results),
                "total_models_saved": total_saved,
                # "variable_statistics": all_variable_stats,
                "combination_file_keys": combination_file_keys,
                "model_coefficients": model_coefficients,
                "created_at": datetime.now().isoformat(),
                "training_status": "completed"
            }
            
            # Save to MongoDB
            mongo_result = await save_build_config(
                client_name=client_name,
                app_name=app_name,
                project_name=project_name,
                build_data=build_config_data,
                user_id="",  # You can add user_id if available
                project_id=None  # You can add project_id if available
            )
            
    
            
            if mongo_result["status"] == "success":
                logger.info(f"📦 Build configuration saved to MongoDB: {mongo_result['mongo_id']}")
            else:
                logger.error(f"❌ Failed to save build configuration to MongoDB: {mongo_result['error']}")
        except Exception as e:
            logger.error(f"❌ Error saving build configuration to MongoDB: {str(e)}")
            # Don't fail the entire request if MongoDB save fails
        
        # Return response
        return ModelTrainingResponse(
            scope_id=f"scope_{scope_number}",
            set_name=f"Scope_{scope_number}",
            x_variables=x_variables,
            y_variable=y_variable,
            standardization=standardization,
            k_folds=k_folds,
            total_combinations=len(cleaned_combination_results),
            combination_results=cleaned_combination_results,
            summary={
                "run_id": run_id,
                "total_combinations_processed": len(cleaned_combination_results),
                "total_models_saved": total_saved,
                "variable_statistics": all_variable_stats,
                "modeling_type": "stack" if stack_modeling else "individual",
                "stack_modeling_enabled": stack_modeling,
                "stack_modeling_config": {
                    "pool_by_identifiers": pool_by_identifiers,
                    "apply_clustering": apply_clustering,
                    "apply_interaction_terms": apply_interaction_terms
                } if stack_modeling else None
            }
        )
        
    except HTTPException:
        # Update progress on error
        if run_id in training_progress:
            training_progress[run_id]["status"] = "error"
        raise
    except Exception as e:
        # Update progress on error
        if run_id in training_progress:
            training_progress[run_id]["status"] = "error"
        logger.error(f"Error in direct model training: {e}")
        raise HTTPException(status_code=500, detail=f"Internal server error: {str(e)}")

# @router.post("/train-models", response_model=ModelTrainingResponse, tags=["Model Training"])
# async def train_models(request: ModelTrainingRequest):
#     """
#     Train models with enhanced result tracking and storage.
#     """
#     try:
#         # Generate unique run ID
#         run_id = str(uuid.uuid4())
#         logger.info(f"Starting enhanced model training with run_id: {run_id}")
        
#         # Get scope combinations
#         scope_data = await get_scope_set_with_columns(request.scope_id, request.set_name)
        
#         if not scope_data:
#             raise HTTPException(
#                 status_code=404,
#                 detail=f"Scope {request.scope_id} with set {request.set_name} not found"
#             )
        
#         # Validate variables
#         available_columns = scope_data['columns']
#         all_variables = request.x_variables + [request.y_variable]
#         missing_vars = [var for var in all_variables if var not in available_columns]
        
#         if missing_vars:
#             raise HTTPException(
#                 status_code=400,
#                 detail=f"Variables not found in data: {missing_vars}"
#             )
        
#         # Process each combination
#         combination_results = []
#         total_saved = 0
#         all_variable_stats = {}
        
#         for combination in scope_data['combinations']:
#             logger.info(f"Training models for combination: {combination['combination_id']}")
            
#             # Train models with enhanced tracking
#             # Train models with enhanced tracking
#             model_results, variable_data = await train_models_for_combination_enhanced(
#                 file_key=combination['file_key'],
#                 x_variables=request.x_variables,
#                 y_variable=request.y_variable,
#                 price_column=request.price_column,  # ← Add this line
#                 standardization=request.standardization,
#                 k_folds=request.k_folds,
#                 models_to_run=request.models_to_run,
#                 custom_configs=request.custom_model_configs
#             )
            
            
#             # ⭐ ADD YOUR CODE HERE ⭐
#             # Extract fold elasticities from model results
#             for model_result in model_results:
#                 fold_elasticities = []
#                 if 'fold_results' in model_result:
#                     for fold in model_result['fold_results']:
#                         if fold.get('price_elasticity') is not None:
#                             fold_elasticities.append(fold['price_elasticity'])
                
#                 # Add to model result
#                 if fold_elasticities:
#                     model_result['fold_elasticities'] = fold_elasticities
            
#             # Store variable statistics for this combination
#             all_variable_stats[combination['combination_id']] = variable_data



#             # Store variable statistics for this combination
#             all_variable_stats[combination['combination_id']] = variable_data
            
#             # Save enhanced results to MongoDB
#             try:
#                 saved_ids = await save_model_results_enhanced(
#                     scope_id=request.scope_id,
#                     scope_name=scope_data['scope_name'],
#                     set_name=request.set_name,
#                     combination=combination,
#                     model_results=model_results,
#                     x_variables=request.x_variables,
#                     y_variable=request.y_variable,
#                     price_column=request.price_column,  # ADD THIS LINE
#                     standardization=request.standardization,
#                     k_folds=request.k_folds,
#                     run_id=run_id,
#                     variable_data=variable_data
#                 )


#                 total_saved += len(saved_ids)
#                 logger.info(f"Saved {len(saved_ids)} enhanced models for {combination['combination_id']}")
                
#             except Exception as e:
#                 logger.error(f"Failed to save results for {combination['combination_id']}: {e}")
            
#             combination_results.append({
#                 "combination_id": combination['combination_id'],
#                 "channel": combination['channel'],
#                 "brand": combination['brand'],
#                 "ppg": combination['ppg'],
#                 "file_key": combination['file_key'],
#                 "total_records": combination.get('record_count', 0),
#                 "model_results": model_results,
#                 "variable_averages": variable_data.get("variable_averages", {})
#             })
        
#         # Enhanced summary
#         summary = {
#             "total_models_per_combination": len(model_results) if model_results else 0,
#             "best_model_by_mape": {},
#             "best_model_by_r2": {},
#             "run_id": run_id,
#             "total_models_saved": total_saved,
#             "save_status": "success" if total_saved > 0 else "failed",
#             "variable_summary": all_variable_stats
#         }
        
#         # Find best models
#         for combo_result in combination_results:
#             combo_id = combo_result['combination_id']
            
#             if combo_result['model_results']:
#                 # Best by MAPE
#                 best_mape = min(combo_result['model_results'], key=lambda x: x['mape_test'])
#                 summary["best_model_by_mape"][combo_id] = {
#                     "model": best_mape['model_name'],
#                     "mape_test": best_mape['mape_test'],
#                     "mape_test_std": best_mape.get('mape_test_std', 0)
#                 }
                
#                 # Best by R2
#                 best_r2 = max(combo_result['model_results'], key=lambda x: x['r2_test'])
#                 summary["best_model_by_r2"][combo_id] = {
#                     "model": best_r2['model_name'],
#                     "r2_test": best_r2['r2_test'],
#                     "r2_test_std": best_r2.get('r2_test_std', 0)
#                 }
        
#         return ModelTrainingResponse(
#             scope_id=request.scope_id,
#             set_name=request.set_name,
#             x_variables=request.x_variables,
#             y_variable=request.y_variable,
#             standardization=request.standardization,
#             k_folds=request.k_folds,
#             total_combinations=len(combination_results),
#             combination_results=combination_results,
#             summary=summary
#         )
        
#     except HTTPException:
#         raise
#     except Exception as e:
#         logger.error(f"Error in enhanced model training: {e}")
#         raise HTTPException(status_code=500, detail=str(e))

    
    


# @router.get("/model-results/detailed/{run_id}", tags=["Model Results"])
# async def get_detailed_model_results(
#     run_id: str = Path(..., description="Run ID from training session"),
#     include_folds: bool = Query(False, description="Include fold-wise details")
# ):
#     """Retrieve detailed model results with variable statistics."""
#     if build_collection is None:
#         raise HTTPException(status_code=503, detail="MongoDB not available")
    
#     try:
#         # Query for aggregated results only
#         query = {"run_id": run_id, "is_fold_result": False}
#         results = []
        
#         cursor = build_collection.find(query)
#         async for doc in cursor:
#             doc["_id"] = str(doc["_id"])
#             if not include_folds:
#                 doc.pop("fold_results", None)
#             results.append(doc)
        
#         if not results:
#             raise HTTPException(status_code=404, detail=f"No results found for run_id: {run_id}")
        
#         # Extract variable averages from first result
#         variable_averages_summary = {}
#         if results:
#             for var, avg in results[0].get("variable_averages", {}).items():
#                 variable_averages_summary[var] = avg
        
#         return {
#             "run_id": run_id,
#             "total_models": len(results),
#             "variable_averages": variable_averages_summary,
#             "results": results
#         }
        
#     except HTTPException:
#         raise
#     except Exception as e:
#         logger.error(f"Error retrieving detailed results: {e}")
#         raise HTTPException(status_code=500, detail=str(e))

# @router.get("/model-results/variable-stats/{run_id}", tags=["Model Results"])
# async def get_variable_statistics(
#     run_id: str = Path(..., description="Run ID from training session")
# ):
#     """Get variable statistics for all combinations in a training run."""
#     if build_collection is None:
#         raise HTTPException(status_code=503, detail="MongoDB not available")
    
#     try:
#         pipeline = [
#             {"$match": {"run_id": run_id, "is_fold_result": False}},
#             {
#                 "$group": {
#                     "_id": "$combination_id",
#                     "channel": {"$first": "$channel"},
#                     "brand": {"$first": "$brand"},
#                     "ppg": {"$first": "$ppg"},
#                     "variable_statistics": {"$first": "$variable_statistics"},
#                     "variable_averages": {"$first": "$variable_averages"}
#                 }
#             }
#         ]
        
#         results = []
#         async for doc in build_collection.aggregate(pipeline):
#             results.append({
#                 "combination_id": doc["_id"],
#                 "channel": doc["channel"],
#                 "brand": doc["brand"],
#                 "ppg": doc["ppg"],
#                 "variable_statistics": doc["variable_statistics"],
#                 "variable_averages": doc["variable_averages"]
#             })
        
#         return {
#             "run_id": run_id,
#             "combinations": results
#         }
        
#     except Exception as e:
#         logger.error(f"Error retrieving variable statistics: {e}")
#         raise HTTPException(status_code=500, detail=str(e))
    
    
    
    
    
# from fastapi.responses import StreamingResponse
# from typing import Optional

# @router.get("/model-results/export/{run_id}", tags=["Model Results"])
# async def export_model_results_csv(
#     run_id: str = Path(..., description="Run ID from training session"),
#     include_folds: bool = Query(False, description="Include fold-wise details"),
#     save_only: bool = Query(False, description="Only save to MinIO without downloading")
# ):
#     """
#     Export model results to CSV format with MinIO storage.
    
#     Features:
#     - Downloads CSV file by default
#     - Saves to MinIO bucket for permanent storage
#     - Option to only save without downloading
#     - Includes fold-level details if requested
    
#     Returns:
#     - CSV file download (default)
#     - JSON response with MinIO path if save_only=True
#     """
#     try:
#         # Generate CSV and save to MinIO
#         csv_data, minio_file_key = await export_results_to_csv_and_minio(run_id, include_folds)
        
#         if save_only:
#             # Return JSON response with file location
#             return {
#                 "status": "success",
#                 "message": "CSV saved to MinIO",
#                 "minio_bucket": settings.minio_results_bucket,
#                 "file_key": minio_file_key,
#                 "download_url": f"/api/v1/model-results/download/{minio_file_key}"
#             }
#         else:
#             # Return CSV as download
#             filename = f"model_results_{run_id}_{datetime.now().strftime('%Y%m%d_%H%M%S')}.csv"
            
#             return StreamingResponse(
#                 iter([csv_data.getvalue()]),
#                 media_type="text/csv",
#                 headers={
#                     "Content-Disposition": f"attachment; filename={filename}",
#                     "X-MinIO-Path": minio_file_key  # Include MinIO path in headers
#                 }
#             )
        
#     except Exception as e:
#         logger.error(f"Error exporting results to CSV: {e}")
#         raise HTTPException(
#             status_code=500,
#             detail=f"Error exporting results: {str(e)}"
#         )


@router.get("/model-results/download/{file_path:path}", tags=["Model Results"])
async def download_csv_from_minio(
    file_path: str = Path(..., description="MinIO file path")
):
    """
    Download a previously saved CSV file from MinIO.
    
    Example: /api/v1/model-results/download/csv-exports/run_id/filename.csv
    """
    try:
        # Get file from MinIO
        csv_data = await get_csv_from_minio(file_path)
        
        # Extract filename from path
        filename = file_path.split('/')[-1]
        
        return StreamingResponse(
            csv_data,
            media_type="text/csv",
            headers={
                "Content-Disposition": f"attachment; filename={filename}"
            }
        )
        
    except Exception as e:
        logger.error(f"Error downloading CSV from MinIO: {e}")
        raise HTTPException(
            status_code=404 if "NoSuchKey" in str(e) else 500,
            detail=f"Error downloading file: {str(e)}"
        )


@router.get("/model-results/list-exports", tags=["Model Results"])
async def list_csv_exports(
    run_id: Optional[str] = Query(None, description="Filter by run ID"),
    limit: int = Query(50, ge=1, le=200)
):
    """
    List all CSV exports stored in MinIO.
    """
    if minio_client is None:
        raise HTTPException(status_code=503, detail="MinIO not available")
    
    try:
        prefix = f"csv-exports/{run_id}/" if run_id else "csv-exports/"
        
        objects = []
        for obj in minio_client.list_objects(settings.minio_results_bucket, prefix=prefix, recursive=True):
            # Get object metadata
            stat = minio_client.stat_object(settings.minio_results_bucket, obj.object_name)
            
            objects.append({
                "file_key": obj.object_name,
                "size": obj.size,
                "last_modified": obj.last_modified.isoformat(),
                "download_url": f"/api/v1/model-results/download/{obj.object_name}",
                "metadata": dict(stat.metadata) if stat.metadata else {}
            })
            
            if len(objects) >= limit:
                break
        
        return {
            "total": len(objects),
            "exports": objects
        }
        
    except Exception as e:
        logger.error(f"Error listing CSV exports: {e}")
        raise HTTPException(status_code=500, detail=str(e))



##########################################################################

@router.post("/marketing/prepare-data", response_model=MarketingDataPreparationResponse, tags=["Marketing Mix Modeling"])
async def prepare_marketing_data(request: MarketingDataPreparationRequest):
    """Prepare data for marketing mix modeling using scope system."""
    run_id = str(uuid.uuid4())
    logger.info(f"Starting data preparation with run_id: {run_id}")
    
    try:
        # Get scope combinations
        scope_data = await get_scope_set_with_columns(request.scope_id, request.set_name)
        if not scope_data:
            raise HTTPException(
                status_code=404,
                detail=f"Scope {request.scope_id} with set {request.set_name} not found"
            )
        
        # Process each combination
        all_prepared_files = []
        total_rows = 0
        columns_removed_summary = {}
        last_df = None  # Keep track of last DataFrame for column count
        
        for combination in scope_data['combinations']:
            logger.info(f"Processing combination: {combination['combination_id']}")
            
            # Load data from combination file
            file_data = get_file_from_source(combination['file_key'])
            
            # Read file based on extension
            if combination['file_key'].endswith(('.xlsx', '.xls')):
                df = pd.read_excel(file_data)
            else:
                df = pd.read_csv(file_data)
            
            logger.info(f"Loaded {combination['combination_id']} with shape: {df.shape}")
            
            # Filter by fiscal years
            if "Fiscal Year" in df.columns:
                df = df[df["Fiscal Year"].isin(request.fiscal_years)]
                logger.info(f"Filtered to fiscal years: {request.fiscal_years}")
            
            # Remove zero columns
            columns_removed = []
            if request.remove_zero_columns:
                initial_cols = df.columns.tolist()
                df = df.loc[:, (df != 0).any(axis=0)]
                columns_removed = list(set(initial_cols) - set(df.columns.tolist()))
                if columns_removed:
                    columns_removed_summary[combination['combination_id']] = columns_removed
            
            # Save prepared data for this combination
            combo_id = combination['combination_id']
            prepared_key = f"marketing-prepared/{run_id}/{combo_id}/data.xlsx"
            save_dataframe_to_minio(df, prepared_key, format="excel")
            
            all_prepared_files.append({
                "combination_id": combo_id,
                "file_key": prepared_key,
                "rows": len(df),
                "columns": len(df.columns)
            })
            
            total_rows += len(df)
            last_df = df  # Keep reference to last processed DataFrame
        
        # ⚡ CRITICAL FIX: Save metadata using marketing_helpers function
        metadata = {
            "run_id": run_id,
            "scope_id": request.scope_id,
            "set_name": request.set_name,
            "combinations": all_prepared_files,
            "fiscal_years": request.fiscal_years,
            "columns_removed_summary": columns_removed_summary
        }
        
        # Import the function if not already imported
        from marketing_helpers import save_transformation_metadata
        
        # Save the metadata
        await save_transformation_metadata(run_id, metadata)
        logger.info(f"✅ Metadata saved for run_id: {run_id}")
        
        return MarketingDataPreparationResponse(
            run_id=run_id,
            status="success",
            rows=total_rows,
            columns=len(last_df.columns) if last_df is not None else 0,
            prepared_data_key=f"marketing-prepared/{run_id}/",
            fiscal_years_included=request.fiscal_years,
            columns_removed=None
        )
        
    except Exception as e:
        logger.error(f"Error in data preparation: {e}")
        raise HTTPException(status_code=500, detail=str(e))



@router.post("/marketing/transform-variables", response_model=MarketingTransformationResponse, tags=["Marketing Mix Modeling"])
async def transform_marketing_variables(request: MarketingTransformationRequest):
    """Apply transformations to marketing variables for all combinations."""
    transform_id = str(uuid.uuid4())
    logger.info(f"Starting variable transformation with transform_id: {transform_id}")
    
    try:
        # Get preparation metadata
        prep_metadata = await get_transformation_metadata(request.run_id)
        combinations = prep_metadata.get("combinations", [])
        
        if not combinations:
            raise HTTPException(status_code=404, detail="No prepared data found")
        
        all_transformed_files = []
        all_variable_stats = {}
        all_regions = set()
        
        # Process each combination
        for combo_info in combinations:
            combo_id = combo_info["combination_id"]
            file_key = combo_info["file_key"]
            
            logger.info(f"Transforming variables for combination: {combo_id}")
            
            # Load prepared data
            file_data = get_file_from_source(file_key)
            df = pd.read_excel(file_data)
            
            # Get unique regions in this combination's data
            regions = df["Region"].unique().tolist() if "Region" in df.columns else []
            all_regions.update(regions)
            
            # Apply transformations
            df_transformed = apply_transformations_by_region(
                df=df,
                media_variables=request.media_variables,
                other_variables=request.other_variables,
                non_scaled_variables=request.non_scaled_variables,
                transformation_params=request.transformation_params,
                standardization_method=request.standardization_method.value,
                transformation_type=request.transformation_type.value
            )
            
            # Calculate statistics for this combination
            variable_stats = {}
            for col in df_transformed.columns:
                if col.endswith("_transformed") or col.endswith("_scaled"):
                    stats_by_region = {}
                    for region in regions:
                        if region in df_transformed["Region"].unique():
                            region_data = df_transformed[df_transformed["Region"] == region][col]
                            stats_by_region[region] = {
                                "mean": float(region_data.mean()),
                                "std": float(region_data.std()),
                                "min": float(region_data.min()),
                                "max": float(region_data.max())
                            }
                    variable_stats[col] = stats_by_region
            
            # Save transformed data
            transform_key = f"marketing-transformed/{transform_id}/{combo_id}/data.xlsx"
            save_dataframe_to_minio(df_transformed, transform_key, format="excel")
            
            all_transformed_files.append({
                "combination_id": combo_id,
                "file_key": transform_key,
                "regions": regions
            })
            
            all_variable_stats[combo_id] = variable_stats
        
        # Save transformation metadata
        metadata = {
            "run_id": request.run_id,
            "transform_id": transform_id,
            "transformation_type": request.transformation_type.value,
            "standardization_method": request.standardization_method.value,
            "transformation_params": request.transformation_params,
            "media_variables": request.media_variables,
            "other_variables": request.other_variables,
            "non_scaled_variables": request.non_scaled_variables,
            "combinations": all_transformed_files,
            "variable_stats": all_variable_stats
        }
        
        await save_transformation_metadata(transform_id, metadata)
        
        return MarketingTransformationResponse(
            transform_id=transform_id,
            status="success",
            transformed_data_key=f"marketing-transformed/{transform_id}/",
            variable_statistics=all_variable_stats,
            regions_processed=list(all_regions),
            media_variables_transformed=request.media_variables
        )
        
    except Exception as e:
        logger.error(f"Error in variable transformation: {e}")
        raise HTTPException(status_code=500, detail=str(e))


@router.post("/marketing/train-models", response_model=MarketingModelTrainingResponse, tags=["Marketing Mix Modeling"])
async def train_marketing_models(request: MarketingModelTrainingRequest):
    """Train marketing mix models for all combinations with optional constraints."""
    training_id = str(uuid.uuid4())
    start_time = datetime.now()
    logger.info(f"Starting model training with training_id: {training_id}")
    
    try:
        # Get transformation metadata
        transform_metadata = await get_transformation_metadata(request.run_id)
        combinations = transform_metadata.get("combinations", [])
        
        if not combinations:
            raise HTTPException(status_code=404, detail="No transformed data found")
        
        all_results = []
        model_counter = 0
        combinations_processed = 0
        
        # Process each combination
        for combo_info in combinations:
            combo_id = combo_info["combination_id"]
            file_key = combo_info["file_key"]
            
            logger.info(f"Training models for combination: {combo_id}")
            
            # Load transformed data
            file_data = get_file_from_source(file_key)
            df = pd.read_excel(file_data)
            
            # Extract brand, market, region from combination ID or data
            if "Brand" in df.columns:
                brands = df["Brand"].unique().tolist()
            else:
                brands = ["Unknown"]
            
            if "Market" in df.columns:
                markets = df["Market"].unique().tolist()
            else:
                markets = ["Unknown"]
            
            if "Region" in df.columns:
                regions = df["Region"].unique().tolist()
            else:
                regions = ["Unknown"]
            
            # Train models for this combination
            for model_type in request.model_types:
                for y_variable in request.y_variables:
                    if y_variable not in df.columns:
                        logger.warning(f"Y variable {y_variable} not found in {combo_id}")
                        continue
                    
                    # Prepare features
                    x_columns = []
                    
                    # Add scaled other variables
                    for var in transform_metadata.get("other_variables", []):
                        col_name = f"scaled_{var}"
                        if col_name in df.columns:
                            x_columns.append(col_name)
                    
                    # Add transformed media variables
                    for var in transform_metadata.get("media_variables", []):
                        col_name = f"{var}_transformed"
                        if col_name in df.columns:
                            x_columns.append(col_name)
                    
                    # Add non-scaled variables
                    for var in transform_metadata.get("non_scaled_variables", []):
                        col_name = f"non_scaled_{var}"
                        if col_name in df.columns:
                            x_columns.append(col_name)
                    
                    if not x_columns:
                        logger.warning(f"No feature columns found for {combo_id}")
                        continue
                    
                    # Prepare data
                    X = df[x_columns].values
                    y = df[y_variable].values
                    
                    if len(y) < 10:  # Skip if too few samples
                        logger.warning(f"Too few samples ({len(y)}) for {combo_id}")
                        continue
                    
                    # Split data
                    split_index = int(len(y) * request.train_test_split)
                    if split_index < 5 or (len(y) - split_index) < 2:
                        logger.warning(f"Insufficient data for train/test split in {combo_id}")
                        continue
                    
                    X_train, X_test = X[:split_index], X[split_index:]
                    y_train, y_test = y[:split_index], y[split_index:]
                    
                    # Prepare constraint information
                    constraint_dict = []
                    if request.use_constraints and request.variable_constraints:
                        constraint_dict = [
                            {
                                "variable_name": vc.variable_name,
                                "constraint_type": vc.constraint_type.value
                            }
                            for vc in request.variable_constraints
                        ]
                    
                    # Model selection with constraint support
                    if request.use_constraints and constraint_dict:
                        # Import the function if not already imported
                        from marketing_helpers import create_constrained_model
                        
                        # Use custom constrained model
                        model = create_constrained_model(
                            model_type=model_type.value,
                            variable_constraints=constraint_dict,
                            x_columns=x_columns,
                            learning_rate=request.constraint_learning_rate,
                            iterations=request.constraint_iterations,
                            l2_penalty=0.1 if "Ridge" in model_type.value else 0.0
                        )
                        
                        # Special fit method for constrained models
                        try:
                            model.fit(X_train, y_train, x_columns)
                        except Exception as e:
                            logger.error(f"Error fitting constrained model for {combo_id}: {e}")
                            continue
                    else:
                        # Use standard models (existing logic)
                        if model_type == MarketingModelType.RIDGE:
                            model = Ridge(alpha=0.1)
                        elif model_type == MarketingModelType.LASSO:
                            model = Lasso(alpha=0.1, max_iter=2000)
                        elif model_type == MarketingModelType.LINEAR:
                            model = LinearRegression()
                        elif model_type == MarketingModelType.ELASTIC_NET:
                            model = ElasticNet(alpha=0.1, l1_ratio=0.5)
                        else:
                            model = Ridge(alpha=0.1)
                        
                        # Standard fit
                        try:
                            model.fit(X_train, y_train)
                        except Exception as e:
                            logger.error(f"Error fitting standard model for {combo_id}: {e}")
                            continue
                    
                    # Evaluate model
                    try:
                        # Calculate metrics
                        y_train_pred = model.predict(X_train)
                        y_test_pred = model.predict(X_test)
                        
                        metrics = calculate_model_metrics(y_train, y_train_pred, len(x_columns))
                        test_metrics = calculate_model_metrics(y_test, y_test_pred, len(x_columns))
                        
                        # Extract coefficients
                        coefficients = {
                            "intercept": float(model.intercept_),
                            **{x_columns[i]: float(model.coef_[i]) for i in range(len(x_columns))}
                        }
                        
                        # Store result with constraint info
                        result = {
                            "model_id": model_counter,
                            "combination_id": combo_id,
                            "model_type": model_type.value,
                            "brand": brands[0] if brands else "Unknown",
                            "markets": markets,
                            "regions": regions,
                            "y_variable": y_variable,
                            "mape_train": metrics["mape"],
                            "mape_test": test_metrics["mape"],
                            "r2": metrics["r2"],
                            "adjusted_r2": metrics["adjusted_r2"],
                            "aic": metrics["aic"],
                            "bic": metrics["bic"],
                            "coefficients": coefficients,
                            "transformation_params": transform_metadata.get("transformation_params", {}),
                            "y_mean": float(y.mean()),
                            "n_samples_train": len(y_train),
                            "n_samples_test": len(y_test),
                            # Add constraint information
                            "constraints_applied": request.use_constraints,
                            "variable_constraints": constraint_dict if request.use_constraints else [],
                            "constraint_learning_rate": request.constraint_learning_rate if request.use_constraints else None,
                            "constraint_iterations": request.constraint_iterations if request.use_constraints else None
                        }
                        
                        all_results.append(result)
                        model_counter += 1
                        
                        # Log constraint enforcement
                        if request.use_constraints:
                            logger.info(f"Model {model_counter-1} trained with constraints for {combo_id}")
                            # Log which constraints were applied
                            for constraint in constraint_dict:
                                var_name = constraint["variable_name"]
                                constraint_type = constraint["constraint_type"]
                                if var_name in coefficients:
                                    coef_value = coefficients[var_name]
                                    if constraint_type == "positive" and coef_value >= 0:
                                        logger.info(f"✓ Constraint satisfied: {var_name} >= 0 (value: {coef_value:.4f})")
                                    elif constraint_type == "negative" and coef_value <= 0:
                                        logger.info(f"✓ Constraint satisfied: {var_name} <= 0 (value: {coef_value:.4f})")
                                    else:
                                        logger.warning(f"⚠ Constraint violated: {var_name} {constraint_type} (value: {coef_value:.4f})")
                        
                    except Exception as e:
                        logger.error(f"Error evaluating model for {combo_id}: {e}")
                        continue
            
            combinations_processed += 1
        
        # Save results
        if all_results:
            saved_ids = await save_marketing_model_results(
                training_id,
                all_results,
                {
                    "transform_id": request.run_id,
                    "training_params": request.dict(),
                    "total_models": len(all_results),
                    "scope_id": transform_metadata.get("scope_id"),
                    "set_name": transform_metadata.get("set_name"),
                    "constraints_used": request.use_constraints
                }
            )
        else:
            saved_ids = []
        
        # Calculate best models
        best_models = {}
        if all_results:
            best_models["by_mape"] = min(all_results, key=lambda x: x["mape_test"])["model_id"]
            best_models["by_r2"] = max(all_results, key=lambda x: x["r2"])["model_id"]
            best_models["by_aic"] = min(all_results, key=lambda x: x["aic"])["model_id"]
        
        execution_time = (datetime.now() - start_time).total_seconds()
        
        return MarketingModelTrainingResponse(
            training_id=training_id,
            status="success",
            models_trained=len(all_results),
            summary={
                "combinations_processed": combinations_processed,
                "model_types": [mt.value for mt in request.model_types],
                "y_variables": request.y_variables,
                "constraints_applied": request.use_constraints,
                "total_constraints": len(request.variable_constraints) if request.use_constraints else 0
            },
            best_models=best_models,
            execution_time_seconds=execution_time
        )
        
    except Exception as e:
        logger.error(f"Error in model training: {e}")
        raise HTTPException(status_code=500, detail=str(e))




@router.post("/marketing/calculate-elasticity", response_model=MarketingElasticityResponse, tags=["Marketing Mix Modeling"])
async def calculate_marketing_elasticity(request: MarketingElasticityRequest):
    """Calculate elasticities for marketing models."""
    try:
        # Get model results
        results = await get_marketing_results(request.run_id)
        
        if not results:
            raise HTTPException(status_code=404, detail=f"No results found for run_id: {request.run_id}")
        
        # Filter by model IDs if specified
        if request.model_ids:
            results = [r for r in results if r.get("model_id") in request.model_ids]
        
        # Get transformation metadata from first result
        transform_id = results[0].get("transform_id")
        if not transform_id:
            raise HTTPException(status_code=400, detail="No transform_id found in results")
            
        transform_metadata = await get_transformation_metadata(transform_id)
        
        updated_results = []
        elasticity_summary = {}
        contribution_summary = {}
        
        for result in results:
            elasticities = {}
            contributions = {}
            
            # Calculate elasticity for each media variable
            for media_var in transform_metadata.get("media_variables", []):
                beta_col = f"{media_var}_transformed"
                if beta_col in result.get("coefficients", {}):
                    beta = result["coefficients"][beta_col]
                    
                    # Get transformation parameters
                    params = transform_metadata.get("transformation_params", {}).get(media_var, [])
                    
                    if transform_metadata["transformation_type"] == "logistic" and len(params) >= 3:
                        growth_rate = params[0]
                        carryover = params[1]
                        midpoint = params[2]
                        
                        # Calculate sensitivity at midpoint
                        sensitivity = midpoint * (1 - midpoint)
                        
                        # Get y_mean from stored result
                        y_mean = result.get("y_mean", 1)
                        
                        # Calculate elasticity
                        elasticity = calculate_media_elasticity(
                            beta, growth_rate, sensitivity, carryover, y_mean
                        )
                        
                        elasticities[media_var] = float(elasticity) if not np.isnan(elasticity) else None
            
            # Calculate contributions if requested
            if request.include_contributions:
                # Get variable means from transform metadata
                variable_means = {}
                for var, stats in transform_metadata.get("variable_stats", {}).items():
                    # Get mean for the specific region
                    region = result.get("region")
                    if region and region in stats:
                        variable_means[var] = stats[region].get("mean", 0)
                
                # Calculate contributions
                contributions = calculate_contributions(
                    result.get("coefficients", {}),
                    variable_means
                )
            
            # Update result with elasticities
            result["elasticities"] = elasticities
            if contributions:
                result["contributions"] = contributions
            
            # Update summaries
            elasticity_summary[result["model_id"]] = elasticities
            if contributions:
                contribution_summary[result["model_id"]] = {
                    k: v for k, v in contributions.items() 
                    if not k.endswith("_pct")
                }
            
            updated_results.append(result)
        
        # Update MongoDB with elasticities and contributions
        for result in updated_results:
            await build_collection.update_one(
                {"_id": f"marketing_{request.run_id}_{result['model_id']}"},
                {"$set": {
                    "elasticities": result.get("elasticities", {}),
                    "contributions": result.get("contributions", {})
                }}
            )
        
        return MarketingElasticityResponse(
            status="success",
            models_updated=len(updated_results),
            elasticity_summary=elasticity_summary,
            contribution_summary=contribution_summary if request.include_contributions else None
        )
        
    except Exception as e:
        logger.error(f"Error calculating elasticities: {e}")
        raise HTTPException(status_code=500, detail=str(e))
    
    


@router.post("/get_columns", tags=["Columns"])
async def get_columns(
    scope: str = Form(...),
    combination: str = Form(...)
):
    """
    Get numerical columns from a specific scope and combination file.
    
    - **scope**: Scope number (e.g., "1", "2", "3")
    - **combination**: Combination name (e.g., "Channel_Convenience_Variant_Flavoured_Brand_HEINZ_Flavoured_PPG_Small_Single")
    """
    try:
        if minio_client is None:
            raise HTTPException(status_code=503, detail="MinIO not available")
        
        # Get the standard prefix using get_object_prefix from scope_selector
        # Since we can't import it directly, we'll construct the path manually
        # The scope selector saves files to: {prefix}filtered-data/{scope_id}/Scope_{scope_number}_{combination}_{timestamp}.arrow
        
        # We need to find the actual scope files in MinIO
        # The scope selector saves files to the 'trinity' bucket, not 'dataformodel'
        # Let's search for files that match the pattern
        try:
            # List objects in the 'trinity' bucket to find matching files
            # We need to use the same bucket that the scope selector uses
            trinity_bucket = "trinity"  # This should match the scope selector's bucket
            
            # List objects in the trinity bucket to find matching files
            objects = minio_client.list_objects(
                trinity_bucket,
                recursive=True
            )
            
            # Log all available files for debugging
            all_files = list(objects)
            logger.info(f"Found {len(all_files)} files in {trinity_bucket} bucket")
            arrow_files = [obj.object_name for obj in all_files if obj.object_name.endswith('.arrow')]
            logger.info(f"Found {len(arrow_files)} Arrow files: {arrow_files[:10]}...")  # Show first 10
            
            # Look for files that match the pattern: Scope_{scope}_{combination}_*.arrow
            target_file_key = None
            logger.info(f"Searching for files with Scope_{scope}_ and combination: {combination}")
            
            for obj in all_files:
                if obj.object_name.endswith('.arrow'):
                    logger.debug(f"Checking file: {obj.object_name}")
                    # Check if this file matches our scope and combination
                    if f"Scope_{scope}_" in obj.object_name and combination in obj.object_name:
                        target_file_key = obj.object_name
                        logger.info(f"Found exact match: {target_file_key}")
                break
        
            if not target_file_key:
                # If no exact match, try to find any file with the scope number
                logger.info(f"No exact match found, looking for any file with Scope_{scope}_")
                for obj in all_files:
                    if obj.object_name.endswith('.arrow') and f"Scope_{scope}_" in obj.object_name:
                        target_file_key = obj.object_name
                        logger.info(f"Found scope match: {target_file_key}")
                        break
            
            if not target_file_key:
                raise HTTPException(
                    status_code=404, 
                    detail=f"No files found for Scope {scope} with combination {combination}"
                )
            
            logger.info(f"Found file: {target_file_key}")
            
            # Read the file from MinIO
            response = minio_client.get_object(trinity_bucket, target_file_key)
            file_data = response.read()
            response.close()
            response.release_conn()
            
            # Read Arrow file to get columns
            import io
            import pyarrow as pa
            import pyarrow.ipc as ipc
            
            try:
                # Read Arrow file
                reader = ipc.RecordBatchFileReader(pa.BufferReader(file_data))
                table = reader.read_all()
                df = table.to_pandas()
            except Exception as arrow_error:
                logger.warning(f"Failed to read as Arrow, trying CSV: {arrow_error}")
                # Fallback to CSV if Arrow fails
                df = pd.read_csv(io.BytesIO(file_data), nrows=0)
            
            columns = df.columns.tolist()
            
            # Get data types for each column
            df_sample = df.head(100) if len(df) > 0 else df
            column_info = []
            
            for col in columns:
                col_type = str(df_sample[col].dtype)
                is_numerical = (
                    'int' in col_type or 
                    'float' in col_type or 
                    'number' in col_type or
                    pd.api.types.is_numeric_dtype(df_sample[col])
                )
                
                column_info.append({
                    "name": col,
                    "type": col_type,
                    "is_numerical": is_numerical
                })
            
            # Filter for numerical columns only
            numerical_columns = [col["name"] for col in column_info if col["is_numerical"]]
            
            return {
                "scope": scope,
                "combination": combination,
                "file_key": target_file_key,
                "total_columns": len(columns),
                "numerical_columns": numerical_columns,
                "all_columns": column_info
            }
            
        except Exception as e:
            logger.error(f"Error reading file {target_file_key}: {e}")
            raise HTTPException(status_code=500, detail=f"Error reading file: {str(e)}")
            
    except HTTPException:
        raise
    except Exception as e:
        logger.error(f"Error in get_columns: {e}")
        raise HTTPException(status_code=500, detail=str(e))

@router.post("/get_file_path", tags=["File Path"])
async def get_file_path(
    scope: str = Form(...),
    combination: str = Form(...)
):
    """
    Get the actual file path for a specific scope and combination.
    
    - **scope**: Scope number (e.g., "1", "2", "3")
    - **combination**: Combination name (e.g., "Channel_Convenience_Variant_Flavoured_Brand_HEINZ_Flavoured_PPG_Small_Single")
    """
    try:
        if minio_client is None:
            raise HTTPException(status_code=503, detail="MinIO not available")
        
        # Use the same logic as get_columns to find the file
        trinity_bucket = "trinity"
        
        # List objects in the trinity bucket to find matching files
        objects = minio_client.list_objects(
            trinity_bucket,
            recursive=True
        )
        
        # Look for files that match the pattern: Scope_{scope}_{combination}_*.arrow
        target_file_key = None
        
        for obj in objects:
            if obj.object_name.endswith('.arrow'):
                # Check if this file matches our scope and combination
                if f"Scope_{scope}_" in obj.object_name and combination in obj.object_name:
                    target_file_key = obj.object_name
                    break
        
        if not target_file_key:
            # If no exact match, try to find any file with the scope number
            for obj in objects:
                if obj.object_name.endswith('.arrow') and f"Scope_{scope}_" in obj.object_name:
                    target_file_key = obj.object_name
                    break
        
        if not target_file_key:
            raise HTTPException(
                status_code=404, 
                detail=f"No files found for Scope {scope} with combination {combination}"
            )
        
        # Return the file path that can be used with the dataframe viewer
        return {
            "file_path": target_file_key,
            "scope": scope,
            "combination": combination
        }
        
    except HTTPException:
        raise
    except Exception as e:
        logger.error(f"Error in get_file_path: {e}")
        raise HTTPException(status_code=500, detail=str(e))

# Elasticity and contribution endpoints removed - using direct calculation in train-models-direct instead

# ============================================================================
# SAVE ENDPOINTS
# ============================================================================

@router.post("/save-build-config")
async def save_build_configuration(
    client_name: str = Query(..., description="Client name"),
    app_name: str = Query(..., description="App name"),
    project_name: str = Query(..., description="Project name"),
    build_data: dict = Body(..., description="Build configuration data to save"),
    user_id: str = Query("", description="User ID"),
    project_id: int = Query(None, description="Project ID")
):
    """Save build configuration to MongoDB"""
    try:
        result = await save_build_config(
            client_name=client_name,
            app_name=app_name,
            project_name=project_name,
            build_data=build_data,
            user_id=user_id,
            project_id=project_id
        )
        
        if result["status"] == "success":
            return {
                "success": True,
                "message": f"Build configuration saved successfully",
                "mongo_id": result["mongo_id"],
                "operation": result["operation"],
                "collection": result["collection"]
            }
        else:
            raise HTTPException(status_code=500, detail=f"Failed to save build configuration: {result['error']}")
            
    except Exception as e:
        logger.error(f"Error saving build configuration: {str(e)}")
        raise HTTPException(status_code=500, detail=f"Failed to save build configuration: {str(e)}")

@router.get("/get-build-config")
async def get_build_configuration(
    client_name: str = Query(..., description="Client name"),
    app_name: str = Query(..., description="App name"),
    project_name: str = Query(..., description="Project name")
):
    """Retrieve saved build configuration from MongoDB"""
    try:
        result = await get_build_config_from_mongo(client_name, app_name, project_name)
        
        if result:
            return {
                "success": True,
                "data": result
            }
        else:
            return {
                "success": False,
                "message": "No build configuration found",
                "data": None
            }
            
    except Exception as e:
        logger.error(f"Error retrieving build configuration: {str(e)}")
        raise HTTPException(status_code=500, detail=f"Failed to retrieve build configuration: {str(e)}")

@router.post("/save")
async def save_build_data(
    request: Request,
    client_name: str = Query(..., description="Client name"),
    app_name: str = Query(..., description="App name"),
    project_name: str = Query(..., description="Project name"),
    user_id: str = Query("", description="User ID"),
    project_id: int = Query(None, description="Project ID")
):
    """General save endpoint for build data - used by SAVE button"""
    
    try:
        # Get the request body
        body = await request.json()
        
        # Save build configuration data
        result = await save_build_config(
            client_name=client_name,
            app_name=app_name,
            project_name=project_name,
            build_data=body,
            user_id=user_id,
            project_id=project_id
        )
        
        if result["status"] == "success":
            return {
                "success": True,
                "message": f"Build data saved successfully",
                "mongo_id": result["mongo_id"],
                "operation": result["operation"],
                "collection": result["collection"]
            }
        else:
            raise HTTPException(status_code=500, detail=f"Failed to save build data: {result['error']}")
            
    except Exception as e:
        logger.error(f"Error saving build data: {str(e)}")
        raise HTTPException(status_code=500, detail=f"Failed to save build data: {str(e)}")


        
    except Exception as e:
        logger.error(f"Error testing MongoDB connection: {str(e)}")
        return {
            "success": False,
            "error": str(e)
        }


@router.post("/stack-model/prepare-data", tags=["Stack Modeling"])
async def prepare_stack_model_data(request: dict):
    """
    Prepare pooled data for stack modeling without training models.
    This endpoint fetches data from multiple combinations and creates pooled datasets
    based on user-specified identifiers.
    """
    try:

        # Extract parameters from request
        scope_number = request.get('scope_number')
        combinations = request.get('combinations', [])
        pool_by_identifiers = request.get('pool_by_identifiers', [])
        x_variables = request.get('x_variables', [])
        y_variable = request.get('y_variable')
        
        # Clustering parameters (optional)
        apply_clustering = request.get('apply_clustering', False)
        numerical_columns_for_clustering = request.get('numerical_columns_for_clustering', [])
        n_clusters = request.get('n_clusters', None)
<<<<<<< HEAD
        
        # Interaction terms parameters (optional)
        apply_interaction_terms = request.get('apply_interaction_terms', True)
        identifiers_for_interaction = request.get('identifiers_for_interaction', [])
        numerical_columns_for_interaction = request.get('numerical_columns_for_interaction', [])
        
        # Validate required parameters
        if not scope_number:
            raise HTTPException(status_code=400, detail="scope_number is required")
        if not combinations:
            raise HTTPException(status_code=400, detail="combinations list is required")
        if not pool_by_identifiers:
            raise HTTPException(status_code=400, detail="pool_by_identifiers list is required")
        if not x_variables:
            raise HTTPException(status_code=400, detail="x_variables list is required")
        if not y_variable:
            raise HTTPException(status_code=400, detail="y_variable is required")
        
        # Validate clustering parameters if clustering is requested
        if apply_clustering:
            if not numerical_columns_for_clustering:
                raise HTTPException(status_code=400, detail="numerical_columns_for_clustering is required when apply_clustering is true")
            
            # Validate that numerical_columns_for_clustering is a subset of x_variables + y_variable
            all_numerical_columns = x_variables + [y_variable]
            invalid_clustering_columns = [col for col in numerical_columns_for_clustering if col not in all_numerical_columns]
            if invalid_clustering_columns:
                raise HTTPException(status_code=400, detail=f"numerical_columns_for_clustering must be a subset of x_variables + y_variable. Invalid columns: {invalid_clustering_columns}")
        
        # Validate interaction terms parameters if interaction terms are requested
        if apply_interaction_terms:
            # Interaction terms can only be applied when clustering is also applied
            if not apply_clustering:
                raise HTTPException(status_code=400, detail="apply_clustering must be true when apply_interaction_terms is true. Interaction terms are only created for split clustered data.")
            
            if not numerical_columns_for_interaction:
                raise HTTPException(status_code=400, detail="numerical_columns_for_interaction is required when apply_interaction_terms is true")
            
            # Validate that numerical_columns_for_interaction is a subset of x_variables + y_variable
            all_numerical_columns = x_variables + [y_variable]
            invalid_interaction_columns = [col for col in numerical_columns_for_interaction if col not in all_numerical_columns]
            if invalid_interaction_columns:
                raise HTTPException(status_code=400, detail=f"numerical_columns_for_interaction must be a subset of x_variables + y_variable. Invalid columns: {invalid_interaction_columns}")
        
        # Get MinIO client and bucket name
        minio_client = get_minio_client()
        bucket_name = "trinity"  # From config
        
        # Initialize the processor
        processor = StackModelDataProcessor()
        
        # Prepare the stacked data
        result = await processor.prepare_stack_model_data(
            scope_number=scope_number,
            combinations=combinations,
            pool_by_identifiers=pool_by_identifiers,
            x_variables=x_variables,
            y_variable=y_variable,
            minio_client=minio_client,
            bucket_name=bucket_name
        )
        
=======
        
        # Interaction terms parameters (optional)
        apply_interaction_terms = request.get('apply_interaction_terms', True)
        identifiers_for_interaction = request.get('identifiers_for_interaction', [])
        numerical_columns_for_interaction = request.get('numerical_columns_for_interaction', [])
        
        # Validate required parameters
        if not scope_number:
            raise HTTPException(status_code=400, detail="scope_number is required")
        if not combinations:
            raise HTTPException(status_code=400, detail="combinations list is required")
        if not pool_by_identifiers:
            raise HTTPException(status_code=400, detail="pool_by_identifiers list is required")
        if not x_variables:
            raise HTTPException(status_code=400, detail="x_variables list is required")
        if not y_variable:
            raise HTTPException(status_code=400, detail="y_variable is required")
        
        # Validate clustering parameters if clustering is requested
        if apply_clustering:
            if not numerical_columns_for_clustering:
                raise HTTPException(status_code=400, detail="numerical_columns_for_clustering is required when apply_clustering is true")
            
            # Validate that numerical_columns_for_clustering is a subset of x_variables + y_variable
            all_numerical_columns = x_variables + [y_variable]
            invalid_clustering_columns = [col for col in numerical_columns_for_clustering if col not in all_numerical_columns]
            if invalid_clustering_columns:
                raise HTTPException(status_code=400, detail=f"numerical_columns_for_clustering must be a subset of x_variables + y_variable. Invalid columns: {invalid_clustering_columns}")
        
        # Validate interaction terms parameters if interaction terms are requested
        if apply_interaction_terms:
            # Interaction terms can only be applied when clustering is also applied
            if not apply_clustering:
                raise HTTPException(status_code=400, detail="apply_clustering must be true when apply_interaction_terms is true. Interaction terms are only created for split clustered data.")
            
            if not numerical_columns_for_interaction:
                raise HTTPException(status_code=400, detail="numerical_columns_for_interaction is required when apply_interaction_terms is true")
            
            # Validate that numerical_columns_for_interaction is a subset of x_variables + y_variable
            all_numerical_columns = x_variables + [y_variable]
            invalid_interaction_columns = [col for col in numerical_columns_for_interaction if col not in all_numerical_columns]
            if invalid_interaction_columns:
                raise HTTPException(status_code=400, detail=f"numerical_columns_for_interaction must be a subset of x_variables + y_variable. Invalid columns: {invalid_interaction_columns}")
        
        # Get MinIO client and bucket name
        minio_client = get_minio_client()
        bucket_name = "trinity"  # From config
        
        # Initialize the processor
        processor = StackModelDataProcessor()
        
        # Prepare the stacked data
        result = await processor.prepare_stack_model_data(
            scope_number=scope_number,
            combinations=combinations,
            pool_by_identifiers=pool_by_identifiers,
            x_variables=x_variables,
            y_variable=y_variable,
            minio_client=minio_client,
            bucket_name=bucket_name
        )
        
>>>>>>> cf0f9b5d
        # Apply clustering if requested
        if apply_clustering and result.get('status') == 'success':
            logger.info("Applying clustering to pooled data...")
            
            # Convert numerical columns to lowercase for consistent matching
            numerical_columns_for_clustering = [col.lower() for col in numerical_columns_for_clustering]
            
            # Convert interaction terms parameters to lowercase for consistent matching
            if apply_interaction_terms:
                numerical_columns_for_interaction = [col.lower() for col in numerical_columns_for_interaction]
            
            # Get the pooled data from the result
            pooled_data = result.get('pooled_data', {})
            
            # Apply clustering to the pooled data
            clustering_result = await processor.apply_clustering_to_stack_data(
                pooled_data=pooled_data,
                numerical_columns=numerical_columns_for_clustering,
                minio_client=minio_client,
                bucket_name=bucket_name,
                n_clusters=n_clusters,
                apply_interaction_terms=apply_interaction_terms,
                identifiers_for_interaction=None,  # Auto-detect identifiers
                numerical_columns_for_interaction=numerical_columns_for_interaction
            )
            
            # Add clustering information to the main result
            result['clustering_applied'] = True
            result['clustering_result'] = clustering_result
            result['numerical_columns_for_clustering'] = numerical_columns_for_clustering
            result['n_clusters'] = n_clusters
            
            # Update the pooled data with clustering results
            if clustering_result.get('status') == 'success':
                result['total_pools'] = len(clustering_result.get('clustered_pools', {}))
        else:
            result['clustering_applied'] = False
        
        # Interaction terms are only applied to split clustered data, not to original pooled data
        result['interaction_terms_applied'] = apply_interaction_terms and apply_clustering
<<<<<<< HEAD
        
        if 'pooled_data' in result:
            del result['pooled_data']
        
=======
        
        if 'pooled_data' in result:
            del result['pooled_data']
        
>>>>>>> cf0f9b5d
        logger.info("Stack model data preparation completed successfully")
        return result
        
    except HTTPException:
        raise
    except Exception as e:
        logger.error(f"Error in stack model data preparation: {str(e)}")
        raise HTTPException(status_code=500, detail=f"Internal server error: {str(e)}")

@router.post("/stack-model/train-models", response_model=StackModelTrainingResponse, tags=["Stack Modeling"])
async def train_models_for_stacked_data(request: dict):
    """
    Train models on stacked/clustered data using the same models as individual combinations.
    This endpoint works with the output from the prepare-data endpoint.
    """
    try:
        logger.info("Starting stack model training")
        logger.info(f"Request: {request}")
        
        # Extract parameters from request
        scope_number = request.get('scope_number')
        combinations = request.get('combinations', [])
        pool_by_identifiers = request.get('pool_by_identifiers', [])
        x_variables = request.get('x_variables', [])
        y_variable = request.get('y_variable')
        
        # Clustering parameters (optional)
        apply_clustering = request.get('apply_clustering', False)
        numerical_columns_for_clustering = request.get('numerical_columns_for_clustering', [])
        n_clusters = request.get('n_clusters', None)
        
        # Interaction terms parameters (optional)
        apply_interaction_terms = request.get('apply_interaction_terms', True)
        numerical_columns_for_interaction = request.get('numerical_columns_for_interaction', [])
        
        # Model training parameters
        standardization = request.get('standardization', 'none')
        k_folds = request.get('k_folds', 5)
        models_to_run = request.get('models_to_run', None)
        custom_configs = request.get('custom_model_configs', None)
        price_column = request.get('price_column', None)
        
        # Generate unique run ID
        run_id = request.get('run_id') or str(uuid.uuid4())
        
        # Validate required parameters
        if not scope_number:
            raise HTTPException(status_code=400, detail="scope_number is required")
        if not combinations:
            raise HTTPException(status_code=400, detail="combinations list is required")
        if not pool_by_identifiers:
            raise HTTPException(status_code=400, detail="pool_by_identifiers list is required")
        if not x_variables:
            raise HTTPException(status_code=400, detail="x_variables list is required")
        if not y_variable:
            raise HTTPException(status_code=400, detail="y_variable is required")
        
        # Validate clustering parameters if clustering is requested
        if apply_clustering:
            if not numerical_columns_for_clustering:
                raise HTTPException(status_code=400, detail="numerical_columns_for_clustering is required when apply_clustering is true")
            
            # Validate that numerical_columns_for_clustering is a subset of x_variables + y_variable
            all_numerical_columns = x_variables + [y_variable]
            invalid_clustering_columns = [col for col in numerical_columns_for_clustering if col not in all_numerical_columns]
            if invalid_clustering_columns:
                raise HTTPException(status_code=400, detail=f"numerical_columns_for_clustering must be a subset of x_variables + y_variable. Invalid columns: {invalid_clustering_columns}")
        
        # Validate interaction terms parameters if interaction terms are requested
        if apply_interaction_terms:
            # Interaction terms can only be applied when clustering is also applied
            if not apply_clustering:
                raise HTTPException(status_code=400, detail="apply_clustering must be true when apply_interaction_terms is true. Interaction terms are only created for split clustered data.")
            
            if not numerical_columns_for_interaction:
                raise HTTPException(status_code=400, detail="numerical_columns_for_interaction is required when apply_interaction_terms is true")
            
            # Validate that numerical_columns_for_interaction is a subset of x_variables + y_variable
            all_numerical_columns = x_variables + [y_variable]
            invalid_interaction_columns = [col for col in numerical_columns_for_interaction if col not in all_numerical_columns]
            if invalid_interaction_columns:
                raise HTTPException(status_code=400, detail=f"numerical_columns_for_interaction must be a subset of x_variables + y_variable. Invalid columns: {invalid_interaction_columns}")
        
        # Get MinIO client and bucket name
        minio_client = get_minio_client()
        bucket_name = "trinity"  # From config
        
        # Initialize the stack model trainer
        trainer = StackModelTrainer()
        
        # Train models using the dedicated trainer class
        result = await trainer.train_models_for_stacked_data(
            scope_number=scope_number,
            combinations=combinations,
            pool_by_identifiers=pool_by_identifiers,
            x_variables=x_variables,
            y_variable=y_variable,
            minio_client=minio_client,
            bucket_name=bucket_name,
            apply_clustering=apply_clustering,
            numerical_columns_for_clustering=numerical_columns_for_clustering,
            n_clusters=n_clusters,
            apply_interaction_terms=apply_interaction_terms,
            numerical_columns_for_interaction=numerical_columns_for_interaction,
            standardization=standardization,
            k_folds=k_folds,
            models_to_run=models_to_run,
            custom_configs=custom_configs,
            price_column=price_column,
<<<<<<< HEAD
=======
            test_size=0.2,
>>>>>>> cf0f9b5d
            run_id=run_id
        )
        
        # Check if training was successful
        if hasattr(result, 'summary') and result.summary.get('status') == 'error':
            raise HTTPException(status_code=500, detail=result.summary.get('error', 'Unknown error'))
        
        logger.info("Stack model training completed successfully")
        return result
        
    except HTTPException:
        raise
    except Exception as e:
        logger.error(f"Error in stack model training: {str(e)}")
        raise HTTPException(status_code=500, detail=f"Internal server error: {str(e)}")


@router.post("/stack-model/combination-betas", response_model=CombinationBetasResponse, tags=["Stack Modeling"])
async def get_combination_betas(request: dict):
    """
    Get final beta coefficients for each combination using pooled regression approach.
    This endpoint trains models and returns only the final betas (common + individual) for each combination.
    """
    try:
        logger.info("Starting combination betas calculation")
        logger.info(f"Request: {request}")
        
        # Extract parameters from request
        scope_number = request.get('scope_number')
        combinations = request.get('combinations', [])
        pool_by_identifiers = request.get('pool_by_identifiers', [])
        x_variables = request.get('x_variables', [])
        y_variable = request.get('y_variable')
        
        # Clustering parameters (optional)
        apply_clustering = request.get('apply_clustering', False)
        numerical_columns_for_clustering = request.get('numerical_columns_for_clustering', [])
        n_clusters = request.get('n_clusters', None)
        
        # Interaction terms parameters (optional)
        apply_interaction_terms = request.get('apply_interaction_terms', True)
        numerical_columns_for_interaction = request.get('numerical_columns_for_interaction', [])
        
        # Model training parameters
        standardization = request.get('standardization', 'none')
        k_folds = request.get('k_folds', 5)
        models_to_run = request.get('models_to_run', None)
        custom_configs = request.get('custom_model_configs', None)
        price_column = request.get('price_column', None)
        
        # Generate unique run ID
        run_id = request.get('run_id') or str(uuid.uuid4())
        
        # Validate required parameters
        if not scope_number:
            raise HTTPException(status_code=400, detail="scope_number is required")
        if not combinations:
            raise HTTPException(status_code=400, detail="combinations list is required")
        if not pool_by_identifiers:
            raise HTTPException(status_code=400, detail="pool_by_identifiers list is required")
        if not x_variables:
            raise HTTPException(status_code=400, detail="x_variables list is required")
        if not y_variable:
            raise HTTPException(status_code=400, detail="y_variable is required")
        
        # Validate clustering parameters if clustering is requested
        if apply_clustering and not numerical_columns_for_clustering:
            raise HTTPException(
                status_code=400, 
                detail="numerical_columns_for_clustering is required when apply_clustering is True"
            )
        
        # Validate interaction terms parameters if interaction terms are requested
        if apply_interaction_terms and not numerical_columns_for_interaction:
            raise HTTPException(
                status_code=400, 
                detail="numerical_columns_for_interaction is required when apply_interaction_terms is True"
            )
        
        # Get MinIO client
        minio_client = get_minio_client()
        
        # Dynamically get the bucket and prefix structure
        try:
            from ..scope_selector.config import get_settings
            scope_settings = get_settings()
            bucket_name = scope_settings.minio_bucket
            object_prefix = await get_object_prefix()
        except Exception as e:
            bucket_name = "Quant_Matrix_AI_Schema"
            object_prefix = "blank/blank project/"
        
        # Initialize trainer
        trainer = StackModelTrainer()
        
        # Get combination betas using the dedicated trainer class
        result = await trainer.get_combination_betas(
            scope_number=scope_number,
            combinations=combinations,
            pool_by_identifiers=pool_by_identifiers,
            x_variables=x_variables,
            y_variable=y_variable,
            minio_client=minio_client,
            bucket_name=bucket_name,
            apply_clustering=apply_clustering,
            numerical_columns_for_clustering=numerical_columns_for_clustering,
            n_clusters=n_clusters,
            apply_interaction_terms=apply_interaction_terms,
            numerical_columns_for_interaction=numerical_columns_for_interaction,
            standardization=standardization,
            k_folds=k_folds,
            models_to_run=models_to_run,
            custom_configs=custom_configs,
            price_column=price_column,
            run_id=run_id
        )
        
        # Check if calculation was successful
        if hasattr(result, 'summary') and result.summary.get('status') == 'error':
            raise HTTPException(status_code=500, detail=result.summary.get('error', 'Unknown error'))
        
        logger.info("Combination betas calculation completed successfully")
        return result
        
    except HTTPException:
        raise
    except Exception as e:
        logger.error(f"Error in combination betas calculation: {str(e)}")
        raise HTTPException(status_code=500, detail=f"Internal server error: {str(e)}")


@router.post("/stack-model/individual-combination-metrics", tags=["Stack Modeling"])
async def calculate_individual_combination_metrics(request: dict):
    """
    Calculate MAPE, AIC, and BIC for individual combinations using betas from stack modeling.
    
    This endpoint:
    1. Trains stack models to get betas
    2. Applies those betas to individual combination data
    3. Calculates predictions and metrics for each combination
    4. Uses stack modeling MAPE as train MAPE, individual combination MAPE as test MAPE
    """
    try:  
        # Extract parameters from request
        scope_number = request.get('scope_number')
        combinations = request.get('combinations', [])
        pool_by_identifiers = request.get('pool_by_identifiers', [])
        x_variables = request.get('x_variables', [])
        y_variable = request.get('y_variable')
        
        # Clustering parameters (optional)
        apply_clustering = request.get('apply_clustering', False)
        numerical_columns_for_clustering = request.get('numerical_columns_for_clustering', [])
        n_clusters = request.get('n_clusters', None)
        
        # Interaction terms parameters (optional)
        apply_interaction_terms = request.get('apply_interaction_terms', True)
        numerical_columns_for_interaction = request.get('numerical_columns_for_interaction', [])
        
        # Model training parameters
        standardization = request.get('standardization', 'none')
        k_folds = request.get('k_folds', 5)
        models_to_run = request.get('models_to_run', None)
        custom_configs = request.get('custom_model_configs', None)
        price_column = request.get('price_column', None)
        
        # Generate unique run ID
        run_id = request.get('run_id') or str(uuid.uuid4())
        
        # Validate required parameters
        if not scope_number:
            raise HTTPException(status_code=400, detail="scope_number is required")
        if not combinations:
            raise HTTPException(status_code=400, detail="combinations list is required")
        if not pool_by_identifiers:
            raise HTTPException(status_code=400, detail="pool_by_identifiers list is required")
        if not x_variables:
            raise HTTPException(status_code=400, detail="x_variables list is required")
        if not y_variable:
            raise HTTPException(status_code=400, detail="y_variable is required")
        
        # Get MinIO client and bucket name
        from ..scope_selector.deps import get_minio_client
        from ..scope_selector.config import get_settings
        minio_client = get_minio_client()
        scope_settings = get_settings()
        bucket_name = scope_settings.minio_bucket
        
        # Initialize trainer
        trainer = StackModelTrainer()
        
        # Calculate individual combination metrics
        result = await trainer.calculate_individual_combination_metrics(
            scope_number=scope_number,
            combinations=combinations,
            pool_by_identifiers=pool_by_identifiers,
            x_variables=x_variables,
            y_variable=y_variable,
            minio_client=minio_client,
            bucket_name=bucket_name,
            apply_clustering=apply_clustering,
            numerical_columns_for_clustering=numerical_columns_for_clustering,
            n_clusters=n_clusters,
            apply_interaction_terms=apply_interaction_terms,
            numerical_columns_for_interaction=numerical_columns_for_interaction,
            standardization=standardization,
            k_folds=k_folds,
            models_to_run=models_to_run,
            custom_configs=custom_configs,
            price_column=price_column,
            run_id=run_id
        )
        
        # Check if calculation was successful
        if result.get('status') == 'error':
            raise HTTPException(status_code=500, detail=result.get('error', 'Unknown error'))
        
        logger.info("Individual combination metrics calculation completed successfully")
        return result
        
    except HTTPException:
        raise
    except Exception as e:
        logger.error(f"Error in individual combination metrics calculation: {str(e)}")
        raise HTTPException(status_code=500, detail=f"Internal server error: {str(e)}")
<|MERGE_RESOLUTION|>--- conflicted
+++ resolved
@@ -434,9 +434,6 @@
         k_folds = request.get('k_folds', 5)
         models_to_run = request.get('models_to_run')
         
-<<<<<<< HEAD
-        stack_modeling = request.get('stack_modeling', False)
-=======
         # Individual modeling parameters
         individual_modeling = request.get('individual_modeling', True)
         individual_k_folds = request.get('individual_k_folds', 5)
@@ -456,7 +453,6 @@
         # Convert list to dictionary for stack model configs
         if isinstance(stack_custom_model_configs, list):
             stack_custom_model_configs = {config.get('id', ''): config for config in stack_custom_model_configs if config.get('id')}
->>>>>>> cf0f9b5d
         pool_by_identifiers = request.get('pool_by_identifiers', [])
         # Clustering is automatically enabled when stack modeling is enabled
         apply_clustering = stack_modeling  # True if stack_modeling is True, False otherwise
@@ -465,11 +461,7 @@
         apply_interaction_terms = request.get('apply_interaction_terms', True)
         numerical_columns_for_interaction = request.get('numerical_columns_for_interaction', [])
         
-<<<<<<< HEAD
-        # Request parameters received
-=======
-
->>>>>>> cf0f9b5d
+
         
         if not scope_number or not combinations or not x_variables or not y_variable:
             raise HTTPException(
@@ -477,10 +469,6 @@
                 detail="Missing required parameters: scope_number, combinations, x_variables, or y_variable"
             )
         
-<<<<<<< HEAD
-        # Validate stack modeling parameters if stack modeling is enabled
-        if stack_modeling:
-=======
         # Validate individual modeling parameters if individual modeling is enabled
         if individual_modeling:
             if not individual_models_to_run:
@@ -495,7 +483,6 @@
                     status_code=400,
                     detail="stack_models_to_run is required when stack_modeling is enabled"
                 )
->>>>>>> cf0f9b5d
             if not pool_by_identifiers:
                 raise HTTPException(
                     status_code=400,
@@ -650,20 +637,6 @@
                     # Add a small delay to make progress visible
                     await asyncio.sleep(0.5)
                     
-<<<<<<< HEAD
-                    # Train models for this combination
-                    model_results, variable_data = await train_models_for_combination_enhanced(
-                        file_key=target_file_key,
-                        x_variables=x_variables_lower,  # Use lowercase variables
-                        y_variable=y_variable_lower,    # Use lowercase variable
-                        price_column=None,  # Can be enhanced later
-                        standardization=standardization,
-                        k_folds=k_folds,
-                        models_to_run=models_to_run,
-                        custom_configs=None,
-                        bucket_name=bucket_name  # Pass the correct bucket name
-                    )
-=======
                     # Train individual models for this combination (if individual modeling is enabled)
                     model_results = []
                     variable_data = {}
@@ -687,7 +660,6 @@
                     if individual_modeling and individual_models_to_run:
                         training_progress[run_id]["current"] += individual_models_count
                         training_progress[run_id]["percentage"] = int((training_progress[run_id]["current"] / training_progress[run_id]["total"]) * 100)
->>>>>>> cf0f9b5d
                     
                     
                     for model_result in model_results:
@@ -841,15 +813,7 @@
                 logger.error(f"Error processing combination {combination}: {e}")
                 continue
         
-<<<<<<< HEAD
-        # Log individual model results summary
-        logger.info(f"📊 Individual model processing completed:")
-        logger.info(f"  - Total combinations processed: {len(combinations)}")
-        logger.info(f"  - Successful individual combinations: {len(combination_results)}")
-        logger.info(f"  - Failed combinations: {len(combinations) - len(combination_results)}")
-=======
-
->>>>>>> cf0f9b5d
+
         
         # Add stack modeling results if requested (even if individual models failed)
         if stack_modeling:
@@ -884,15 +848,9 @@
                     apply_interaction_terms=apply_interaction_terms,
                     numerical_columns_for_interaction=numerical_columns_for_interaction,
                     standardization=standardization,
-<<<<<<< HEAD
-                    k_folds=k_folds,
-                    models_to_run=models_to_run,
-                    custom_configs=None,
-=======
                     k_folds=stack_k_folds,  # Use stack K-folds
                     models_to_run=stack_models_to_run,  # Use stack models
                     custom_configs=stack_custom_model_configs,  # Use stack configs
->>>>>>> cf0f9b5d
                     price_column=None,
                     run_id=run_id
                 )
@@ -900,14 +858,11 @@
                 logger.info(f"📊 Stack modeling call completed. Status: {individual_metrics.get('status', 'unknown')}")
                 logger.info(f"Individual metrics keys: {list(individual_metrics.keys())}")
                 
-<<<<<<< HEAD
-=======
                 # Update progress for stack modeling completion
                 if stack_models_count > 0:
                     training_progress[run_id]["current"] += stack_models_count * total_combinations
                     training_progress[run_id]["percentage"] = int((training_progress[run_id]["current"] / training_progress[run_id]["total"]) * 100)
                 
->>>>>>> cf0f9b5d
                 if individual_metrics.get('status') == 'success':
                     logger.info(f"Stack modeling completed successfully for {len(individual_metrics.get('individual_combination_metrics', {}))} combinations")
                     
@@ -946,11 +901,8 @@
                                 "mcv": None,
                                 "ppu_at_elasticity": None,
                                 "fold_results": [],  # Not available in stack modeling
-<<<<<<< HEAD
-=======
                                 "train_size": model_metrics.get('train_size', 0),
                                 "test_size": model_metrics.get('test_size', 0),
->>>>>>> cf0f9b5d
                                 "elasticities": model_metrics.get('elasticities', {}),
                                 "contributions": model_metrics.get('contributions', {}),
                                 "elasticity_details": {
@@ -963,15 +915,11 @@
                                     "variables_processed": list(model_metrics.get('contributions', {}).keys()),
                                     "total_contribution": sum(model_metrics.get('contributions', {}).values()),
                                     "transform_data_used": False
-<<<<<<< HEAD
-                                }
-=======
                                 },
                                 # Auto-tuning results
                                 "best_alpha": model_metrics.get('best_alpha', None),
                                 "best_cv_score": model_metrics.get('best_cv_score', None),
                                 "best_l1_ratio": model_metrics.get('best_l1_ratio', None)
->>>>>>> cf0f9b5d
                             }
                             stack_model_results.append(stack_model_result)
                         
@@ -987,10 +935,7 @@
                                 # Merge stack models into existing combination's model_results
                                 existing_combination['model_results'].extend(stack_model_results)
                                 logger.info(f"Merged {len(stack_model_results)} stack models into existing combination {combination}")
-<<<<<<< HEAD
-=======
                                 # Note: Don't increment completed_combinations here as it was already counted for individual models
->>>>>>> cf0f9b5d
                             else:
                                 # If no existing combination found, create a new entry (fallback)
                                 # Add stack model results as new combination entry (fallback case)
@@ -1001,12 +946,9 @@
                                     "model_results": stack_model_results
                                 })
                                 
-<<<<<<< HEAD
-=======
                                 # Update progress - combination completed (for stack-only mode)
                                 training_progress[run_id]["completed_combinations"] += 1
                                 
->>>>>>> cf0f9b5d
                                 logger.info(f"Added {len(stack_model_results)} stack models as new combination {combination} (no existing entry found)")
                 
                 else:
@@ -2661,7 +2603,6 @@
         apply_clustering = request.get('apply_clustering', False)
         numerical_columns_for_clustering = request.get('numerical_columns_for_clustering', [])
         n_clusters = request.get('n_clusters', None)
-<<<<<<< HEAD
         
         # Interaction terms parameters (optional)
         apply_interaction_terms = request.get('apply_interaction_terms', True)
@@ -2724,70 +2665,6 @@
             bucket_name=bucket_name
         )
         
-=======
-        
-        # Interaction terms parameters (optional)
-        apply_interaction_terms = request.get('apply_interaction_terms', True)
-        identifiers_for_interaction = request.get('identifiers_for_interaction', [])
-        numerical_columns_for_interaction = request.get('numerical_columns_for_interaction', [])
-        
-        # Validate required parameters
-        if not scope_number:
-            raise HTTPException(status_code=400, detail="scope_number is required")
-        if not combinations:
-            raise HTTPException(status_code=400, detail="combinations list is required")
-        if not pool_by_identifiers:
-            raise HTTPException(status_code=400, detail="pool_by_identifiers list is required")
-        if not x_variables:
-            raise HTTPException(status_code=400, detail="x_variables list is required")
-        if not y_variable:
-            raise HTTPException(status_code=400, detail="y_variable is required")
-        
-        # Validate clustering parameters if clustering is requested
-        if apply_clustering:
-            if not numerical_columns_for_clustering:
-                raise HTTPException(status_code=400, detail="numerical_columns_for_clustering is required when apply_clustering is true")
-            
-            # Validate that numerical_columns_for_clustering is a subset of x_variables + y_variable
-            all_numerical_columns = x_variables + [y_variable]
-            invalid_clustering_columns = [col for col in numerical_columns_for_clustering if col not in all_numerical_columns]
-            if invalid_clustering_columns:
-                raise HTTPException(status_code=400, detail=f"numerical_columns_for_clustering must be a subset of x_variables + y_variable. Invalid columns: {invalid_clustering_columns}")
-        
-        # Validate interaction terms parameters if interaction terms are requested
-        if apply_interaction_terms:
-            # Interaction terms can only be applied when clustering is also applied
-            if not apply_clustering:
-                raise HTTPException(status_code=400, detail="apply_clustering must be true when apply_interaction_terms is true. Interaction terms are only created for split clustered data.")
-            
-            if not numerical_columns_for_interaction:
-                raise HTTPException(status_code=400, detail="numerical_columns_for_interaction is required when apply_interaction_terms is true")
-            
-            # Validate that numerical_columns_for_interaction is a subset of x_variables + y_variable
-            all_numerical_columns = x_variables + [y_variable]
-            invalid_interaction_columns = [col for col in numerical_columns_for_interaction if col not in all_numerical_columns]
-            if invalid_interaction_columns:
-                raise HTTPException(status_code=400, detail=f"numerical_columns_for_interaction must be a subset of x_variables + y_variable. Invalid columns: {invalid_interaction_columns}")
-        
-        # Get MinIO client and bucket name
-        minio_client = get_minio_client()
-        bucket_name = "trinity"  # From config
-        
-        # Initialize the processor
-        processor = StackModelDataProcessor()
-        
-        # Prepare the stacked data
-        result = await processor.prepare_stack_model_data(
-            scope_number=scope_number,
-            combinations=combinations,
-            pool_by_identifiers=pool_by_identifiers,
-            x_variables=x_variables,
-            y_variable=y_variable,
-            minio_client=minio_client,
-            bucket_name=bucket_name
-        )
-        
->>>>>>> cf0f9b5d
         # Apply clustering if requested
         if apply_clustering and result.get('status') == 'success':
             logger.info("Applying clustering to pooled data...")
@@ -2828,17 +2705,10 @@
         
         # Interaction terms are only applied to split clustered data, not to original pooled data
         result['interaction_terms_applied'] = apply_interaction_terms and apply_clustering
-<<<<<<< HEAD
         
         if 'pooled_data' in result:
             del result['pooled_data']
         
-=======
-        
-        if 'pooled_data' in result:
-            del result['pooled_data']
-        
->>>>>>> cf0f9b5d
         logger.info("Stack model data preparation completed successfully")
         return result
         
@@ -2948,10 +2818,7 @@
             models_to_run=models_to_run,
             custom_configs=custom_configs,
             price_column=price_column,
-<<<<<<< HEAD
-=======
             test_size=0.2,
->>>>>>> cf0f9b5d
             run_id=run_id
         )
         
