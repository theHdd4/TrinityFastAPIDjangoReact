# app/routes.py - API Routes
from fastapi import APIRouter, Depends, HTTPException, File, Form, UploadFile, Query, Request, Response
from typing import List, Dict, Any, Optional
import base64
import json
import pandas as pd
import polars as pl
import io
import os
import openpyxl
import pyarrow as pa
from time import perf_counter
from app.core.utils import get_env_vars
from pathlib import Path
import fastexcel
from urllib.parse import unquote

# Add this line with your other imports
from datetime import datetime, timezone
import logging


# app/routes.py - Add this import
from app.features.data_upload_validate.app.schemas import (
    # Create validator schemas
    CreateValidatorResponse,

    # Column types schemas
    UpdateColumnTypesResponse,
    MongoDBUpdateStatus,
    
    # Business dimensions schemas
    DefineDimensionsResponse,
    BusinessDimensionItem,
    
    # Assignment schemas
    AssignIdentifiersResponse,
    AssignmentSummary,
    
    # Validation schemas
    ValidateResponse,
    FileValidationResult,
    ValidationSummary,
    MinIOUploadResult,ConditionFailure,
    ProcessDataframeRequest,
    ProcessDataframeResponse,
)

# Add to your existing imports in app/routes.py
from app.features.data_upload_validate.app.database import get_validation_config_from_mongo  # ✅ ADD THIS

from app.features.data_upload_validate.app.database import save_validation_config_to_mongo
from app.features.data_upload_validate.app.schemas import ConfigureValidationConfigResponse
from app.features.data_upload_validate.app.database import get_validator_atom_from_mongo, update_validator_atom_in_mongo

from app.features.data_upload_validate.app.database import (
    save_business_dimensions_to_mongo,
    get_business_dimensions_from_mongo,
    update_business_dimensions_assignments_in_mongo,
    save_validation_units_to_mongo,
    get_validation_units_from_mongo,
)

from app.redis_cache import cache_master_config
from app.core.observability import timing_dependency_factory
from app.core.task_queue import celery_task_client, format_task_response

import re

# Allowed characters for file keys (alphanumeric, underscores, hyphens, periods)
FILE_KEY_RE = re.compile(r"^[A-Za-z0-9_.-]+$")




from app.features.data_upload_validate.app.database import (
    get_validator_atom_from_mongo,  # Fallback function
    save_validation_log_to_mongo,
    log_operation_to_mongo,
    mark_operation_log_deleted,
)

# Add this import
from app.features.data_upload_validate.app.database import save_validator_atom_to_mongo


# Initialize router
timing_dependency = timing_dependency_factory("app.features.data_upload_validate")

router = APIRouter(dependencies=[Depends(timing_dependency)])

logger = logging.getLogger(__name__)





from app.features.data_upload_validate.app.validators.custom_validator import perform_enhanced_validation
from app.features.data_upload_validate import service as data_upload_service

# Config directory
CUSTOM_CONFIG_DIR = data_upload_service.CUSTOM_CONFIG_DIR
MONGODB_DIR = data_upload_service.MONGODB_DIR
extraction_results = data_upload_service.extraction_results

CSV_READ_KWARGS = data_upload_service.CSV_READ_KWARGS


def _smart_csv_parse(content: bytes, csv_kwargs: dict) -> tuple[pl.DataFrame, list[str], dict]:
    return data_upload_service._smart_csv_parse(content, csv_kwargs)


# app/routes.py - Add MinIO imports and configuration

from minio import Minio
from minio.error import S3Error
from minio.commonconfig import CopySource
from app.core.feature_cache import feature_cache
from app.DataStorageRetrieval.db import (
    fetch_client_app_project,
    record_arrow_dataset,
    rename_arrow_dataset,
    delete_arrow_dataset,
    arrow_dataset_exists,
)
from app.DataStorageRetrieval.arrow_client import upload_dataframe
from app.DataStorageRetrieval.flight_registry import (
    set_ticket,
    get_ticket_by_key,
    get_latest_ticket_for_basename,
    get_original_csv,
    rename_arrow_object,
    remove_arrow_object,
    get_flight_path_for_csv,
    get_arrow_for_flight_path,
    CSV_TO_FLIGHT,
    FILEKEY_TO_CSV,
)
from app.DataStorageRetrieval.minio_utils import (
    ensure_minio_bucket,
    save_arrow_table,
    upload_to_minio,
    get_client,
    ARROW_DIR,
    get_arrow_dir,
)
from pathlib import Path
import asyncio
import os


redis_client = feature_cache.router("data_upload_validate")

# ✅ MINIO CONFIGURATION - values come from docker-compose/.env
# Default to the development MinIO service if not explicitly configured
MINIO_ENDPOINT = os.getenv("MINIO_ENDPOINT", "minio:9000")
MINIO_ACCESS_KEY = os.getenv("MINIO_ACCESS_KEY", "minio")
MINIO_SECRET_KEY = os.getenv("MINIO_SECRET_KEY", "minio123")
MINIO_BUCKET = os.getenv("MINIO_BUCKET", "trinity")


def _metadata_object_name(object_name: str) -> str:
    return f"{object_name}.meta.json"


def _save_workbook_metadata(object_name: str, payload: Dict[str, Any]) -> None:
    if not object_name:
        return
    data = json.dumps(payload, indent=2).encode("utf-8")
    buffer = io.BytesIO(data)
    minio_client.put_object(
        MINIO_BUCKET,
        _metadata_object_name(object_name),
        buffer,
        len(data),
        content_type="application/json",
    )


def _remove_workbook_metadata(object_name: str) -> None:
    if not object_name:
        return
    meta_name = _metadata_object_name(object_name)
    try:
        minio_client.remove_object(MINIO_BUCKET, meta_name)
    except S3Error as exc:
        code = getattr(exc, "code", "")
        if code not in {"NoSuchKey", "NoSuchBucket"}:
            logger.warning("Failed to remove workbook metadata %s: %s", meta_name, exc)
    except Exception:
        logger.warning("Failed to remove workbook metadata %s", meta_name)


def _load_workbook_metadata(object_name: str) -> Dict[str, Any]:
    if not object_name:
        raise FileNotFoundError("Missing object name for metadata lookup")
    meta_name = _metadata_object_name(object_name)
    try:
        response = minio_client.get_object(MINIO_BUCKET, meta_name)
    except S3Error as exc:
        code = getattr(exc, "code", "")
        if code in {"NoSuchKey", "NoSuchBucket"}:
            raise FileNotFoundError(meta_name) from exc
        raise
    with response as obj:
        data = obj.read()
    return json.loads(data.decode("utf-8"))


def _copy_workbook_artifacts(old_object: str, new_object: str) -> None:
    if not old_object or not new_object or old_object == new_object:
        return
    old_meta = _metadata_object_name(old_object)
    new_meta = _metadata_object_name(new_object)
    try:
        minio_client.copy_object(
            MINIO_BUCKET,
            new_meta,
            CopySource(MINIO_BUCKET, old_meta),
        )
        try:
            minio_client.remove_object(MINIO_BUCKET, old_meta)
        except S3Error:
            pass
    except S3Error as exc:
        code = getattr(exc, "code", "")
        if code not in {"NoSuchKey", "NoSuchBucket"}:
            logger.warning("Failed to copy workbook metadata %s -> %s: %s", old_meta, new_meta, exc)
        return
    except Exception as exc:
        logger.warning("Failed to copy workbook metadata %s -> %s: %s", old_meta, new_meta, exc)
        return

    try:
        metadata = _load_workbook_metadata(new_object)
    except FileNotFoundError:
        return

    workbook_path = metadata.get("workbook_path")
    if workbook_path:
        new_workbook_path = f"{new_object}.workbook{Path(workbook_path).suffix}"
        try:
            minio_client.copy_object(
                MINIO_BUCKET,
                new_workbook_path,
                CopySource(MINIO_BUCKET, workbook_path),
            )
            try:
                minio_client.remove_object(MINIO_BUCKET, workbook_path)
            except S3Error:
                pass
            metadata["workbook_path"] = new_workbook_path
            _save_workbook_metadata(new_object, metadata)
        except S3Error as exc:
            code = getattr(exc, "code", "")
            if code not in {"NoSuchKey", "NoSuchBucket"}:
                logger.warning("Failed to copy workbook file %s -> %s: %s", workbook_path, new_workbook_path, exc)
        except Exception as exc:
            logger.warning("Failed to copy workbook file %s -> %s: %s", workbook_path, new_workbook_path, exc)


def _delete_workbook_artifacts(object_name: str) -> None:
    try:
        metadata = _load_workbook_metadata(object_name)
    except FileNotFoundError:
        return
    workbook_path = metadata.get("workbook_path")
    if workbook_path:
        try:
            minio_client.remove_object(MINIO_BUCKET, workbook_path)
        except S3Error as exc:
            code = getattr(exc, "code", "")
            if code not in {"NoSuchKey", "NoSuchBucket"}:
                logger.warning("Failed to remove workbook %s: %s", workbook_path, exc)
        except Exception:
            logger.warning("Failed to remove workbook %s", workbook_path)
    _remove_workbook_metadata(object_name)


def _parse_numeric_id(value: str | int | None) -> int:
    """Return the numeric component of an ID string like "name_123"."""
    if value is None:
        return 0
    try:
        return int(str(value).split("_")[-1])
    except Exception:
        return 0

async def get_object_prefix(
    client_id: str = "",
    app_id: str = "",
    project_id: str = "",
    *,
    client_name: str = "",
    app_name: str = "",
    project_name: str = "",
    include_env: bool = False,
) -> str | tuple[str, dict[str, str], str]:
    """Return the MinIO prefix for the current client/app/project.

    When ``include_env`` is True a tuple of ``(prefix, env, source)`` is
    returned where ``source`` describes where the environment variables were
    loaded from.
    """
    USER_ID = _parse_numeric_id(os.getenv("USER_ID"))
    PROJECT_ID = _parse_numeric_id(project_id or os.getenv("PROJECT_ID", "0"))
    # If explicit names are provided, avoid using potentially stale identifier
    # values from ``os.environ``. This ensures that when the frontend sends the
    # current ``client_name/app_name/project_name`` combo, we resolve the
    # environment for that namespace rather than whatever IDs may have been set
    # previously.
    if client_name or app_name or project_name:
        client_id_env = client_id or ""
        app_id_env = app_id or ""
        project_id_env = project_id or ""
    else:
        client_id_env = client_id or os.getenv("CLIENT_ID", "")
        app_id_env = app_id or os.getenv("APP_ID", "")
        project_id_env = project_id or os.getenv("PROJECT_ID", "")

    # Resolve environment variables using ``get_env_vars`` which consults the
    # Redis cache keyed by ``<client>/<app>/<project>`` and falls back to
    # Postgres when missing.  This ensures we always load the latest names for
    # the currently selected namespace instead of defaulting to
    # ``default_client/default_app/default_project``.
    env: dict[str, str] = {}
    env_source = "unknown"
    fresh = await get_env_vars(
        client_id_env,
        app_id_env,
        project_id_env,
        client_name=client_name or os.getenv("CLIENT_NAME", ""),
        app_name=app_name or os.getenv("APP_NAME", ""),
        project_name=project_name or os.getenv("PROJECT_NAME", ""),
        use_cache=True,
        return_source=True,
    )
    if isinstance(fresh, tuple):
        env, env_source = fresh
    else:
        env, env_source = fresh, "unknown"

    # print(f"🔧 fetched env {env} (source={env_source})")  # Disabled
    client = env.get("CLIENT_NAME", os.getenv("CLIENT_NAME", "default_client"))
    app = env.get("APP_NAME", os.getenv("APP_NAME", "default_app"))
    project = env.get("PROJECT_NAME", os.getenv("PROJECT_NAME", "default_project"))

    if PROJECT_ID and (client == "default_client" or app == "default_app" or project == "default_project"):
        try:
            client_db, app_db, project_db = await fetch_client_app_project(
                USER_ID if USER_ID else None, PROJECT_ID
            )
            client = client_db or client
            app = app_db or app
            project = project_db or project
        except Exception as exc:  # pragma: no cover - database unreachable
            print(f"⚠️ Failed to load names from DB: {exc}")

    os.environ["CLIENT_NAME"] = client
    os.environ["APP_NAME"] = app
    os.environ["PROJECT_NAME"] = project
    prefix = f"{client}/{app}/{project}/"
    # print(
    #     f"📦 prefix {prefix} (CLIENT_ID={client_id or os.getenv('CLIENT_ID','')} APP_ID={app_id or os.getenv('APP_ID','')} PROJECT_ID={PROJECT_ID})"
    # )  # Disabled
    if include_env:
        return prefix, env, env_source
    return prefix


read_minio_object = data_upload_service.read_minio_object


@router.get("/get_object_prefix")
async def get_object_prefix_endpoint(
    client_name: str = "",
    app_name: str = "",
    project_name: str = "",
) -> dict:
    """Expose ``get_object_prefix`` as an API endpoint.

    The endpoint resolves the MinIO prefix for the provided client/app/project
    combination. Environment variables are sourced from Redis when available
    and otherwise retrieved from Postgres' ``registry_environment`` table.
    """

    prefix, env, env_source = await get_object_prefix(
        client_name=client_name,
        app_name=app_name,
        project_name=project_name,
        include_env=True,
    )
    return {"prefix": prefix, "environment": env, "source": env_source}

# Initialize MinIO client
minio_client = get_client()
ensure_minio_bucket()

# MongoDB directory setup
MONGODB_DIR = Path("mongodb")
MONGODB_DIR.mkdir(exist_ok=True)

def save_non_validation_data(validator_atom_id: str, data_type: str, data: dict):
    """
    Save non-validation data to separate JSON files in mongodb folder
    data_type: 'business_dimensions', 'identifier_assignments'
    """
    try:
        file_path = MONGODB_DIR / f"{validator_atom_id}_{data_type}.json"
        
        # Load existing data if file exists
        existing_data = {}
        if file_path.exists():
            with open(file_path, "r") as f:
                existing_data = json.load(f)
        
        # Merge with new data
        existing_data.update(data)
        
        # Save updated data
        with open(file_path, "w") as f:
            json.dump(existing_data, f, indent=2)
        
        print(f"✅ Saved {data_type} for {validator_atom_id} to mongodb folder")
        return True
    except Exception as e:
        print(f"❌ Error saving {data_type}: {str(e)}")
        return False

load_all_non_validation_data = data_upload_service.load_all_non_validation_data
get_validator_from_memory_or_disk = data_upload_service.get_validator_from_memory_or_disk
load_existing_configs = data_upload_service.load_existing_configs


# Upload arbitrary file to MinIO and return its path
@router.post("/upload-file")
async def upload_file(
    file: UploadFile = File(...),
    client_id: str = Form(""),
    app_id: str = Form(""),
    project_id: str = Form(""),
    client_name: str = Form(""),
    app_name: str = Form(""),
    project_name: str = Form(""),
    sheet_name: str = Form(""),
):
    start_time = perf_counter()
    logger.info(
        "data_upload.temp_upload.start file=%s client_id=%s app_id=%s project_id=%s",
        file.filename,
        client_id or "",
        app_id or "",
        project_id or "",
    )
    if client_id:
        os.environ["CLIENT_ID"] = client_id
    if app_id:
        os.environ["APP_ID"] = app_id
    if project_id:
        os.environ["PROJECT_ID"] = project_id
    if client_name:
        os.environ["CLIENT_NAME"] = client_name
    if app_name:
        os.environ["APP_NAME"] = app_name
    if project_name:
        os.environ["PROJECT_NAME"] = project_name

    prefix = await get_object_prefix()
    tmp_prefix = prefix + "tmp/"
    content = await file.read()
    logger.info(
        "data_upload.temp_upload.read_bytes file=%s size=%s prefix=%s",
        file.filename,
        len(content),
        tmp_prefix,
    )

    submission = celery_task_client.submit_callable(
        name="data_upload_validate.upload_file",
        dotted_path="app.features.data_upload_validate.service.process_temp_upload",
        kwargs={
            "file_b64": base64.b64encode(content).decode("utf-8"),
            "filename": file.filename,
            "tmp_prefix": tmp_prefix,
            "sheet_name": sheet_name or None,
        },
        metadata={
            "feature": "data_upload_validate",
            "operation": "upload_file",
            "filename": file.filename,
            "prefix": tmp_prefix,
        },
    )

    if submission.status == "failure":  # pragma: no cover - defensive programming
        logger.error(
            "data_upload.temp_upload.failed task_id=%s file=%s",
            submission.task_id,
            file.filename,
        )
        raise HTTPException(status_code=400, detail=submission.detail or "Upload failed")

    duration_ms = (perf_counter() - start_time) * 1000
    logger.info(
        "data_upload.temp_upload.queued file=%s task_id=%s duration_ms=%.2f",
        file.filename,
        submission.task_id,
        duration_ms,
    )
    return format_task_response(submission, embed_result=True)


@router.delete("/temp-uploads")
async def clear_temp_uploads(
    client_name: str = "",
    app_name: str = "",
    project_name: str = "",
):
    """Remove any temporary uploads for the given environment."""
    start_time = perf_counter()
    prefix, env, env_source = await get_object_prefix(
        client_name=client_name,
        app_name=app_name,
        project_name=project_name,
        include_env=True,
    )
    tmp_prefix = prefix + "tmp/"
    try:
        objects = list(
            minio_client.list_objects(MINIO_BUCKET, prefix=tmp_prefix, recursive=True)
        )
        duration_ms = (perf_counter() - start_time) * 1000
        logger.info(
            "data_upload.temp_cleanup.completed prefix=%s deleted=%s duration_ms=%.2f",
            tmp_prefix,
            len(objects),
            duration_ms,
        )
        for obj in objects:
            minio_client.remove_object(MINIO_BUCKET, obj.object_name)
        return {
            "deleted": len(objects),
            "prefix": tmp_prefix,
            "environment": env,
            "env_source": env_source,
        }
    except S3Error as e:
        logger.warning(
            "data_upload.temp_cleanup.error prefix=%s error=%s",
            tmp_prefix,
            str(e),
        )
        return {
            "deleted": 0,
            "error": str(e),
            "prefix": tmp_prefix,
            "environment": env,
            "env_source": env_source,
        }


# POST: CREATE_NEW - Create validator atom with column preprocessing
@router.post("/create_new", status_code=202, response_model=CreateValidatorResponse)
async def create_new(
    validator_atom_id: str = Form(..., description="Unique ID for your validator atom"),
    files: List[UploadFile] = File(...),
    file_keys: str = Form(...)
) -> Dict[str, Any]:
    """
    Create new validator atom by uploading files and generating validation rules
    """
    # ✅ ADD COLUMN PREPROCESSING FUNCTION
    def preprocess_column_name(col_name: str) -> str:
        """
        Preprocess column name:
        - Strip leading/trailing spaces
        - Lowercase
        - Remove spaces inside the name but preserve underscores
        """
        col_name = col_name.strip().lower()
        # Remove spaces but keep underscores
        col_name = re.sub(r'(?<!_)\s+(?!_)', '', col_name)
        return col_name

    # Parse file_keys JSON
    try:
        keys = json.loads(file_keys)
    except json.JSONDecodeError:
        raise HTTPException(status_code=400, detail="Invalid JSON format for file_keys")

    # Basic validations
    if not validator_atom_id or not validator_atom_id.strip():
        raise HTTPException(status_code=400, detail="validator_atom_id cannot be empty")
    if len(files) != len(keys):
        raise HTTPException(status_code=400, detail="Number of keys must match number of files")
    if len(files) > 3:
        raise HTTPException(status_code=400, detail="Maximum 3 files supported")

    schemas = {}
    dataframes = {}  # Store DataFrames for data type extraction
    
    # Process each file
    for file, key in zip(files, keys):
        # Read file
        try:
            content = await file.read()
        except Exception as e:
            raise HTTPException(status_code=400, detail=f"Error reading file {file.filename}: {str(e)}")

        # Parse file to DataFrame using Polars for efficient serialization
        try:
            if file.filename.lower().endswith(".csv"):
                df_pl = pl.read_csv(io.BytesIO(content), **CSV_READ_KWARGS)
            elif file.filename.lower().endswith((".xls", ".xlsx")):
                df_pl = pl.from_pandas(pd.read_excel(io.BytesIO(content)))
            else:
                raise HTTPException(status_code=400, detail="Only CSV and XLSX files supported")

            df = df_pl.to_pandas()

            # Attempt to convert object columns that look like dates or datetimes
            date_pat = re.compile(
                r"^(?:\d{4}[-/]\d{2}[-/]\d{2}|\d{2}[-/]\d{2}[-/]\d{4})(?:[ T]\d{2}:\d{2}:\d{2}(?:\.\d+)?)?$"
            )
            for col in df.columns:
                if df[col].dtype == object:
                    sample = df[col].dropna().astype(str).head(5)
                    if not sample.empty and all(date_pat.match(v.strip()) for v in sample):
                        parsed = pd.to_datetime(df[col], errors="coerce", infer_datetime_format=True)
                        if parsed.notna().sum() >= len(df[col]) * 0.8:
                            df[col] = parsed
        except Exception as e:
            raise HTTPException(status_code=400, detail=f"Error parsing file {file.filename}: {str(e)}")

        # ✅ PREPROCESS COLUMN NAMES - Remove spaces but preserve underscores
        df.columns = [preprocess_column_name(col) for col in df.columns]

        # Store DataFrame for data type extraction
        dataframes[key] = df

        # Extract schema
        schema = []
        for col in df.columns:
            dtype = str(df[col].dtype)
            if "int" in dtype or "float" in dtype:
                col_type = "numeric"
            elif "datetime" in dtype:
                col_type = "date"
            elif "bool" in dtype:
                col_type = "boolean"
            else:
                col_type = "string"
            
            schema.append({"column": col, "type": col_type})

        # Store schema info
        schemas[key] = {
            "columns": schema,
            "sample_rows": df.head(3).astype(str).to_dict(orient="records"),  # ✅ ONLY THIS LINE CHANGED
            "total_rows": len(df),
            "total_columns": len(df.columns)
        }


    # Extract data types for each column in each file
    column_types = {}
    for key, df in dataframes.items():
        types = {}
        for col in df.columns:
            dtype = str(df[col].dtype)
            if "int" in dtype:
                types[col] = "integer"
            elif "float" in dtype:
                types[col] = "numeric"
            elif "datetime" in dtype:
                types[col] = "date"
            elif "bool" in dtype:
                types[col] = "boolean"
            else:
                types[col] = "string"
        column_types[key] = types

    # Also include column_types in the schemas
    for key in schemas:
        schemas[key]["column_types"] = column_types.get(key, {})

    # Generate validation config
    validation_config = {
        "validator_atom_id": validator_atom_id,
        "created_from_files": [f.filename for f in files],
        "file_keys": keys,
        "schemas": schemas,
        "column_types": column_types,
        "validation_mode": "simple"
    }

    # Save to file
    try:
        config_path = CUSTOM_CONFIG_DIR / f"{validator_atom_id}.json"
        with open(config_path, "w") as f:
            json.dump(validation_config, f, indent=2)
    except Exception as e:
        raise HTTPException(status_code=500, detail=f"Error saving config: {str(e)}")

    # ✅ ADD: Save to MongoDB
    mongo_result = save_validator_atom_to_mongo(validator_atom_id, validation_config)

    # Store in memory for GET endpoint
    extraction_results[validator_atom_id] = {
        "validator_atom_id": validator_atom_id,
        "schemas": schemas,
        "column_types": column_types,
        "config_saved": True,
        "config_path": str(config_path)
    }

    # ✅ MINIMAL POST RESPONSE - Only success confirmation
    return {
        "status": "success",
        "message": "Validator atom created successfully", 
        "validator_atom_id": validator_atom_id,
        "config_saved": True
    }
    
    
    
# POST: UPDATE_COLUMN_TYPES - Allow user to change column data types
@router.post("/update_column_types", response_model=UpdateColumnTypesResponse)
async def update_column_types(
    validator_atom_id: str = Form(...),
    file_key: str = Form(...),
    column_types: str = Form(...)
):
    """
    Update column data types for a specific validator atom and file key
    """
    # Parse column_types JSON
    try:
        submitted_column_types = json.loads(column_types)
    except json.JSONDecodeError:
        raise HTTPException(status_code=400, detail="Invalid JSON format for column_types")

    # Check if validator atom exists (MongoDB first)
    validator_data = get_validator_atom_from_mongo(validator_atom_id)
    if not validator_data:
        # Fallback to old method for backward compatibility
        validator_data = get_validator_from_memory_or_disk(validator_atom_id)

    if not validator_data:
        raise HTTPException(status_code=404, detail=f"Validator atom '{validator_atom_id}' not found")

    # Check if file_key exists
    if file_key not in validator_data["schemas"]:
        raise HTTPException(status_code=400, detail=f"File key '{file_key}' not found in validator")

    # Get current schema
    current_schema = validator_data["schemas"][file_key]
    available_columns = [col["column"] for col in current_schema.get("columns", [])]

    # Validate that all columns in submitted_column_types exist in the schema
    invalid_columns = [col for col in submitted_column_types.keys() if col not in available_columns]
    if invalid_columns:
        raise HTTPException(
            status_code=400, 
            detail=f"Invalid columns: {invalid_columns}. Available columns: {available_columns}"
        )

    # Validate column type values
    valid_types = ["string", "integer", "numeric", "date", "boolean", "number"]
    invalid_types = {col: typ for col, typ in submitted_column_types.items() if typ not in valid_types and typ not in ["", None, "not_defined"]}
    if invalid_types:
        raise HTTPException(
            status_code=400,
            detail=f"Invalid column types: {invalid_types}. Valid types: {valid_types}"
        )

    # Normalize and update column_types in memory
    current_column_types = extraction_results[validator_atom_id]["column_types"].get(file_key, {})
    for col in available_columns:
        val = submitted_column_types.get(col)
        if val in ["", None, "not_defined"]:
            current_column_types.pop(col, None)
        else:
            normalized = "numeric" if val == "number" else val
            current_column_types[col] = normalized
    extraction_results[validator_atom_id]["column_types"][file_key] = current_column_types

    # Also update in schemas for consistency
    extraction_results[validator_atom_id]["schemas"][file_key]["column_types"] = current_column_types

    # Update the columns array with new types
    updated_columns = []
    for col_info in current_schema["columns"]:
        col_name = col_info["column"]
        if col_name in submitted_column_types and submitted_column_types.get(col_name) not in ["", None, "not_defined"]:
            normalized = "numeric" if submitted_column_types[col_name] == "number" else submitted_column_types[col_name]
            col_info["type"] = normalized
        updated_columns.append(col_info)
    
    extraction_results[validator_atom_id]["schemas"][file_key]["columns"] = updated_columns

    # Update JSON config file
    try:
        config_path = CUSTOM_CONFIG_DIR / f"{validator_atom_id}.json"
        if config_path.exists():
            with open(config_path, "r") as f:
                config = json.load(f)
            
            # Update column_types in config
            if "column_types" not in config:
                config["column_types"] = {}
            config["column_types"][file_key] = current_column_types
            
            # Update schemas in config
            if "schemas" in config and file_key in config["schemas"]:
                config["schemas"][file_key]["column_types"] = current_column_types
                config["schemas"][file_key]["columns"] = updated_columns
            
            # Save updated config
            with open(config_path, "w") as f:
                json.dump(config, f, indent=2)
    except Exception as e:
        raise HTTPException(status_code=500, detail=f"Error updating config file: {str(e)}")

    # ✅ MongoDB Update - INSERT THIS NEW CODE
    mongo_update_data = {
        f"schemas.{file_key}.column_types": current_column_types,
        f"schemas.{file_key}.columns": updated_columns,
        f"column_types.{file_key}": current_column_types
    }
    mongo_result = update_validator_atom_in_mongo(validator_atom_id, mongo_update_data)

    # Save datatype validation units
    datatype_units = [
        {"column": col, "validation_type": "datatype", "expected": typ}
        for col, typ in current_column_types.items()
    ]
    existing_units = get_validation_units_from_mongo(validator_atom_id, file_key)
    other_units = []
    if existing_units and "validations" in existing_units:
        other_units = [
            u for u in existing_units["validations"] if u.get("validation_type") != "datatype"
        ]
    save_validation_units_to_mongo(
        validator_atom_id,
        file_key,
        other_units + datatype_units,
    )

    # Optional: Log MongoDB result
    if mongo_result["status"] == "success":
        print(f"✅ Validator atom updated in MongoDB")
    else:
        print(f"⚠️ MongoDB update failed: {mongo_result['error']}")

    return {
        "status": "success",
        "message": "Column types updated successfully",
        "validator_atom_id": validator_atom_id,
        "file_key": file_key,
        "updated_column_types": submitted_column_types,
        "current_all_column_types": current_column_types,
        "updated_columns_count": len([c for c in submitted_column_types.values() if c not in ["", None, "not_defined"]]),
        # ✅ ADD: MongoDB update status
        "mongodb_update": {
            "status": mongo_result["status"],
            "modified": mongo_result.get("modified_count", 0) > 0 if mongo_result["status"] == "success" else False,
            "details": mongo_result.get("error", "Update successful") if mongo_result["status"] == "error" else f"Matched: {mongo_result.get('matched_count', 0)}, Modified: {mongo_result.get('modified_count', 0)}"
        }
    }

    
    

# POST: DEFINE_DIMENSIONS - Complete fixed version for both validator types
@router.post("/define_dimensions", response_model=DefineDimensionsResponse)
async def define_dimensions(
    validator_atom_id: str = Form(...),
    file_key: str = Form(...),
    dimensions: str = Form(...)
):
    """
    Endpoint to define business dimensions for a specific file key in a validator atom.
    Maximum of 4 dimensions allowed per file key.
    Works for both regular validator atoms (from /create_new) and template validator atoms (from /validate_*)
    """
    # Parse dimensions JSON
    try:
        dims = json.loads(dimensions)
    except json.JSONDecodeError as e:
        raise HTTPException(status_code=400, detail=f"Invalid JSON format for dimensions: {str(e)}")

    # Validate dims structure
    if not isinstance(dims, list):
        raise HTTPException(status_code=400, detail="Dimensions must be a list of objects")

    # ✅ ENFORCE MAX 4 DIMENSIONS
    if len(dims) > 4:
        raise HTTPException(status_code=400, detail="Maximum of 4 dimensions allowed")
    
    if len(dims) == 0:
        raise HTTPException(status_code=400, detail="At least 1 dimension must be provided")

    # Validate each dimension structure
    required_fields = ['id', 'name']
    dimension_ids = []
    dimension_names = []
    
    for i, dim in enumerate(dims):
        if not isinstance(dim, dict):
            raise HTTPException(status_code=400, detail=f"Dimension {i+1} must be an object")
        
        # Check required fields
        for field in required_fields:
            if field not in dim:
                raise HTTPException(status_code=400, detail=f"Dimension {i+1} missing required field: '{field}'")
            if not dim[field] or not isinstance(dim[field], str):
                raise HTTPException(status_code=400, detail=f"Dimension {i+1} field '{field}' must be a non-empty string")
        
        # Check for duplicate IDs and names
        if dim['id'] in dimension_ids:
            raise HTTPException(status_code=400, detail=f"Duplicate dimension ID: '{dim['id']}'")
        if dim['name'] in dimension_names:
            raise HTTPException(status_code=400, detail=f"Duplicate dimension name: '{dim['name']}'")
        
        dimension_ids.append(dim['id'])
        dimension_names.append(dim['name'])

    # ✅ UPDATED: Check if validator atom exists (MongoDB first)
    validator_data = get_validator_atom_from_mongo(validator_atom_id)
    if not validator_data:
        # Fallback to old method for backward compatibility
        validator_data = get_validator_from_memory_or_disk(validator_atom_id)

    if not validator_data:
        raise HTTPException(status_code=404, detail=f"Validator atom '{validator_atom_id}' not found")

    # Check if file_key exists
    if file_key not in validator_data["schemas"]:
        available_keys = list(validator_data["schemas"].keys())
        raise HTTPException(
            status_code=400, 
            detail=f"File key '{file_key}' not found in validator. Available file keys: {available_keys}"
        )

    # Store dimensions for this specific file key
    dims_dict = {dim['id']: dim for dim in dims}
    
    # Add metadata
    dimension_data = {
        "dimensions": dims_dict,
        "file_key": file_key,
        "validator_atom_id": validator_atom_id,
        "timestamp": datetime.now().isoformat(),
        "validator_type": validator_data.get("template_type", "custom"),
        "dimensions_count": len(dims)
    }

    # ✅ REPLACE: Save to MongoDB instead of file
    try:
        mongo_result = save_business_dimensions_to_mongo(validator_atom_id, file_key, dims_dict)
    except Exception as e:
        raise HTTPException(status_code=500, detail=f"Failed to save dimensions to MongoDB: {str(e)}")

    # ✅ FIXED: Safe update in memory (works for both validator types)
    try:
        # Initialize extraction_results entry if it doesn't exist (for template validator atoms)
        if validator_atom_id not in extraction_results:
            extraction_results[validator_atom_id] = {}
        
        if "business_dimensions" not in extraction_results[validator_atom_id]:
            extraction_results[validator_atom_id]["business_dimensions"] = {}
        
        extraction_results[validator_atom_id]["business_dimensions"][file_key] = dims_dict
        in_memory_status = "success"
    except Exception as e:
        # Log but don't fail - MongoDB save is what matters
        print(f"Warning: Could not update in-memory results for {validator_atom_id}: {e}")
        in_memory_status = "warning"

    return {
        "status": "success",
        "message": f"Business dimensions defined successfully for file key '{file_key}' ({len(dims)} dimensions)",
        "validator_atom_id": validator_atom_id,
        "file_key": file_key,
        "validator_type": validator_data.get("template_type", "custom"),
        "dimensions": dims_dict,
        "dimensions_count": len(dims),
        "max_allowed": 4,
        "dimension_details": {
            "dimension_ids": dimension_ids,
            "dimension_names": dimension_names,
            "created_at": datetime.now().isoformat()
        },
        "mongodb_saved": mongo_result.get("status") == "success",
        "in_memory_saved": in_memory_status,
        "next_steps": {
            "assign_identifiers": f"POST /assign_identifiers_to_dimensions with validator_atom_id: {validator_atom_id}",
            "view_assignments": f"GET /get_identifier_assignments/{validator_atom_id}/{file_key}"
        }
    }




# # POST: ASSIGN_IDENTIFIERS_TO_DIMENSIONS - Save assignments in business dimensions structure
# @router.post("/assign_identifiers_to_dimensions", response_model=AssignIdentifiersResponse)
# async def assign_identifiers_to_dimensions(
#     validator_atom_id: str = Form(...),
#     file_key: str = Form(...),
#     identifier_assignments: str = Form(...)
# ):
#     """
#     Assign identifiers to dimensions and save within business dimensions structure
#     """
#     # Parse identifier_assignments JSON
#     try:
#         assignments = json.loads(identifier_assignments)
#     except json.JSONDecodeError:
#         raise HTTPException(status_code=400, detail="Invalid JSON format for identifier_assignments")

#     # Validate assignments structure
#     if not isinstance(assignments, dict):
#         raise HTTPException(status_code=400, detail="identifier_assignments must be a JSON object")

#     # ✅ Check if validator atom exists (MongoDB first)
#     validator_data = get_validator_atom_from_mongo(validator_atom_id)
#     if not validator_data:
#         # Fallback to old method for backward compatibility
#         validator_data = get_validator_from_memory_or_disk(validator_atom_id)

#     if not validator_data:
#         raise HTTPException(status_code=404, detail=f"Validator atom '{validator_atom_id}' not found")

#     # Check if file_key exists
#     if file_key not in validator_data.get("schemas", {}):
#         raise HTTPException(status_code=400, detail=f"File key '{file_key}' not found in validator")

#     # ✅ Get business dimensions from MongoDB first with correct structure handling
#     mongo_dimensions = get_business_dimensions_from_mongo(validator_atom_id, file_key)

#     if mongo_dimensions:
#         # MongoDB format: extract from dimensions array
#         dimensions_array = mongo_dimensions.get("dimensions", [])
#         available_dimension_ids = [dim.get("dimension_id") for dim in dimensions_array]
#         business_dimensions = {dim["dimension_id"]: dim for dim in dimensions_array}
#     elif validator_data.get("business_dimensions", {}).get(file_key, {}):
#         # Old format: dictionary of dimensions
#         business_dimensions = validator_data.get("business_dimensions", {}).get(file_key, {})
#         available_dimension_ids = list(business_dimensions.keys())
#     else:
#         raise HTTPException(status_code=400, detail=f"No business dimensions defined for file key '{file_key}'. Define dimensions first.")


# POST: ASSIGN_IDENTIFIERS_TO_DIMENSIONS - Complete fixed version for both validator types
@router.post("/assign_identifiers_to_dimensions", response_model=AssignIdentifiersResponse)
async def assign_identifiers_to_dimensions(
    validator_atom_id: str = Form(...),
    file_key: str = Form(...),
    identifier_assignments: str = Form(...)
):
    """
    Assign identifiers to dimensions and save within business dimensions structure.
    Works for both regular validator atoms (from /create_new) and template validator atoms (from /validate_*)
    """
    # Parse identifier_assignments JSON
    try:
        assignments = json.loads(identifier_assignments)
    except json.JSONDecodeError as e:
        raise HTTPException(status_code=400, detail=f"Invalid JSON format for identifier_assignments: {str(e)}")

    # Validate assignments structure
    if not isinstance(assignments, dict):
        raise HTTPException(status_code=400, detail="identifier_assignments must be a JSON object")
    
    if not assignments:
        raise HTTPException(status_code=400, detail="identifier_assignments cannot be empty")

    # ✅ Check if validator atom exists (MongoDB first)
    validator_data = get_validator_atom_from_mongo(validator_atom_id)
    if not validator_data:
        # Fallback to old method for backward compatibility
        validator_data = get_validator_from_memory_or_disk(validator_atom_id)

    if not validator_data:
        raise HTTPException(status_code=404, detail=f"Validator atom '{validator_atom_id}' not found")

    # Check if file_key exists
    if file_key not in validator_data.get("schemas", {}):
        available_keys = list(validator_data.get("schemas", {}).keys())
        raise HTTPException(
            status_code=400, 
            detail=f"File key '{file_key}' not found in validator. Available file keys: {available_keys}"
        )

    # ✅ Get business dimensions from MongoDB first with correct structure handling
    mongo_dimensions = get_business_dimensions_from_mongo(validator_atom_id, file_key)

    if mongo_dimensions:
        # MongoDB format: extract from dimensions array
        dimensions_array = mongo_dimensions.get("dimensions", [])
        available_dimension_ids = [dim.get("dimension_id") for dim in dimensions_array]
        business_dimensions = {dim["dimension_id"]: dim for dim in dimensions_array}
    elif validator_data.get("business_dimensions", {}).get(file_key, {}):
        # Old format: dictionary of dimensions
        business_dimensions = validator_data.get("business_dimensions", {}).get(file_key, {})
        available_dimension_ids = list(business_dimensions.keys())
    else:
        raise HTTPException(
            status_code=400, 
            detail=f"No business dimensions defined for file key '{file_key}'. Define dimensions first using /define_dimensions."
        )

    # Validate dimension IDs
    invalid_dimensions = [dim_id for dim_id in assignments.keys() if dim_id not in available_dimension_ids]
    if invalid_dimensions:
        raise HTTPException(
            status_code=400,
            detail=f"Invalid dimension IDs: {invalid_dimensions}. Available dimensions: {available_dimension_ids}"
        )

    # Validate assignments
    all_assigned_identifiers = []
    for dim_id, identifiers in assignments.items():
        if not isinstance(identifiers, list):
            raise HTTPException(status_code=400, detail=f"Identifiers for dimension '{dim_id}' must be a list")
        
        if not identifiers:
            raise HTTPException(status_code=400, detail=f"Identifiers list for dimension '{dim_id}' cannot be empty")
        
        all_assigned_identifiers.extend(identifiers)

    # Check for unique assignment
    if len(all_assigned_identifiers) != len(set(all_assigned_identifiers)):
        duplicates = [ident for ident in set(all_assigned_identifiers) if all_assigned_identifiers.count(ident) > 1]
        raise HTTPException(status_code=400, detail=f"Identifiers cannot be assigned to multiple dimensions: {duplicates}")

    # ✅ UPDATE BUSINESS DIMENSIONS STRUCTURE WITH ASSIGNMENTS
    updated_business_dimensions = business_dimensions.copy()
    for dim_id, identifiers in assignments.items():
        if dim_id in updated_business_dimensions:
            updated_business_dimensions[dim_id]["assigned_identifiers"] = identifiers
            updated_business_dimensions[dim_id]["assignment_timestamp"] = datetime.now().isoformat()

    # ✅ Save to MongoDB
    try:
        mongo_result = update_business_dimensions_assignments_in_mongo(validator_atom_id, file_key, assignments)
    except Exception as e:
        raise HTTPException(status_code=500, detail=f"Failed to save assignments to MongoDB: {str(e)}")

    # ✅ FIXED: Safe update in memory (works for both validator types)
    try:
        # Initialize extraction_results entry if it doesn't exist (for template validator atoms)
        if validator_atom_id not in extraction_results:
            extraction_results[validator_atom_id] = {}
        
        if "business_dimensions" not in extraction_results[validator_atom_id]:
            extraction_results[validator_atom_id]["business_dimensions"] = {}
        
        extraction_results[validator_atom_id]["business_dimensions"][file_key] = updated_business_dimensions
        in_memory_status = "success"
    except Exception as e:
        # Log but don't fail - MongoDB save is what matters
        print(f"Warning: Could not update in-memory results for {validator_atom_id}: {e}")
        in_memory_status = "warning"

    # In this simplified version identifiers are not validated,
    # so all provided identifiers are considered assigned
    unassigned_identifiers: list = []

    return {
        "status": "success",
        "message": f"Identifiers assigned to dimensions and saved in business dimensions structure for file key '{file_key}'",
        "validator_atom_id": validator_atom_id,
        "file_key": file_key,
        "validator_type": validator_data.get("template_type", "custom"),
        "updated_business_dimensions": updated_business_dimensions,
        "assignment_summary": {
            "total_identifiers": len(all_assigned_identifiers),
            "dimensions_with_assignments": len(assignments),
            "assignment_timestamp": datetime.now().isoformat()
        },
        "unassigned_identifiers": unassigned_identifiers,
        "dimension_breakdown": {dim_id: len(identifiers) for dim_id, identifiers in assignments.items()},
        "mongodb_updated": mongo_result.get("status") == "success",
        "in_memory_updated": in_memory_status,
        "next_steps": {
            "view_complete_setup": f"GET /get_validator_atom_summary/{validator_atom_id}",
            "export_configuration": f"GET /export_validator_atom/{validator_atom_id}"
        }
    }



# Add this constant at the top of routes.py (after imports)
VALIDATION_OPERATORS = {
    "greater_than": ">",
    "greater_than_or_equal": ">=", 
    "less_than": "<",
    "less_than_or_equal": "<=",
    "equal_to": "==",
    "not_equal_to": "!=",
    "between": "BETWEEN",
    "contains": "CONTAINS",
    "not_contains": "NOT_CONTAINS",
    "starts_with": "STARTS_WITH",
    "ends_with": "ENDS_WITH",
    "regex_match": "REGEX",
    "in_list": "IN",
    "not_in_list": "NOT_IN",
    "date_before": "DATE_BEFORE",
    "date_after": "DATE_AFTER",
    "date_between": "DATE_BETWEEN"
}

# ✅ ADD: Valid frequency options
VALID_FREQUENCIES = ["daily", "weekly", "monthly"]

# Updated endpoint with data frequency per column support
@router.post("/configure_validation_config", response_model=ConfigureValidationConfigResponse)
async def configure_validation_config(request: Request):
    """
    Configure custom validation config for specific columns with optional date frequency per column
    """
    data = await request.json()
    validator_atom_id = data.get("validator_atom_id")
    file_key = data.get("file_key")
    column_conditions = data.get("column_conditions")
    column_frequencies = data.get("column_frequencies", {})  # ✅ NEW: Optional dict of column to frequency

    if not validator_atom_id:
        raise HTTPException(status_code=400, detail="validator_atom_id is required")
    if not file_key:
        raise HTTPException(status_code=400, detail="file_key is required")
    if column_conditions is None:
        raise HTTPException(status_code=400, detail="column_conditions is required")

    if not isinstance(column_conditions, dict):
        raise HTTPException(status_code=400, detail="column_conditions must be a dictionary of column to list of conditions")

    if not isinstance(column_frequencies, dict):
        raise HTTPException(status_code=400, detail="column_frequencies must be a dictionary of column to frequency strings")

    # ✅ NEW: Validate frequencies if provided
    for col, freq in column_frequencies.items():
        if freq.lower() not in VALID_FREQUENCIES:
            raise HTTPException(
                status_code=400,
                detail=f"Invalid frequency '{freq}' for column '{col}'. Valid options: {VALID_FREQUENCIES}"
            )

    validator_data = get_validator_atom_from_mongo(validator_atom_id)
    if not validator_data:
        validator_data = get_validator_from_memory_or_disk(validator_atom_id)

    if not validator_data:
        raise HTTPException(status_code=404, detail=f"Validator atom '{validator_atom_id}' not found")

    if file_key not in validator_data.get("schemas", {}):
        raise HTTPException(status_code=400, detail=f"File key '{file_key}' not found in validator")

    available_columns = [col["column"] for col in validator_data["schemas"][file_key].get("columns", [])]

    total_conditions = 0
    for col, cond_list in column_conditions.items():
        if col not in available_columns:
            raise HTTPException(
                status_code=400,
                detail=f"Column '{col}' not found in validator schema. Available columns: {available_columns}"
            )
        if not isinstance(cond_list, list):
            raise HTTPException(status_code=400, detail=f"Conditions for column '{col}' must be a list")
        
        for i, cond in enumerate(cond_list):
            if not isinstance(cond, dict):
                raise HTTPException(status_code=400, detail=f"Condition {i+1} for column '{col}' must be a dictionary")
            
            required_fields = ['operator', 'value', 'error_message']
            missing_fields = [field for field in required_fields if field not in cond]
            if missing_fields:
                raise HTTPException(
                    status_code=400,
                    detail=f"Condition {i+1} for column '{col}' missing required fields: {missing_fields}"
                )
            
            if cond['operator'] not in VALIDATION_OPERATORS:
                raise HTTPException(
                    status_code=400,
                    detail=f"Invalid operator '{cond['operator']}' for column '{col}'. Valid operators: {list(VALIDATION_OPERATORS.keys())}"
                )
            
            if 'severity' not in cond:
                cond['severity'] = 'error'
            
            if cond['severity'] not in ['error', 'warning']:
                raise HTTPException(
                    status_code=400,
                    detail=f"Invalid severity '{cond['severity']}' for column '{col}'. Must be 'error' or 'warning'"
                )
            
            total_conditions += 1

    # ✅ NEW: Build config data with optional column frequencies
    config_data = {
        "column_conditions": column_conditions,
        "column_frequencies": column_frequencies
    }

    mongo_result = save_validation_config_to_mongo(validator_atom_id, file_key, config_data)

    # Build validation units and save
    range_units = []
    regex_units = []
    null_units = []
    ref_units = []
    for col, conds in column_conditions.items():
        min_val = None
        max_val = None
        for cond in conds:
            op = cond.get("operator")
            if op in ["greater_than_or_equal", "greater_than"]:
                min_val = cond.get("value")
            elif op in ["less_than_or_equal", "less_than"]:
                max_val = cond.get("value")
            elif op == "regex_match":
                regex_units.append({
                    "column": col,
                    "validation_type": "regex",
                    "pattern": cond.get("value"),
                })
            elif op == "null_percentage":
                null_units.append({
                    "column": col,
                    "validation_type": "null_percentage",
                    "value": cond.get("value"),
                })
            elif op == "in_list":
                ref_units.append({
                    "column": col,
                    "validation_type": "in_list",
                    "value": cond.get("value"),
                })
        if (min_val not in [None, ""] or max_val not in [None, ""]):
            range_units.append({
                "column": col,
                "validation_type": "range",
                "min": min_val,
                "max": max_val,
            })

    periodicity_units = [
        {
            "column": col,
            "validation_type": "periodicity",
            "periodicity": freq,
        }
        for col, freq in column_frequencies.items()
    ]

    existing_units = get_validation_units_from_mongo(validator_atom_id, file_key)
    other_units = []
    if existing_units and "validations" in existing_units:
        other_units = [
            u
            for u in existing_units["validations"]
            if u.get("validation_type")
            not in ["range", "periodicity", "regex", "null_percentage", "in_list"]
        ]
    save_validation_units_to_mongo(
        validator_atom_id,
        file_key,
        other_units
        + range_units
        + periodicity_units
        + regex_units
        + null_units
        + ref_units,
    )

    client_id = os.getenv("CLIENT_ID", "")
    app_id = os.getenv("APP_ID", "")
    project_id = os.getenv("PROJECT_ID", "")
    cache_master_config(client_id, app_id, project_id, file_key, config_data)
    print(
        f"📦 Stored in redis namespace {client_id}:{app_id}:{project_id}:{file_key}"
    )

    message = f"Validation config configured successfully for file key '{file_key}' with {total_conditions} conditions"
    if column_frequencies:
        message += f" and frequencies specified for columns: {list(column_frequencies.keys())}"

    return {
        "status": "success",
        "message": message,
        "validator_atom_id": validator_atom_id,
        "file_key": file_key,
        "mongo_id": mongo_result.get("mongo_id", ""),
        "operation": mongo_result.get("operation", "unknown"),
        "total_conditions": total_conditions,
        "columns_configured": list(column_conditions.keys()),
        "columns_with_frequencies": list(column_frequencies.keys()),  # ✅ NEW
        "mongodb_saved": mongo_result["status"] == "success"
    }




# POST: VALIDATE - Enhanced validation with auto-correction, custom conditions, and MongoDB logging
@router.post("/validate", response_model=ValidateResponse)
async def validate(
    validator_atom_id: str = Form(...),
    files: List[UploadFile] | None = File(None),
    file_keys: str = Form(...),
    file_paths: str = Form(default=""),
    date_frequency: str = Form(default=None),
    user_id: str = Form(""),
    client_id: str = Form("")
):
    """
    Enhanced validation: mandatory columns + type check + auto-correction + custom conditions + MongoDB logging
    """
    start_time = perf_counter()
    try:
        keys = json.loads(file_keys)
    except json.JSONDecodeError:
        raise HTTPException(status_code=400, detail="Invalid JSON format for file_keys")
    if not isinstance(keys, list):
        raise HTTPException(status_code=400, detail="file_keys must be a JSON array")

    logger.info(
        "data_upload.validate.start validator=%s file_count=%s has_inline_files=%s",
        validator_atom_id,
        len(keys),
        bool(files),
    )

    try:
        paths = json.loads(file_paths) if file_paths else []
    except json.JSONDecodeError:
        raise HTTPException(status_code=400, detail="Invalid JSON format for file_paths")

    files_list = files or []

    if files_list and len(files_list) != len(keys):
        raise HTTPException(status_code=400, detail="Number of files must match number of keys")
    if paths and len(paths) != len(keys):
        raise HTTPException(status_code=400, detail="Number of file paths must match number of keys")
    if not files_list and not paths:
        raise HTTPException(status_code=400, detail="No files or file paths provided")

    if len(set(keys)) != len(keys):
        raise HTTPException(status_code=400, detail="Duplicate file keys are not allowed")
    for k in keys:
        if not isinstance(k, str) or not k.strip() or not FILE_KEY_RE.match(k):
            raise HTTPException(status_code=400, detail=f"Malformed file key: {k}")

    if files_list and len(files_list) > 3:
        raise HTTPException(status_code=400, detail="Maximum 3 files allowed")
    
    file_payloads: List[Dict[str, str]] | None = None
    if files_list:
        file_payloads = []
        for file, key in zip(files_list, keys):
            try:
                content = await file.read()
            except Exception as exc:  # pragma: no cover - defensive programming
                logger.exception("Failed to read uploaded file %s", file.filename)
                raise HTTPException(status_code=400, detail=f"Error reading file {file.filename}: {exc}")
            file_payloads.append(
                {
                    "key": key,
                    "filename": file.filename,
                    "content_b64": base64.b64encode(content).decode("utf-8"),
                }
            )

    submission = celery_task_client.submit_callable(
        name="data_upload_validate.validate",
        dotted_path="app.features.data_upload_validate.service.run_validation",
        kwargs={
            "validator_atom_id": validator_atom_id,
            "file_payloads": file_payloads,
            "file_paths": paths,
            "keys": keys,
            "date_frequency": date_frequency,
            "user_id": user_id,
            "client_id": client_id,
        },
        metadata={
            "feature": "data_upload_validate",
            "operation": "validate",
            "validator_atom_id": validator_atom_id,
            "file_count": len(keys),
        },
    )

    if submission.status == "failure":  # pragma: no cover - defensive
        logger.error(
            "data_upload.validate.failed validator=%s task_id=%s",
            validator_atom_id,
            submission.task_id,
        )
        raise HTTPException(status_code=400, detail=submission.detail or "Validation failed")

    duration_ms = (perf_counter() - start_time) * 1000
    logger.info(
        "data_upload.validate.queued validator=%s task_id=%s files=%s duration_ms=%.2f",
        validator_atom_id,
        submission.task_id,
        len(keys),
        duration_ms,
    )

    return format_task_response(submission, embed_result=True)

    
    



# DELETE: DELETE_VALIDATOR_ATOM - Delete a custom validator atom completely
@router.delete("/delete_validator_atom/{validator_atom_id}")
async def delete_validator_atom(validator_atom_id: str):
    """
    Delete a custom validator atom completely
    - Removes from custom_validations folder
    - Removes from mongodb folder (all related files)
    - Clears from memory
    """
    
    def delete_validator_atom_files(validator_atom_id: str):
        """Delete all files related to a validator atom from disk and memory"""
        # Paths
        custom_dir = Path("custom_validations")
        mongo_dir = Path("mongodb")
        deleted_files = []

        # Delete from custom_validations
        custom_file = custom_dir / f"{validator_atom_id}.json"
        if custom_file.exists():
            custom_file.unlink()
            deleted_files.append(str(custom_file))

        # Delete from mongodb folder - dimensions, assignments
        for suffix in ["business_dimensions", "identifier_assignments"]:
            mongo_file = mongo_dir / f"{validator_atom_id}_{suffix}.json"
            if mongo_file.exists():
                mongo_file.unlink()
                deleted_files.append(str(mongo_file))

        # Clear from memory
        if validator_atom_id in extraction_results:
            del extraction_results[validator_atom_id]
            deleted_files.append("memory_cleared")

        return deleted_files
    
    # Validate validator_atom_id
    if not validator_atom_id or not validator_atom_id.strip():
        raise HTTPException(status_code=400, detail="validator_atom_id cannot be empty")
    
    # Check if validator atom exists
    validator_exists = False
    custom_file = CUSTOM_CONFIG_DIR / f"{validator_atom_id}.json"
    mongo_dimensions = MONGODB_DIR / f"{validator_atom_id}_business_dimensions.json"
    mongo_assignments = MONGODB_DIR / f"{validator_atom_id}_identifier_assignments.json"
    
    if (custom_file.exists() or
        mongo_dimensions.exists() or
        mongo_assignments.exists() or
        validator_atom_id in extraction_results):
        validator_exists = True
    
    if not validator_exists:
        raise HTTPException(status_code=404, detail=f"Validator atom '{validator_atom_id}' not found")
    
    # Delete all files and clear memory
    try:
        deleted_files = delete_validator_atom_files(validator_atom_id)
    except Exception as e:
        raise HTTPException(status_code=500, detail=f"Error deleting validator atom: {str(e)}")
    
    return {
        "status": "success",
        "message": f"Validator atom '{validator_atom_id}' deleted completely",
        "validator_atom_id": validator_atom_id,
        "deleted_files": deleted_files,
        "deletion_summary": {
            "custom_validations_removed": any("custom_validations" in f for f in deleted_files),
            "mongodb_files_removed": any("mongodb" in f for f in deleted_files),
            "memory_cleared": "memory_cleared" in deleted_files,
            "total_files_deleted": len([f for f in deleted_files if f != "memory_cleared"])
        }
    }


# GET: GET_VALIDATOR_CONFIG - return validator setup with MongoDB details
@router.get("/get_validator_config/{validator_atom_id}")
async def get_validator_config(validator_atom_id: str):
    """Retrieve stored validator atom configuration along with any
    dimension information."""

    validator_data = get_validator_atom_from_mongo(validator_atom_id)
    if not validator_data:
        validator_data = get_validator_from_memory_or_disk(validator_atom_id)

    if not validator_data:
        raise HTTPException(status_code=404, detail=f"Validator atom '{validator_atom_id}' not found")

    extra = load_all_non_validation_data(validator_atom_id)

    validations = {}
    for key in validator_data.get("file_keys", []):
        units = get_validation_units_from_mongo(validator_atom_id, key)
        if units:
            validations[key] = units.get("validations", [])

    return {**validator_data, **extra, "validations": validations}


# Call this function when the module loads
load_existing_configs()

# --- New endpoints for saving and listing validated dataframes ---
# Accept both trailing and non-trailing slash variants and explicitly
# handle CORS preflight OPTIONS requests so browsers or proxies never
# receive a 405/500 before the actual POST is issued.
@router.options("/save_dataframes")
@router.options("/save_dataframes/")
async def save_dataframes_options() -> Response:
    return Response(status_code=204)

@router.post("/save_dataframes")
@router.post("/save_dataframes/")
async def save_dataframes(
    validator_atom_id: str = Form(...),
    files: List[UploadFile] | None = File(None),
    file_keys: str = Form(...),
    file_paths: str = Form(default=""),
    workbook_paths: str = Form(default=""),
    sheet_metadata: str = Form(default=""),
    overwrite: bool = Form(False),
    client_id: str = Form(""),
    user_id: str = Form(""),
    app_id: str = Form(""),
    project_id: str = Form(""),
    client_name: str = Form(""),
    app_name: str = Form(""),
    project_name: str = Form(""),
    user_name: str = Form(""),
):
    """Save validated dataframes as Arrow tables and upload via Flight."""
    start_time = perf_counter()
    logger.info(
        "data_upload.save_dataframes.start validator=%s overwrite=%s",
        validator_atom_id,
        overwrite,
    )
    logger.debug("raw file_keys=%s", file_keys)
    logger.debug("raw file_paths=%s", file_paths)

    # --- Parse and validate inputs -------------------------------------------------
    try:
        key_inputs = json.loads(file_keys) if file_keys else []
    except json.JSONDecodeError:
        logger.exception("Invalid JSON for file_keys")
        raise HTTPException(status_code=400, detail="Invalid JSON format for file_keys")
    if not isinstance(key_inputs, list):
        logger.error("file_keys not list: %s", type(key_inputs))
        raise HTTPException(status_code=400, detail="file_keys must be a JSON array")

    try:
        paths = json.loads(file_paths) if file_paths else []
    except json.JSONDecodeError:
        logger.exception("Invalid JSON for file_paths")
        raise HTTPException(status_code=400, detail="Invalid JSON format for file_paths")
    if paths and (
        not isinstance(paths, list)
        or any(not isinstance(p, str) or not p for p in paths)
    ):
        logger.error("file_paths malformed: %s", paths)
        raise HTTPException(
            status_code=400, detail="file_paths must be a JSON array of non-empty strings"
        )

    try:
        workbook_path_inputs = json.loads(workbook_paths) if workbook_paths else []
    except json.JSONDecodeError:
        logger.exception("Invalid JSON for workbook_paths")
        raise HTTPException(status_code=400, detail="Invalid JSON format for workbook_paths")
    if workbook_path_inputs and not isinstance(workbook_path_inputs, list):
        raise HTTPException(status_code=400, detail="workbook_paths must be a JSON array")

    try:
        sheet_metadata_inputs = json.loads(sheet_metadata) if sheet_metadata else []
    except json.JSONDecodeError:
        logger.exception("Invalid JSON for sheet_metadata")
        raise HTTPException(status_code=400, detail="Invalid JSON format for sheet_metadata")
    if sheet_metadata_inputs and not isinstance(sheet_metadata_inputs, list):
        raise HTTPException(status_code=400, detail="sheet_metadata must be a JSON array")

    files_list = files or []
    source_count = len(files_list) if files_list else len(paths)
    if source_count == 0:
        logger.error("No files or file paths provided")
        raise HTTPException(status_code=400, detail="No files or file paths provided")

    # Fallback to filenames when keys are missing or empty
    fallback_names = (
        [f.filename for f in files_list]
        if files_list
        else [Path(p).name for p in paths]
    )
    if len(key_inputs) == 0:
        keys = fallback_names
    else:
        if len(key_inputs) != source_count:
            logger.error(
                "Mismatched file key count: %s keys for %s sources",
                len(key_inputs),
                source_count,
            )
            raise HTTPException(
                status_code=400,
                detail="Number of file keys must match number of files or paths",
            )
        keys = []
        for i, k in enumerate(key_inputs):
            if not isinstance(k, str) or not k.strip():
                k = fallback_names[i]
            keys.append(k)

    if len(set(keys)) != len(keys):
        logger.error("Duplicate file keys: %s", keys)
        raise HTTPException(status_code=400, detail="Duplicate file keys are not allowed")

    # Validate file key format
    for k in keys:
        if not FILE_KEY_RE.match(k):
            logger.error("Malformed file key: %s", k)
            raise HTTPException(
                status_code=400,
                detail=f"Malformed file key: {k}",
            )

    normalized_workbook_paths = (
        [p if isinstance(p, str) else "" for p in workbook_path_inputs]
        if isinstance(workbook_path_inputs, list)
        else []
    )
    normalized_sheet_metadata = (
        [m if isinstance(m, dict) else {} for m in sheet_metadata_inputs]
        if isinstance(sheet_metadata_inputs, list)
        else []
    )

    uploads = []
    flights = []
    if client_id:
        os.environ["CLIENT_ID"] = client_id
    if app_id:
        os.environ["APP_ID"] = app_id
    if project_id:
        os.environ["PROJECT_ID"] = project_id
    if client_name:
        os.environ["CLIENT_NAME"] = client_name
    if app_name:
        os.environ["APP_NAME"] = app_name
    if project_name:
        os.environ["PROJECT_NAME"] = project_name
    prefix = await get_object_prefix()
    numeric_pid = _parse_numeric_id(project_id or os.getenv("PROJECT_ID", "0"))
    print(f"📤 saving to prefix {prefix}")

    tmp_prefix = prefix + "tmp/"
    iter_sources: List[Dict[str, Any]] = []
    if files_list:
        for idx, (k, f) in enumerate(zip(keys, files_list)):
            iter_sources.append(
                {
                    "key": k,
                    "filename": f.filename,
                    "fileobj": f.file,
                    "orig_path": None,
                    "workbook_path": normalized_workbook_paths[idx] if idx < len(normalized_workbook_paths) else "",
                    "sheet_meta": normalized_sheet_metadata[idx] if idx < len(normalized_sheet_metadata) else {},
                }
            )
    else:
        for idx, (k, p) in enumerate(zip(keys, paths)):
            data = read_minio_object(p)
            iter_sources.append(
                {
                    "key": k,
                    "filename": Path(p).name,
                    "fileobj": io.BytesIO(data),
                    "orig_path": p,
                    "workbook_path": normalized_workbook_paths[idx] if idx < len(normalized_workbook_paths) else "",
                    "sheet_meta": normalized_sheet_metadata[idx] if idx < len(normalized_sheet_metadata) else {},
                }
            )

    MAX_FILE_SIZE = 512 * 1024 * 1024  # 512 MB
    STATUS_TTL = 3600

    for source in iter_sources:
        key = source["key"]
        filename = source["filename"]
        fileobj = source["fileobj"]
        orig_path = source.get("orig_path")
        workbook_path = source.get("workbook_path") or ""
        sheet_meta = source.get("sheet_meta") or {}
        if not isinstance(sheet_meta, dict):
            sheet_meta = {}
        logger.info("Processing file %s with key %s", filename, key)
        progress_key = f"upload_status:{validator_atom_id}:{key}"
        redis_client.set(progress_key, "uploading", ex=STATUS_TTL)

        arrow_name = Path(filename).stem + ".arrow"
        exists = await arrow_dataset_exists(numeric_pid, validator_atom_id, filename)
        if exists and not overwrite:
            uploads.append({"file_key": key, "already_saved": True})
            flights.append({"file_key": key})
            redis_client.set(progress_key, "saved", ex=STATUS_TTL)
            continue

        fileobj.seek(0, os.SEEK_END)
        size = fileobj.tell()
        fileobj.seek(0)
        if size > MAX_FILE_SIZE:
            redis_client.set(progress_key, "rejected", ex=STATUS_TTL)
            raise HTTPException(status_code=413, detail=f"{filename} exceeds 512MB limit")

        redis_client.set(progress_key, "parsing", ex=STATUS_TTL)

        if filename.lower().endswith(".csv"):
            csv_path = getattr(fileobj, "name", None)
            if csv_path and os.path.exists(csv_path):
                reader = pl.read_csv_batched(
                    csv_path, batch_size=1_000_000, **CSV_READ_KWARGS
                )
                try:
                    first_chunk = next(reader)
                except StopIteration:
                    uploads.append(
                        {
                            "file_key": key,
                            "already_saved": False,
                            "error": "empty file",
                        }
                    )
                    flights.append({"file_key": key})
                    continue
                # Normalize column names in first chunk
                first_chunk_normalized = data_upload_service._normalize_column_names(first_chunk)
                normalized_cols = first_chunk_normalized.columns
                original_cols = first_chunk.columns
                # Build rename mapping if columns changed
                rename_map = dict(zip(original_cols, normalized_cols)) if original_cols != normalized_cols else None
                
                arrow_buf = io.BytesIO()
                # Use PyArrow conversion to avoid "string_view" byte-range errors
                first_arrow = first_chunk_normalized.to_arrow(use_pyarrow=True)
                with pa.ipc.new_file(arrow_buf, first_arrow.schema) as writer:
                    writer.write(first_arrow)
                    for chunk in reader:
                        # Apply same normalization to subsequent chunks
                        if rename_map:
                            chunk = chunk.rename(rename_map)
                        else:
                            chunk = data_upload_service._normalize_column_names(chunk)
                        writer.write(chunk.to_arrow(use_pyarrow=True))
                arrow_bytes = arrow_buf.getvalue()
                df_pl = None
            else:
                data_bytes = fileobj.read()
                df_pl = pl.read_csv(io.BytesIO(data_bytes), **CSV_READ_KWARGS)
                df_pl = data_upload_service._normalize_column_names(df_pl)
                arrow_buf = io.BytesIO()
                df_pl.write_ipc(arrow_buf)
                arrow_bytes = arrow_buf.getvalue()
        elif filename.lower().endswith((".xls", ".xlsx")):
            data_bytes = fileobj.read()
            reader = fastexcel.read_excel(data_bytes)
            sheet = reader.load_sheet_by_idx(0)
            df_pl = sheet.to_polars()
            df_pl = data_upload_service._normalize_column_names(df_pl)
            if df_pl.height == 0:
                uploads.append({"file_key": key, "already_saved": False, "error": "empty file"})
                flights.append({"file_key": key})
                continue
            arrow_buf = io.BytesIO()
            df_pl.write_ipc(arrow_buf)
            arrow_bytes = arrow_buf.getvalue()
        elif filename.lower().endswith(".arrow"):
            arrow_bytes = fileobj.read()
            df_pl = pl.read_ipc(io.BytesIO(arrow_bytes))
        else:
            raise HTTPException(status_code=400, detail="Unsupported file type")

        result = upload_to_minio(arrow_bytes, arrow_name, prefix)
        saved_name = Path(result.get("object_name", "")).name or arrow_name
        flight_path = f"{validator_atom_id}/{saved_name}"
        logger.info("Uploaded %s as %s", filename, result.get("object_name", ""))

        # If df_pl is None (chunked csv), upload via polars scan
        if filename.lower().endswith(".csv"):
            if df_pl is None:
                reader_for_flight = pl.read_ipc(io.BytesIO(arrow_bytes))
                upload_dataframe(reader_for_flight.to_pandas(), flight_path)
            else:
                upload_dataframe(df_pl.to_pandas(), flight_path)
        else:
            upload_dataframe(df_pl.to_pandas(), flight_path)

        set_ticket(
            key,
            result.get("object_name", ""),
            flight_path,
            filename,
        )
        redis_client.set(f"flight:{flight_path}", result.get("object_name", ""))

        await record_arrow_dataset(
            numeric_pid,
            validator_atom_id,
            key,
            result.get("object_name", ""),
            flight_path,
            filename,
        )

        if workbook_path:
            sheet_names_meta = sheet_meta.get("sheet_names")
            if not isinstance(sheet_names_meta, list):
                sheet_names_meta = []
            selected_sheet_meta = sheet_meta.get("selected_sheet")
            if not isinstance(selected_sheet_meta, str) or not selected_sheet_meta:
                selected_sheet_meta = sheet_names_meta[0] if sheet_names_meta else ""
            original_filename_meta = sheet_meta.get("original_filename") or filename
            extension = Path(workbook_path).suffix if isinstance(workbook_path, str) else ""
            workbook_dest = f"{result.get('object_name', '')}.workbook{extension}"
            try:
                minio_client.copy_object(
                    MINIO_BUCKET,
                    workbook_dest,
                    CopySource(MINIO_BUCKET, workbook_path),
                )
                metadata_payload = {
                    "workbook_path": workbook_dest,
                    "sheet_names": sheet_names_meta,
                    "selected_sheet": selected_sheet_meta,
                    "has_multiple_sheets": len(sheet_names_meta) > 1,
                    "validator_atom_id": validator_atom_id,
                    "file_key": key,
                    "flight_path": flight_path,
                    "original_filename": original_filename_meta,
                }
                _save_workbook_metadata(result.get("object_name", ""), metadata_payload)
                if isinstance(workbook_path, str) and workbook_path.startswith(tmp_prefix):
                    try:
                        minio_client.remove_object(MINIO_BUCKET, workbook_path)
                    except Exception:
                        logger.warning("Failed to remove temp workbook %s", workbook_path)
            except S3Error as exc:
                logger.warning("Failed to persist workbook %s: %s", workbook_path, exc)
            except Exception as exc:
                logger.warning("Failed to persist workbook %s: %s", workbook_path, exc)
        else:
            _remove_workbook_metadata(result.get("object_name", ""))

        redis_client.set(progress_key, "saved", ex=STATUS_TTL)
        # Remove temporary upload if it exists
        if orig_path and orig_path.startswith(tmp_prefix):
            try:
                minio_client.remove_object(MINIO_BUCKET, orig_path)
            except Exception:
                logger.warning("Failed to remove temp object %s", orig_path)

        uploads.append({
            "file_key": key,
            "filename": arrow_name,
            "minio_upload": result,
            "already_saved": False,
        })
        flights.append({"file_key": key, "flight_path": flight_path})

    env = {
        "CLIENT_NAME": os.getenv("CLIENT_NAME"),
        "APP_NAME": os.getenv("APP_NAME"),
        "PROJECT_NAME": os.getenv("PROJECT_NAME"),
    }
    logger.info("save_dataframes completed: %s files", len(uploads))
    log_operation_to_mongo(
        user_id=user_id,
        client_id=client_id,
        validator_atom_id=validator_atom_id,
        operation="save_dataframes",
        details={"files_saved": uploads, "prefix": prefix},
        user_name=user_name,
        client_name=client_name,
        app_id=app_id,
        app_name=app_name,
        project_id=project_id,
        project_name=project_name,
    )
    response_payload = {
        "minio_uploads": uploads,
        "flight_uploads": flights,
        "prefix": prefix,
        "environment": env,
    }
    duration_ms = (perf_counter() - start_time) * 1000
    logger.info(
        "data_upload.save_dataframes.completed validator=%s uploads=%s flights=%s duration_ms=%.2f",
        validator_atom_id,
        len(uploads),
        len(flights),
        duration_ms,
    )
    return response_payload


@router.get("/upload-status/{validator_atom_id}/{file_key}")
async def get_upload_status(validator_atom_id: str, file_key: str) -> dict:
    progress_key = f"upload_status:{validator_atom_id}:{file_key}"
    status = redis_client.get(progress_key)
    if isinstance(status, bytes):
        status = status.decode()
    logger.info(
        "data_upload.upload_status validator=%s file_key=%s status=%s",
        validator_atom_id,
        file_key,
        status or "unknown",
    )
    return {"status": status}


_TIMESTAMP_PATTERN = re.compile(r"(\d{8})_(\d{6})")


def _normalize_datetime(value: datetime | None) -> datetime | None:
    if value is None:
        return None
    if not isinstance(value, datetime):
        return None
    if value.tzinfo is None:
        try:
            return value.replace(tzinfo=timezone.utc)
        except Exception:
            return value
    try:
        return value.astimezone(timezone.utc)
    except Exception:
        return value


def _extract_timestamp_from_string(value: str | None) -> datetime | None:
    if not value:
        return None
    match = _TIMESTAMP_PATTERN.search(Path(value).name)
    if not match:
        return None
    try:
        parsed = datetime.strptime(
            f"{match.group(1)}{match.group(2)}", "%Y%m%d%H%M%S"
        )
    except ValueError:
        return None
    return parsed.replace(tzinfo=timezone.utc)


def _stat_object_metadata(object_name: str) -> tuple[datetime | None, int | None]:
    try:
        stat = minio_client.stat_object(MINIO_BUCKET, object_name)
    except S3Error as exc:
        code = getattr(exc, "code", "")
        if code in {"NoSuchKey", "NoSuchBucket"}:
            return None, None
        logger.warning("stat_object failed for %s: %s", object_name, exc)
        return None, None
    except Exception as exc:
        logger.warning("stat_object error for %s: %s", object_name, exc)
        return None, None
    last_modified = _normalize_datetime(getattr(stat, "last_modified", None))
    size = getattr(stat, "size", None)
    return last_modified, size if isinstance(size, int) else None


def _choose_newest_candidate(
    current: dict[str, Any] | None, candidate: dict[str, Any]
) -> dict[str, Any]:
    if current is None:
        return candidate
    cand_ts = candidate.get("timestamp")
    curr_ts = current.get("timestamp")
    if cand_ts and curr_ts:
        if cand_ts > curr_ts:
            return candidate
        if cand_ts < curr_ts:
            return current
    elif cand_ts and not curr_ts:
        return candidate
    elif curr_ts and not cand_ts:
        return current
    cand_mod = candidate.get("last_modified")
    curr_mod = current.get("last_modified")
    if cand_mod and curr_mod:
        if cand_mod > curr_mod:
            return candidate
        if cand_mod < curr_mod:
            return current
    elif cand_mod and not curr_mod:
        return candidate
    elif curr_mod and not cand_mod:
        return current
    cand_priority = candidate.get("priority", 0)
    curr_priority = current.get("priority", 0)
    if cand_priority != curr_priority:
        return candidate if cand_priority > curr_priority else current
    cand_name = candidate.get("object_name", "")
    curr_name = current.get("object_name", "")
    return candidate if cand_name > curr_name else current


@router.get("/latest_project_dataframe")
async def latest_project_dataframe(
    client_name: str = "",
    app_name: str = "",
    project_name: str = "",
    client_id: str = "",
    app_id: str = "",
    project_id: str = "",
) -> dict[str, Any]:
    prefix, env, env_source = await get_object_prefix(
        client_id=client_id,
        app_id=app_id,
        project_id=project_id,
        client_name=client_name,
        app_name=app_name,
        project_name=project_name,
        include_env=True,
    )

    best: dict[str, Any] | None = None
    arrow_names: set[str] = set()
    arrow_names.update(name for name in CSV_TO_FLIGHT.keys() if isinstance(name, str))
    arrow_names.update(
        value for value in FILEKEY_TO_CSV.values() if isinstance(value, str)
    )

    for arrow_name in arrow_names:
        original = get_original_csv(arrow_name)
        if not arrow_name.startswith(prefix) and not (
            original and original.startswith(prefix)
        ):
            continue
        flight_path = CSV_TO_FLIGHT.get(arrow_name) or get_flight_path_for_csv(
            arrow_name
        )
        timestamp = _extract_timestamp_from_string(arrow_name) or _extract_timestamp_from_string(
            flight_path
        )
        last_modified, size = _stat_object_metadata(arrow_name)
        candidate = {
            "object_name": arrow_name,
            "csv_name": original or Path(arrow_name).name,
            "flight_path": flight_path,
            "timestamp": timestamp or last_modified,
            "last_modified": last_modified,
            "size": size,
            "priority": 2 if flight_path else 1,
            "source": "flight_registry" if flight_path else "registry",
        }
        best = _choose_newest_candidate(best, candidate)

    list_error: str | None = None
    objects: list[Any] = []
    try:
        objects = list(
            minio_client.list_objects(
                MINIO_BUCKET, prefix=prefix, recursive=True
            )
        )
    except S3Error as exc:
        if getattr(exc, "code", "") == "NoSuchBucket":
            objects = []
        else:
            list_error = str(exc)
            objects = []
    except Exception as exc:
        list_error = str(exc)
        objects = []

    tmp_prefix = prefix + "tmp/"
    for obj in objects:
        object_name = getattr(obj, "object_name", "")
        if not object_name.endswith(".arrow"):
            continue
        if object_name.startswith(tmp_prefix):
            continue
        last_modified = _normalize_datetime(getattr(obj, "last_modified", None))
        size = obj.size if isinstance(obj.size, int) else None
        flight_path = get_flight_path_for_csv(object_name)
        timestamp = _extract_timestamp_from_string(object_name) or _extract_timestamp_from_string(
            flight_path
        )
        candidate = {
            "object_name": object_name,
            "csv_name": get_original_csv(object_name) or Path(object_name).name,
            "flight_path": flight_path,
            "timestamp": timestamp or last_modified,
            "last_modified": last_modified,
            "size": size,
            "priority": 2 if flight_path else 1,
            "source": "minio_flight" if flight_path else "minio",
        }
        previous = best
        best = _choose_newest_candidate(best, candidate)
        if previous is best and best and best.get("object_name") == object_name:
            if best.get("last_modified") is None and last_modified:
                best["last_modified"] = last_modified
            if best.get("size") is None and size is not None:
                best["size"] = size
            if best.get("flight_path") is None and flight_path:
                best["flight_path"] = flight_path
            if best.get("csv_name") in (None, "", Path(object_name).name):
                original = get_original_csv(object_name)
                if original:
                    best["csv_name"] = original

    if best and (best.get("last_modified") is None or best.get("size") is None):
        stat_modified, stat_size = _stat_object_metadata(best["object_name"])
        if best.get("last_modified") is None and stat_modified:
            best["last_modified"] = stat_modified
        if best.get("size") is None and stat_size is not None:
            best["size"] = stat_size

    if best:
        logger.info(
            "latest_project_dataframe resolved %s via %s",
            best.get("object_name"),
            best.get("source"),
        )

    response: dict[str, Any] = {
        "bucket": MINIO_BUCKET,
        "prefix": prefix,
        "environment": env,
        "env_source": env_source,
    }
    if best:
        response["object_name"] = best.get("object_name")
        response["csv_name"] = best.get("csv_name") or Path(
            best["object_name"]
        ).name
        if best.get("flight_path"):
            response["flight_path"] = best.get("flight_path")
        if best.get("last_modified"):
            response["last_modified"] = best["last_modified"].isoformat()
        if best.get("timestamp"):
            response["timestamp"] = best["timestamp"].isoformat()
        if best.get("size") is not None:
            response["size"] = best.get("size")
        if best.get("source"):
            response["source"] = best.get("source")
    else:
        response["object_name"] = None
        if list_error:
            response["error"] = list_error

    return response


@router.get("/list_saved_dataframes")
async def list_saved_dataframes(
    client_name: str = "",
    app_name: str = "",
    project_name: str = "",
) -> dict:
    """List all objects stored under the client/app/project prefix.

    Previously this endpoint returned only the latest ``.arrow`` file for each
    dataset which meant any additional files or nested directories inside the
    user's namespace were ignored by the UI. The Saved DataFrames panel now
    expects a complete listing so it can render a tree view of folders and
    files. To support this we simply return every object MinIO reports for the
    resolved prefix.
    """

    prefix, env, env_source = await get_object_prefix(
        client_name=client_name,
        app_name=app_name,
        project_name=project_name,
        include_env=True,
    )

    try:
        # print(
        #     f"🪣 listing from bucket '{MINIO_BUCKET}' prefix '{prefix}' (source={env_source})"
        # )  # Disabled
        objects = list(
            minio_client.list_objects(
                MINIO_BUCKET, prefix=prefix, recursive=True
            )
        )
        tmp_prefix = prefix + "tmp/"
        files = []
        for obj in sorted(objects, key=lambda o: o.object_name):
            if not obj.object_name.endswith(".arrow"):
                continue
            if obj.object_name.startswith(tmp_prefix):
                continue
            last_modified = getattr(obj, "last_modified", None)
            if last_modified is not None:
                try:
                    modified_iso = last_modified.isoformat()
                except Exception:
                    modified_iso = None
            else:
                modified_iso = None
            entry = {
                "object_name": obj.object_name,
                "arrow_name": Path(obj.object_name).name,
                "csv_name": Path(obj.object_name).name,
            }
            if modified_iso:
                entry["last_modified"] = modified_iso
            size = getattr(obj, "size", None)
            if isinstance(size, int):
                entry["size"] = size
            files.append(entry)
        return {
            "bucket": MINIO_BUCKET,
            "prefix": prefix,
            "files": files,
            "environment": env,
            "env_source": env_source,
        }
    except S3Error as e:
        if getattr(e, "code", "") == "NoSuchBucket":
            return {
                "bucket": MINIO_BUCKET,
                "prefix": prefix,
                "files": [],
                "environment": env,
            }
        return {
            "bucket": MINIO_BUCKET,
            "prefix": prefix,
            "files": [],
            "error": str(e),
            "environment": env,
        }
    except Exception as e:  # pragma: no cover - unexpected error
        return {
            "bucket": MINIO_BUCKET,
            "prefix": prefix,
            "files": [],
            "error": str(e),
            "environment": env,
        }


@router.get("/latest_ticket/{file_key}")
async def latest_ticket(file_key: str):
    path, arrow_name = get_ticket_by_key(file_key)
    if path is None:
        path, arrow_name = get_latest_ticket_for_basename(file_key)
    if path is None:
        raise HTTPException(status_code=404, detail="Ticket not found")
    original = get_original_csv(arrow_name) or arrow_name
    return {
        "flight_path": path,
        "arrow_name": arrow_name,
        "csv_name": original,
    }


@router.get("/download_dataframe")
async def download_dataframe(object_name: str):
    """Return a presigned URL to download a dataframe"""
    prefix = await get_object_prefix()
    if not object_name.startswith(prefix):
        raise HTTPException(status_code=400, detail="Invalid object name")
    try:
        url = minio_client.presigned_get_object(MINIO_BUCKET, object_name)
        return {"url": url}
    except S3Error as e:
        if getattr(e, "code", "") in {"NoSuchKey", "NoSuchBucket"}:
            redis_client.delete(object_name)
            raise HTTPException(status_code=404, detail="File not found")
        raise HTTPException(status_code=500, detail=str(e))
    except Exception as e:
        raise HTTPException(status_code=400, detail=str(e))


@router.get("/export_csv")
async def export_csv(object_name: str):
    """Export the saved dataframe as CSV file."""
    from urllib.parse import unquote
    import pyarrow.ipc as ipc
    
    object_name = unquote(object_name)
    prefix = await get_object_prefix()
    if not object_name.startswith(prefix):
        raise HTTPException(status_code=400, detail="Invalid object name")
    
    print(f"➡️ data_upload_validate export_csv request: {object_name}")
    
    try:
        # Try to get from Redis first
        content = redis_client.get(object_name)
        if content is None:
            # Get from MinIO
            try:
                response = minio_client.get_object(MINIO_BUCKET, object_name)
                content = response.read()
                redis_client.setex(object_name, 3600, content)
            except S3Error as e:
                if getattr(e, "code", "") in {"NoSuchKey", "NoSuchBucket"}:
                    raise HTTPException(status_code=404, detail="File not found")
                raise

        # Convert to DataFrame
        if object_name.endswith(".arrow"):
            reader = ipc.RecordBatchFileReader(pa.BufferReader(content))
            df = reader.read_all().to_pandas()
        else:
            df = pd.read_csv(io.BytesIO(content))
        
        # Convert to CSV bytes
        csv_bytes = df.to_csv(index=False).encode("utf-8")
        
        filename = object_name.split('/')[-1].replace('.arrow', '').replace('.csv', '') + '.csv'
        
        return Response(
            content=csv_bytes,
            media_type="text/csv",
            headers={
                "Content-Disposition": f"attachment; filename={filename}"
            }
        )
    except HTTPException:
        raise
    except Exception as e:
        print(f"⚠️ data_upload_validate export_csv error for {object_name}: {e}")
        raise HTTPException(status_code=400, detail=str(e))


@router.get("/export_excel")
async def export_excel(object_name: str):
    """Export the saved dataframe as Excel file."""
    from urllib.parse import unquote
    import pyarrow.ipc as ipc
    
    object_name = unquote(object_name)
    prefix = await get_object_prefix()
    if not object_name.startswith(prefix):
        raise HTTPException(status_code=400, detail="Invalid object name")
    
    print(f"➡️ data_upload_validate export_excel request: {object_name}")
    
    try:
        # Try to get from Redis first
        content = redis_client.get(object_name)
        if content is None:
            # Get from MinIO
            try:
                response = minio_client.get_object(MINIO_BUCKET, object_name)
                content = response.read()
                redis_client.setex(object_name, 3600, content)
            except S3Error as e:
                if getattr(e, "code", "") in {"NoSuchKey", "NoSuchBucket"}:
                    raise HTTPException(status_code=404, detail="File not found")
                raise

        # Convert to DataFrame
        if object_name.endswith(".arrow"):
            reader = ipc.RecordBatchFileReader(pa.BufferReader(content))
            df = reader.read_all().to_pandas()
        else:
            df = pd.read_csv(io.BytesIO(content))
        
        # Convert to Excel bytes
        excel_buffer = io.BytesIO()
        df.to_excel(excel_buffer, index=False, engine='openpyxl')
        excel_bytes = excel_buffer.getvalue()
        
        filename = object_name.split('/')[-1].replace('.arrow', '').replace('.csv', '') + '.xlsx'
        
        return Response(
            content=excel_bytes,
            media_type="application/vnd.openxmlformats-officedocument.spreadsheetml.sheet",
            headers={
                "Content-Disposition": f"attachment; filename={filename}"
            }
        )
    except HTTPException:
        raise
    except Exception as e:
        print(f"⚠️ data_upload_validate export_excel error for {object_name}: {e}")
        raise HTTPException(status_code=400, detail=str(e))


@router.delete("/delete_dataframe")
async def delete_dataframe(object_name: str):
    """Delete a single saved dataframe"""
    prefix = await get_object_prefix()
    if not object_name.startswith(prefix):
        raise HTTPException(status_code=400, detail="Invalid object name")
    csv_name = object_name.rsplit('.', 1)[0] + '.csv'
    try:
        try:
            minio_client.remove_object(MINIO_BUCKET, object_name)
        except S3Error as e:
            if getattr(e, "code", "") not in {"NoSuchKey", "NoSuchBucket"}:
                raise
        try:
            minio_client.remove_object(MINIO_BUCKET, csv_name)
        except S3Error as e:
            if getattr(e, "code", "") not in {"NoSuchKey", "NoSuchBucket"}:
                raise
        _delete_workbook_artifacts(object_name)
        redis_client.delete(object_name)
        redis_client.delete(csv_name)
        remove_arrow_object(object_name)
        await delete_arrow_dataset(object_name)
        mark_operation_log_deleted(object_name)
        return {"deleted": object_name}
    except S3Error as e:
        raise HTTPException(status_code=500, detail=str(e))
    except Exception as e:
        raise HTTPException(status_code=400, detail=str(e))


@router.delete("/delete_all_dataframes")
async def delete_all_dataframes():
    """Delete all saved dataframes for the current project"""
    prefix = await get_object_prefix()
    deleted = []
    try:
        objects = list(minio_client.list_objects(MINIO_BUCKET, prefix=prefix, recursive=True))
        for obj in objects:
            obj_name = obj.object_name
            try:
                minio_client.remove_object(MINIO_BUCKET, obj_name)
            except S3Error as e:
                if getattr(e, "code", "") not in {"NoSuchKey", "NoSuchBucket"}:
                    raise
            redis_client.delete(obj_name)
            if obj_name.endswith('.arrow'):
                remove_arrow_object(obj_name)
                await delete_arrow_dataset(obj_name)
                mark_operation_log_deleted(obj_name)
            deleted.append(obj_name)
        return {"deleted": deleted}
    except S3Error as e:
        if getattr(e, "code", "") == "NoSuchBucket":
            return {"deleted": []}
        raise HTTPException(status_code=500, detail=str(e))
    except Exception as e:
        raise HTTPException(status_code=400, detail=str(e))


@router.post("/rename_dataframe")
async def rename_dataframe(object_name: str = Form(...), new_filename: str = Form(...)):
    """Rename a saved dataframe"""
    prefix = await get_object_prefix()
    if not object_name.startswith(prefix):
        raise HTTPException(status_code=400, detail="Invalid object name")
    new_object = f"{prefix}{new_filename}"
    if new_object == object_name:
        # Nothing to do if the name hasn't changed
        return {"old_name": object_name, "new_name": object_name}
    try:
        minio_client.copy_object(
            MINIO_BUCKET,
            new_object,
            CopySource(MINIO_BUCKET, object_name),
        )
        try:
            minio_client.remove_object(MINIO_BUCKET, object_name)
        except S3Error:
            pass
        content = redis_client.get(object_name)
        if content is not None:
            redis_client.setex(new_object, 3600, content)
            redis_client.delete(object_name)
        rename_arrow_object(object_name, new_object)
        await rename_arrow_dataset(object_name, new_object)
        _copy_workbook_artifacts(object_name, new_object)
        return {"old_name": object_name, "new_name": new_object}
    except S3Error as e:
        code = getattr(e, "code", "")
        if code in {"NoSuchKey", "NoSuchBucket"}:
            redis_client.delete(object_name)
            raise HTTPException(status_code=404, detail="File not found")
        raise HTTPException(status_code=500, detail=str(e))
    except Exception as e:
        raise HTTPException(status_code=400, detail=str(e))


<<<<<<< HEAD
@router.get("/workbook_metadata")
async def get_workbook_metadata_endpoint(object_name: str = Query(...)):
    decoded = unquote(object_name)
    prefix = await get_object_prefix()
    if not decoded.startswith(prefix):
        raise HTTPException(status_code=400, detail="Invalid object name")
    try:
        metadata = _load_workbook_metadata(decoded)
    except FileNotFoundError:
        raise HTTPException(status_code=404, detail="Workbook metadata not found")
    except Exception as exc:
        raise HTTPException(status_code=400, detail=str(exc))
    return metadata


@router.post("/change_sheet")
async def change_workbook_sheet(
    object_name: str = Form(...),
    sheet_name: str = Form(...),
):
    decoded = unquote(object_name)
    sheet_name_clean = sheet_name.strip()
    if not sheet_name_clean:
        raise HTTPException(status_code=400, detail="sheet_name is required")
    prefix = await get_object_prefix()
    if not decoded.startswith(prefix):
        raise HTTPException(status_code=400, detail="Invalid object name")
    try:
        metadata = _load_workbook_metadata(decoded)
    except FileNotFoundError:
        raise HTTPException(status_code=404, detail="Workbook metadata not found")

    workbook_path = metadata.get("workbook_path")
    if not workbook_path:
        raise HTTPException(status_code=400, detail="Workbook not associated with dataframe")

    try:
        workbook_bytes = read_minio_object(workbook_path)
    except Exception as exc:
        raise HTTPException(status_code=400, detail=f"Failed to read workbook: {exc}")

    try:
        excel_file = pd.ExcelFile(io.BytesIO(workbook_bytes))
    except Exception as exc:
        raise HTTPException(status_code=400, detail=f"Failed to open workbook: {exc}")

    sheet_names = excel_file.sheet_names or []
    if sheet_name_clean not in sheet_names:
        raise HTTPException(status_code=400, detail=f"Sheet '{sheet_name_clean}' not found")

    try:
        df = excel_file.parse(sheet_name_clean)
        df_pl = pl.from_pandas(df)
        arrow_buf = io.BytesIO()
        df_pl.write_ipc(arrow_buf)
        arrow_bytes = arrow_buf.getvalue()
        minio_client.put_object(
            MINIO_BUCKET,
            decoded,
            io.BytesIO(arrow_bytes),
            len(arrow_bytes),
            content_type="application/octet-stream",
        )
        flight_path = metadata.get("flight_path")
        if flight_path:
            upload_dataframe(df, flight_path)
        metadata["selected_sheet"] = sheet_name_clean
        metadata["sheet_names"] = sheet_names
        metadata["has_multiple_sheets"] = len(sheet_names) > 1
        _save_workbook_metadata(decoded, metadata)
    except HTTPException:
        raise
    except Exception as exc:
        raise HTTPException(status_code=400, detail=f"Failed to update sheet: {exc}")

    return {"status": "success", "selected_sheet": sheet_name_clean}


def _load_dataframe_for_processing(object_name: str, content: bytes) -> pd.DataFrame:
    if object_name.lower().endswith(".arrow"):
        reader = pa.ipc.RecordBatchFileReader(pa.BufferReader(content))
        table = reader.read_all()
        return table.to_pandas()
    if object_name.lower().endswith(".csv"):
        return pd.read_csv(io.BytesIO(content))
    if object_name.lower().endswith(".parquet"):
        return pd.read_parquet(io.BytesIO(content))
    raise ValueError("Unsupported file format for processing")


def _cast_series_dtype(series: pd.Series, dtype: str, datetime_format: str | None = None) -> pd.Series:
    dtype_lower = dtype.lower()
    if dtype_lower in {"string", "str", "text", "object"}:
        return series.astype("string")
    if dtype_lower in {"int", "integer", "int64"}:
        numeric = pd.to_numeric(series, errors="coerce")
        return numeric.round().astype("Int64")
    if dtype_lower in {"float", "double", "float64"}:
        return pd.to_numeric(series, errors="coerce")
    if dtype_lower in {"bool", "boolean"}:
        return series.astype("boolean")
    if dtype_lower in {"datetime", "timestamp", "datetime64"}:
        return pd.to_datetime(series, format=datetime_format, errors="coerce")
    if dtype_lower == "date":
        parsed = pd.to_datetime(series, format=datetime_format, errors="coerce")
        if datetime_format:
            # When a format was supplied (typically via auto-detect), keep full datetime precision
            return parsed
        return parsed.dt.date
    return series


def _apply_missing_strategy(
    df: pd.DataFrame, column: str, strategy: str, custom_value: Optional[Any]
) -> pd.DataFrame:
    series = df[column]
    strategy_lower = strategy.lower()
    if strategy_lower == "drop":
        return df[series.notna()]

    fill_value: Any | None = None
    if strategy_lower == "mean":
        fill_value = pd.to_numeric(series, errors="coerce").mean()
    elif strategy_lower == "median":
        fill_value = pd.to_numeric(series, errors="coerce").median()
    elif strategy_lower == "zero":
        fill_value = 0
    elif strategy_lower == "mode":
        mode_series = series.mode(dropna=True)
        fill_value = mode_series.iloc[0] if not mode_series.empty else ""
    elif strategy_lower == "empty":
        fill_value = ""
    elif strategy_lower == "custom":
        fill_value = custom_value
    else:
        fill_value = custom_value

    if fill_value is not None:
        df[column] = series.fillna(fill_value)
    return df


@router.post("/process_saved_dataframe", response_model=ProcessDataframeResponse)
async def process_saved_dataframe(payload: ProcessDataframeRequest):
    """Apply column-level processing (rename, dtype conversion, missing value handling) to a saved dataframe."""
    decoded = unquote(payload.object_name)
    prefix = await get_object_prefix()
    if not decoded.startswith(prefix):
        raise HTTPException(status_code=400, detail="Invalid object name")
    if not payload.instructions:
        raise HTTPException(status_code=400, detail="No processing instructions supplied")

    try:
        content = read_minio_object(decoded)
    except Exception as exc:
        raise HTTPException(status_code=404, detail=f"Dataframe not found: {exc}") from exc

    try:
        df = _load_dataframe_for_processing(decoded, content)
    except Exception as exc:
        raise HTTPException(status_code=400, detail=f"Failed to load dataframe: {exc}") from exc

    df_processed = df.copy()
    for instruction in payload.instructions:
        source_col = instruction.column
        if instruction.new_name and instruction.new_name in df_processed.columns and source_col != instruction.new_name:
            # Avoid clobbering existing column names by appending suffix
            logger.warning("process_saved_dataframe: target column %s already exists, skipping rename", instruction.new_name)
            continue
        if source_col not in df_processed.columns:
            logger.warning("process_saved_dataframe: column %s not found", source_col)
            continue
        if getattr(instruction, "drop_column", False):
            df_processed.drop(columns=[source_col], inplace=True)
            continue
        target_col = source_col
        if instruction.new_name and instruction.new_name != source_col:
            df_processed.rename(columns={source_col: instruction.new_name}, inplace=True)
            target_col = instruction.new_name
        if instruction.dtype:
            try:
                df_processed[target_col] = _cast_series_dtype(
                    df_processed[target_col],
                    instruction.dtype,
                    getattr(instruction, "datetime_format", None),
                )
            except Exception as exc:
                raise HTTPException(
                    status_code=400,
                    detail=f"Failed to cast column '{target_col}' to {instruction.dtype}: {exc}",
                ) from exc
        missing_strategy = getattr(instruction, "missing_strategy", None)
        custom_value = getattr(instruction, "custom_value", None)
        fill_value = (
            custom_value
            if custom_value is not None
            else getattr(instruction, "fill_value", None)
        )
        if missing_strategy:
            df_processed = _apply_missing_strategy(
                df_processed, target_col, missing_strategy, fill_value
            )
        elif fill_value is not None:
            df_processed[target_col] = df_processed[target_col].fillna(fill_value)

    arrow_buffer = io.BytesIO()
    pl.from_pandas(df_processed).write_ipc(arrow_buffer)
    arrow_bytes = arrow_buffer.getvalue()
    minio_client.put_object(
        MINIO_BUCKET,
        decoded,
        io.BytesIO(arrow_bytes),
        len(arrow_bytes),
        content_type="application/octet-stream",
    )

    flight_path = get_flight_path_for_csv(decoded)
    if flight_path:
        upload_dataframe(df_processed, flight_path)

    redis_client.setex(decoded, 3600, arrow_bytes)

    columns_meta = []
    for name in df_processed.columns:
        column_series = df_processed[name]
        columns_meta.append(
            {
                "name": name,
                "dtype": str(column_series.dtype),
                "missing_count": int(column_series.isna().sum()),
            }
        )

    return ProcessDataframeResponse(
        status="success",
        object_name=decoded,
        rows=len(df_processed),
        columns=columns_meta,
    )
=======
@router.post("/copy_dataframe")
async def copy_dataframe(object_name: str = Form(...), new_filename: str = Form(...)):
    """Copy a saved dataframe to a new file"""
    prefix = await get_object_prefix()
    if not object_name.startswith(prefix):
        raise HTTPException(status_code=400, detail="Invalid object name")
    new_object = f"{prefix}{new_filename}"
    if new_object == object_name:
        raise HTTPException(status_code=400, detail="New filename must be different from original")
    
    # Check if the new file already exists
    try:
        minio_client.stat_object(MINIO_BUCKET, new_object)
        raise HTTPException(status_code=400, detail="File with this name already exists")
    except S3Error as e:
        if e.code != "NoSuchKey":
            raise HTTPException(status_code=500, detail=str(e))
    
    try:
        from minio.commonconfig import CopySource
        # Copy the MinIO object
        minio_client.copy_object(
            MINIO_BUCKET,
            new_object,
            CopySource(MINIO_BUCKET, object_name),
        )
        
        # Copy Redis cache if it exists
        content = redis_client.get(object_name)
        if content is not None:
            redis_client.setex(new_object, 3600, content)
        
        # Copy arrow object registration (flight registry)
        try:
            from app.DataStorageRetrieval.flight_registry import get_arrow_for_flight_path, set_ticket, FILEKEY_TO_CSV
            original_arrow = get_arrow_for_flight_path(object_name)
            if original_arrow:
                # Register the new arrow object with the same arrow path
                csv_name = FILEKEY_TO_CSV.get(object_name, new_filename.replace('.arrow', '.csv'))
                set_ticket(new_object, csv_name, original_arrow)
        except Exception as e:
            logger.warning(f"Failed to copy arrow object registration: {e}")
        
        # Note: Arrow dataset registration in the database is typically handled
        # when the file is first accessed/validated, so we don't need to copy it here
        
        # Get file stats for response
        try:
            stat = minio_client.stat_object(MINIO_BUCKET, new_object)
            return {
                "old_name": object_name,
                "new_name": new_object,
                "last_modified": stat.last_modified.isoformat() if hasattr(stat.last_modified, 'isoformat') else str(stat.last_modified),
                "size": stat.size
            }
        except Exception:
            return {
                "old_name": object_name,
                "new_name": new_object,
                "last_modified": None,
                "size": None
            }
    except S3Error as e:
        code = getattr(e, "code", "")
        if code in {"NoSuchKey", "NoSuchBucket"}:
            raise HTTPException(status_code=404, detail="File not found")
        raise HTTPException(status_code=500, detail=str(e))
    except HTTPException:
        raise
    except Exception as e:
        raise HTTPException(status_code=400, detail=str(e))
>>>>>>> 84947e6b


@router.post("/file-metadata")
async def get_file_metadata(request: Request):
    """
    Get metadata for a file including column dtypes, missing values, and sample data.
    Expects JSON body with 'file_path' key.
    """
    try:
        body = await request.json()
        file_path = body.get("file_path")
        
        if not file_path:
            raise HTTPException(status_code=400, detail="file_path is required")
        
        # Read file from MinIO
        data = read_minio_object(file_path)
        filename = Path(file_path).name
        
        # Parse based on file type
        if filename.lower().endswith(".csv"):
            df_pl = pl.read_csv(io.BytesIO(data), **CSV_READ_KWARGS)
        elif filename.lower().endswith((".xls", ".xlsx")):
            df_pl = pl.from_pandas(pd.read_excel(io.BytesIO(data)))
        elif filename.lower().endswith(".arrow"):
            df_pl = pl.read_ipc(io.BytesIO(data))
        else:
            raise HTTPException(status_code=400, detail="Only CSV, XLSX and Arrow files supported")
        
        df = df_pl.to_pandas()
        
        # Collect column metadata
        columns_info = []
        for col in df.columns:
            col_data = df[col]
            missing_count = int(col_data.isna().sum())
            total_rows = len(df)
            missing_percentage = (missing_count / total_rows * 100) if total_rows > 0 else 0
            
            # Get sample values (non-null)
            sample_values = col_data.dropna().head(5).tolist()
            
            columns_info.append({
                "name": str(col),
                "dtype": str(col_data.dtype),
                "missing_count": missing_count,
                "missing_percentage": round(missing_percentage, 2),
                "sample_values": sample_values,
            })
        
        return {
            "columns": columns_info,
            "total_rows": len(df),
            "total_columns": len(df.columns),
        }
        
    except Exception as e:
        logger.error(f"Error getting file metadata: {str(e)}")
        raise HTTPException(status_code=500, detail=str(e))


@router.post("/detect-datetime-format")
async def detect_datetime_format(request: Request):
    """
    Auto-detect datetime format for a column.
    Expects JSON body with:
    - file_path: str
    - column_name: str
    """
    try:
        body = await request.json()
        file_path = body.get("file_path")
        column_name = body.get("column_name")
        
        if not file_path or not column_name:
            raise HTTPException(status_code=400, detail="file_path and column_name are required")
        
        # Read file from MinIO
        data = read_minio_object(file_path)
        filename = Path(file_path).name
        
        # Parse based on file type
        if filename.lower().endswith(".csv"):
            df_pl = pl.read_csv(io.BytesIO(data), **CSV_READ_KWARGS)
        elif filename.lower().endswith((".xls", ".xlsx")):
            df_pl = pl.from_pandas(pd.read_excel(io.BytesIO(data)))
        elif filename.lower().endswith(".arrow"):
            df_pl = pl.read_ipc(io.BytesIO(data))
        else:
            raise HTTPException(status_code=400, detail="Only CSV, XLSX and Arrow files supported")
        
        df = df_pl.to_pandas()
        
        if column_name not in df.columns:
            raise HTTPException(status_code=400, detail=f"Column '{column_name}' not found")
        
        # Get non-null sample values
        column_data = df[column_name].dropna()
        if len(column_data) == 0:
            return {
                "detected_format": None,
                "can_detect": False,
                "sample_values": []
            }
        
        sample_values = column_data.head(5).astype(str).tolist()
        
        # Normalize separators for detection (handle mixed / and -)
        # Convert all / to - for standardization
        normalized_samples = [str(val).replace('/', '-') for val in sample_values]
        
        # Try common datetime formats (normalized to use -)
        common_formats = [
            '%Y-%m-%d',
            '%d/%m/%Y',
            '%m/%d/%Y',
            '%d-%m-%Y',
            '%m-%d-%Y',
            '%m/%d/%y',
            '%d-%m-%y',
            '%m-%d-%y',
            '%Y/%m/%d',
            '%Y-%m-%d %H:%M:%S',
            '%d/%m/%Y %H:%M:%S',
            '%m/%d/%Y %H:%M:%S',
            '%Y-%m-%dT%H:%M:%S',
        ]
        
        detected_format = None
        for fmt in common_formats:
            try:
                # Test with normalized sample values
                success_count = 0
                for val in normalized_samples[:5]:
                    try:
                        pd.to_datetime(val, format=fmt)
                        success_count += 1
                    except:
                        break
                
                if success_count >= len(normalized_samples[:5]):
                    detected_format = fmt
                    break
            except:
                continue
        
        return {
            "detected_format": detected_format,
            "can_detect": detected_format is not None,
            "sample_values": sample_values
        }
        
    except Exception as e:
        logger.error(f"Error detecting datetime format: {str(e)}")
        raise HTTPException(status_code=500, detail=str(e))


@router.post("/apply-data-transformations")
async def apply_data_transformations(request: Request):
    """
    Apply dtype changes and missing value strategies to a file.
    Expects JSON body with:
    - file_path: str
    - dtype_changes: dict[str, str | dict] (column_name -> new_dtype or {dtype: str, format: str})
    - missing_value_strategies: dict[str, dict] (column_name -> {strategy: str, value?: str})
    """
    try:
        body = await request.json()
        logger.info("=" * 80)
        logger.info("apply_data_transformations endpoint called")
        logger.info(f"Full request body: {body}")
        logger.info("=" * 80)
        
        file_path = body.get("file_path")
        dtype_changes = body.get("dtype_changes", {})
        missing_value_strategies = body.get("missing_value_strategies", {})
        
        logger.info(f"Extracted file_path: {file_path}")
        logger.info(f"Extracted dtype_changes: {dtype_changes}")
        logger.info(f"Extracted missing_value_strategies: {missing_value_strategies}")
        
        # Check if this is a missing value only request
        if len(dtype_changes) == 0 and len(missing_value_strategies) > 0:
            logger.warning("⚠️  MISSING VALUE ONLY REQUEST - No dtype changes found!")
        elif len(dtype_changes) > 0 and len(missing_value_strategies) == 0:
            logger.warning("⚠️  DTYPE ONLY REQUEST - No missing value strategies found!")
        elif len(dtype_changes) > 0 and len(missing_value_strategies) > 0:
            logger.info("✅ COMBINED REQUEST - Both dtype and missing value changes found!")
        
        if not file_path:
            raise HTTPException(status_code=400, detail="file_path is required")
        
        # Read file from MinIO
        data = read_minio_object(file_path)
        filename = Path(file_path).name
        
        # Parse based on file type
        if filename.lower().endswith(".csv"):
            df_pl = pl.read_csv(io.BytesIO(data), **CSV_READ_KWARGS)
        elif filename.lower().endswith((".xls", ".xlsx")):
            df_pl = pl.from_pandas(pd.read_excel(io.BytesIO(data)))
        elif filename.lower().endswith(".arrow"):
            df_pl = pl.read_ipc(io.BytesIO(data))
        else:
            raise HTTPException(status_code=400, detail="Only CSV, XLSX and Arrow files supported")
        
        df = df_pl.to_pandas()
        
        # Apply missing value strategies first
        for col_name, strategy_config in missing_value_strategies.items():
            if col_name not in df.columns:
                continue
                
            strategy = strategy_config.get("strategy", "none")
            
            if strategy == "none":
                continue
            elif strategy == "drop":
                df = df.dropna(subset=[col_name])
            elif strategy == "mean":
                if pd.api.types.is_numeric_dtype(df[col_name]):
                    df[col_name].fillna(df[col_name].mean(), inplace=True)
            elif strategy == "median":
                if pd.api.types.is_numeric_dtype(df[col_name]):
                    df[col_name].fillna(df[col_name].median(), inplace=True)
            elif strategy == "mode":
                mode_val = df[col_name].mode()
                if len(mode_val) > 0:
                    df[col_name].fillna(mode_val[0], inplace=True)
            elif strategy == "zero":
                df[col_name].fillna(0, inplace=True)
            elif strategy == "empty":
                df[col_name].fillna("", inplace=True)
            elif strategy == "custom":
                custom_value = strategy_config.get("value", "")
                logger.info(f"Applying custom value '{custom_value}' to column '{col_name}' (dtype: {df[col_name].dtype})")
                
                # Convert custom value to match column dtype
                if pd.api.types.is_numeric_dtype(df[col_name]):
                    try:
                        # Try to convert to numeric
                        numeric_value = pd.to_numeric(custom_value, errors='coerce')
                        if pd.notna(numeric_value):
                            df[col_name].fillna(numeric_value, inplace=True)
                            logger.info(f"Converted custom value '{custom_value}' to numeric: {numeric_value}")
                        else:
                            logger.warning(f"Could not convert custom value '{custom_value}' to numeric for column '{col_name}'")
                    except Exception as e:
                        logger.warning(f"Error converting custom value '{custom_value}' to numeric: {str(e)}")
                else:
                    # For non-numeric columns, use as string
                    df[col_name].fillna(str(custom_value), inplace=True)
                    logger.info(f"Applied custom string value '{custom_value}' to column '{col_name}'")
        
        # Apply dtype changes
        logger.info(f"Starting dtype changes. Total dtype_changes to apply: {len(dtype_changes)}")
        logger.info(f"dtype_changes received: {dtype_changes}")
        
        for col_name, dtype_config in dtype_changes.items():
            logger.info(f"Processing dtype change for column: {col_name}, config: {dtype_config}")
            
            if col_name not in df.columns:
                logger.warning(f"Column '{col_name}' not found in dataframe. Skipping.")
                continue
            
            # Handle both string dtype and dict with {dtype, format}
            if isinstance(dtype_config, dict):
                new_dtype = dtype_config.get('dtype')
                datetime_format = dtype_config.get('format')
                logger.info(f"Dict config detected - dtype: {new_dtype}, format: {datetime_format}")
            else:
                new_dtype = dtype_config
                datetime_format = None
                logger.info(f"String config detected - dtype: {new_dtype}")
                
            try:
                if new_dtype == "int64":
                    # logger.info(f"Converting column '{col_name}' to int64")
                    # logger.info(f"Sample values before conversion: {df[col_name].head(5).tolist()}")
                    # logger.info(f"Column dtype before conversion: {df[col_name].dtype}")
                    
                    # Convert to numeric first, then round to remove decimals, then to Int64
                    numeric_col = pd.to_numeric(df[col_name], errors='coerce')
                    df[col_name] = numeric_col.round().astype('Int64')
                    
                    # logger.info(f"Sample values after conversion: {df[col_name].head(5).tolist()}")
                    # logger.info(f"Column dtype after conversion: {df[col_name].dtype}")
                    # logger.info(f"Non-null count: {df[col_name].notna().sum()} out of {len(df[col_name])}")
                elif new_dtype == "float64":
                    df[col_name] = pd.to_numeric(df[col_name], errors='coerce')
                elif new_dtype == "object":
                    df[col_name] = df[col_name].astype(str)
                elif new_dtype == "datetime64":
                    # Mirror process_saved_dataframe behavior: single-step conversion with optional format
                    if datetime_format:
                        df[col_name] = pd.to_datetime(df[col_name], format=datetime_format, errors='coerce')
                    else:
                        logger.info(f"Converting column '{col_name}' to datetime64 without specific format")
                        df[col_name] = pd.to_datetime(df[col_name], errors='coerce')
                elif new_dtype == "bool":
                    df[col_name] = df[col_name].astype(bool)
            except Exception as e:
                logger.warning(f"Could not convert {col_name} to {new_dtype}: {str(e)}")
        
        # Save back to MinIO (overwrite the temp file)
        buffer = io.BytesIO()
        if filename.lower().endswith(".csv"):
            df.to_csv(buffer, index=False)
        elif filename.lower().endswith((".xls", ".xlsx")):
            df.to_excel(buffer, index=False)
        elif filename.lower().endswith(".arrow"):
            df_pl_updated = pl.from_pandas(df)
            df_pl_updated.write_ipc(buffer)
        
        buffer.seek(0)
        
        # Upload back to MinIO
        minio_client.put_object(
            MINIO_BUCKET,
            file_path,
            buffer,
            length=buffer.getbuffer().nbytes,
            content_type="application/octet-stream",
        )
        
        return {
            "status": "success",
            "message": "Transformations applied successfully",
            "rows_affected": len(df),
        }
        
    except Exception as e:
        logger.error(f"Error applying transformations: {str(e)}")
        raise HTTPException(status_code=500, detail=str(e))<|MERGE_RESOLUTION|>--- conflicted
+++ resolved
@@ -2601,7 +2601,79 @@
         raise HTTPException(status_code=400, detail=str(e))
 
 
-<<<<<<< HEAD
+@router.post("/copy_dataframe")
+async def copy_dataframe(object_name: str = Form(...), new_filename: str = Form(...)):
+    """Copy a saved dataframe to a new file"""
+    prefix = await get_object_prefix()
+    if not object_name.startswith(prefix):
+        raise HTTPException(status_code=400, detail="Invalid object name")
+    new_object = f"{prefix}{new_filename}"
+    if new_object == object_name:
+        raise HTTPException(status_code=400, detail="New filename must be different from original")
+    
+    # Check if the new file already exists
+    try:
+        minio_client.stat_object(MINIO_BUCKET, new_object)
+        raise HTTPException(status_code=400, detail="File with this name already exists")
+    except S3Error as e:
+        if e.code != "NoSuchKey":
+            raise HTTPException(status_code=500, detail=str(e))
+    
+    try:
+        from minio.commonconfig import CopySource
+        # Copy the MinIO object
+        minio_client.copy_object(
+            MINIO_BUCKET,
+            new_object,
+            CopySource(MINIO_BUCKET, object_name),
+        )
+        
+        # Copy Redis cache if it exists
+        content = redis_client.get(object_name)
+        if content is not None:
+            redis_client.setex(new_object, 3600, content)
+        
+        # Copy arrow object registration (flight registry)
+        try:
+            from app.DataStorageRetrieval.flight_registry import get_arrow_for_flight_path, set_ticket, FILEKEY_TO_CSV
+            original_arrow = get_arrow_for_flight_path(object_name)
+            if original_arrow:
+                # Register the new arrow object with the same arrow path
+                csv_name = FILEKEY_TO_CSV.get(object_name, new_filename.replace('.arrow', '.csv'))
+                set_ticket(new_object, csv_name, original_arrow)
+        except Exception as e:
+            logger.warning(f"Failed to copy arrow object registration: {e}")
+        
+        # Note: Arrow dataset registration in the database is typically handled
+        # when the file is first accessed/validated, so we don't need to copy it here
+        
+        # Get file stats for response
+        try:
+            stat = minio_client.stat_object(MINIO_BUCKET, new_object)
+            return {
+                "old_name": object_name,
+                "new_name": new_object,
+                "last_modified": stat.last_modified.isoformat() if hasattr(stat.last_modified, 'isoformat') else str(stat.last_modified),
+                "size": stat.size
+            }
+        except Exception:
+            return {
+                "old_name": object_name,
+                "new_name": new_object,
+                "last_modified": None,
+                "size": None
+            }
+    except S3Error as e:
+        code = getattr(e, "code", "")
+        if code in {"NoSuchKey", "NoSuchBucket"}:
+            raise HTTPException(status_code=404, detail="File not found")
+        raise HTTPException(status_code=500, detail=str(e))
+    except HTTPException:
+        raise
+    except Exception as e:
+        raise HTTPException(status_code=400, detail=str(e))
+
+
 @router.get("/workbook_metadata")
 async def get_workbook_metadata_endpoint(object_name: str = Query(...)):
     decoded = unquote(object_name)
@@ -2841,79 +2913,6 @@
         rows=len(df_processed),
         columns=columns_meta,
     )
-=======
-@router.post("/copy_dataframe")
-async def copy_dataframe(object_name: str = Form(...), new_filename: str = Form(...)):
-    """Copy a saved dataframe to a new file"""
-    prefix = await get_object_prefix()
-    if not object_name.startswith(prefix):
-        raise HTTPException(status_code=400, detail="Invalid object name")
-    new_object = f"{prefix}{new_filename}"
-    if new_object == object_name:
-        raise HTTPException(status_code=400, detail="New filename must be different from original")
-    
-    # Check if the new file already exists
-    try:
-        minio_client.stat_object(MINIO_BUCKET, new_object)
-        raise HTTPException(status_code=400, detail="File with this name already exists")
-    except S3Error as e:
-        if e.code != "NoSuchKey":
-            raise HTTPException(status_code=500, detail=str(e))
-    
-    try:
-        from minio.commonconfig import CopySource
-        # Copy the MinIO object
-        minio_client.copy_object(
-            MINIO_BUCKET,
-            new_object,
-            CopySource(MINIO_BUCKET, object_name),
-        )
-        
-        # Copy Redis cache if it exists
-        content = redis_client.get(object_name)
-        if content is not None:
-            redis_client.setex(new_object, 3600, content)
-        
-        # Copy arrow object registration (flight registry)
-        try:
-            from app.DataStorageRetrieval.flight_registry import get_arrow_for_flight_path, set_ticket, FILEKEY_TO_CSV
-            original_arrow = get_arrow_for_flight_path(object_name)
-            if original_arrow:
-                # Register the new arrow object with the same arrow path
-                csv_name = FILEKEY_TO_CSV.get(object_name, new_filename.replace('.arrow', '.csv'))
-                set_ticket(new_object, csv_name, original_arrow)
-        except Exception as e:
-            logger.warning(f"Failed to copy arrow object registration: {e}")
-        
-        # Note: Arrow dataset registration in the database is typically handled
-        # when the file is first accessed/validated, so we don't need to copy it here
-        
-        # Get file stats for response
-        try:
-            stat = minio_client.stat_object(MINIO_BUCKET, new_object)
-            return {
-                "old_name": object_name,
-                "new_name": new_object,
-                "last_modified": stat.last_modified.isoformat() if hasattr(stat.last_modified, 'isoformat') else str(stat.last_modified),
-                "size": stat.size
-            }
-        except Exception:
-            return {
-                "old_name": object_name,
-                "new_name": new_object,
-                "last_modified": None,
-                "size": None
-            }
-    except S3Error as e:
-        code = getattr(e, "code", "")
-        if code in {"NoSuchKey", "NoSuchBucket"}:
-            raise HTTPException(status_code=404, detail="File not found")
-        raise HTTPException(status_code=500, detail=str(e))
-    except HTTPException:
-        raise
-    except Exception as e:
-        raise HTTPException(status_code=400, detail=str(e))
->>>>>>> 84947e6b
 
 
 @router.post("/file-metadata")
