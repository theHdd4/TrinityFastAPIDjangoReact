import os
import pandas as pd
import io
from minio import Minio
from motor.motor_asyncio import AsyncIOMotorClient
from app.DataStorageRetrieval.db import fetch_client_app_project
from app.DataStorageRetrieval.arrow_client import download_dataframe
import asyncio
import redis  # <-- Add Redis import

# MinIO config
# Default to the development MinIO service if not explicitly configured
MINIO_ENDPOINT = os.getenv("MINIO_ENDPOINT", "minio:9000")
MINIO_ACCESS_KEY = os.getenv("MINIO_ACCESS_KEY", "admin_dev")
MINIO_SECRET_KEY = os.getenv("MINIO_SECRET_KEY", "pass_dev")
MINIO_BUCKET = os.getenv("MINIO_BUCKET", "trinity")
MINIO_SECURE = os.getenv("MINIO_SECURE", "false").lower() == "true"

USER_ID = int(os.getenv("USER_ID", "0"))
PROJECT_ID = int(os.getenv("PROJECT_ID", "0"))
CLIENT_NAME = os.getenv("CLIENT_NAME", "default_client")
APP_NAME = os.getenv("APP_NAME", "default_app")
PROJECT_NAME = os.getenv("PROJECT_NAME", "default_project")

# Redis config (NEW)
REDIS_HOST = os.getenv("REDIS_HOST", "redis")
REDIS_PORT = int(os.getenv("REDIS_PORT", 6379))
redis_client = redis.Redis(host=REDIS_HOST, port=REDIS_PORT, decode_responses=False)


def load_names_from_db() -> None:
    global CLIENT_NAME, APP_NAME, PROJECT_NAME
    if USER_ID and PROJECT_ID:
        try:
            CLIENT_NAME_DB, APP_NAME_DB, PROJECT_NAME_DB = asyncio.run(
                fetch_client_app_project(USER_ID, PROJECT_ID)
            )
            CLIENT_NAME = CLIENT_NAME_DB or CLIENT_NAME
            APP_NAME = APP_NAME_DB or APP_NAME
            PROJECT_NAME = PROJECT_NAME_DB or PROJECT_NAME
        except Exception as exc:
            print(f"⚠️ Failed to load names from DB: {exc}")

load_names_from_db()

OBJECT_PREFIX = f"{CLIENT_NAME}/{APP_NAME}/{PROJECT_NAME}/"

minio_client = Minio(
    MINIO_ENDPOINT,
    access_key=MINIO_ACCESS_KEY,
    secret_key=MINIO_SECRET_KEY,
    secure=MINIO_SECURE
)

def ensure_minio_bucket():
    try:
        if not minio_client.bucket_exists(MINIO_BUCKET):
            minio_client.make_bucket(MINIO_BUCKET)
            print(f"📁 Created MinIO bucket '{MINIO_BUCKET}' for concat")
        else:
            print(f"✅ MinIO bucket '{MINIO_BUCKET}' is accessible for concat")
    except Exception as e:
        print(f"⚠️ MinIO connection error: {e}")

ensure_minio_bucket()

<<<<<<< HEAD
# MongoDB (optional). Only enabled when CONCAT_USE_MONGO env is 'true'.
_USE_MONGO = os.getenv("CONCAT_USE_MONGO", "false").lower() == "true"
mongo_client = None
concat_db = None
if _USE_MONGO:
    MONGO_URI = os.getenv("MONGO_URI")
    if not MONGO_URI:
        print("⚠️ CONCAT_USE_MONGO=true but MONGO_URI is not set; Mongo features disabled.")
    else:
        try:
            mongo_client = AsyncIOMotorClient(MONGO_URI)
            concat_db = mongo_client[os.getenv("MONGO_DB", "trinity")]
        except Exception as exc:
            print(f"⚠️ Mongo connection failed: {exc}; continuing without Mongo.")
            mongo_client = None
            concat_db = None

def get_concat_results_collection():
    """Return MongoDB collection if Mongo is configured, else None."""
    if concat_db is not None:
        return concat_db[os.getenv("CONCAT_RESULTS_COLLECTION", "concat_results")]
    return None
=======
# MongoDB config
MONGO_URI = os.getenv("MONGO_URI", "mongodb://mongo:27017/trinity")
MONGO_DB = os.getenv("MONGO_DB", "trinity")
mongo_client = AsyncIOMotorClient(MONGO_URI)
db = mongo_client[MONGO_DB]

def get_concat_configuration_collection():
    """Return the Mongo collection used to store concat configuration."""
    return db[os.getenv("CONCAT_CONFIG_COLLECTION", "concat_configuration")]
>>>>>>> c64dd9cd

def load_dataframe(object_name: str) -> pd.DataFrame:
    """
    Try to load a dataframe using Arrow Flight first, then fallback to Redis, then MinIO.
    Expects object_name to include OBJECT_PREFIX.
    """
    # Try Redis cache first
    content = redis_client.get(object_name)
    if content is not None:
        print(f"✅ Loaded {object_name} from Redis cache.")
        if object_name.endswith(".csv"):
            df = pd.read_csv(io.BytesIO(content))
        elif object_name.endswith((".xls", ".xlsx")):
            df = pd.read_excel(io.BytesIO(content))
        elif object_name.endswith(".arrow"):
            import pyarrow as pa
            import pyarrow.ipc as ipc
            reader = ipc.RecordBatchFileReader(pa.BufferReader(content))
            df = reader.read_all().to_pandas()
        else:
            raise ValueError(f"Unsupported file format: {object_name}")
        df.columns = df.columns.str.lower()
        return df
    # Try Arrow Flight
    try:
        df = download_dataframe(object_name)
        return df
    except Exception as e:
        print(f"⚠️ Arrow Flight download failed for {object_name}: {e}, falling back to MinIO.")
        response = minio_client.get_object(MINIO_BUCKET, object_name)
        content = response.read()
        # Cache in Redis for 1 hour
        redis_client.setex(object_name, 3600, content)
        if object_name.endswith(".csv"):
            df = pd.read_csv(io.BytesIO(content))
        elif object_name.endswith((".xls", ".xlsx")):
            df = pd.read_excel(io.BytesIO(content))
        elif object_name.endswith(".arrow"):
            import pyarrow as pa
            import pyarrow.ipc as ipc
            reader = ipc.RecordBatchFileReader(pa.BufferReader(content))
            df = reader.read_all().to_pandas()
        else:
            raise ValueError(f"Unsupported file format: {object_name}")
        df.columns = df.columns.str.lower()
        return df

def save_concat_result_to_minio(key: str, df: pd.DataFrame):
    csv_bytes = df.to_csv(index=False).encode("utf-8")
    minio_client.put_object(
        MINIO_BUCKET,
        key,
        data=io.BytesIO(csv_bytes),
        length=len(csv_bytes),
        content_type="text/csv",
    )
    # Cache result in Redis for 1 hour
    redis_client.setex(key, 3600, csv_bytes)

async def save_concat_metadata_to_mongo(collection, metadata: dict):
    """Insert metadata when collection is available; otherwise silently skip."""
    if collection is None:
        # Mongo not configured – behave like merge atom and do nothing.
        return
    await collection.insert_one(metadata)
    print(f"📦 Stored in {collection.name}: {metadata}")

__all__ = [
    'minio_client',
    'load_dataframe',
    'save_concat_result_to_minio',
    'get_concat_configuration_collection',
    'save_concat_metadata_to_mongo',
    'OBJECT_PREFIX',
    'MINIO_BUCKET',
    'redis_client',
]<|MERGE_RESOLUTION|>--- conflicted
+++ resolved
@@ -22,10 +22,34 @@
 APP_NAME = os.getenv("APP_NAME", "default_app")
 PROJECT_NAME = os.getenv("PROJECT_NAME", "default_project")
 
-# Redis config (NEW)
+# Redis configuration
 REDIS_HOST = os.getenv("REDIS_HOST", "redis")
 REDIS_PORT = int(os.getenv("REDIS_PORT", 6379))
-redis_client = redis.Redis(host=REDIS_HOST, port=REDIS_PORT, decode_responses=False)
+REDIS_DB = int(os.getenv("REDIS_DB", 0))
+REDIS_PASSWORD = os.getenv("REDIS_PASSWORD")
+
+# Initialize Redis client with connection pooling and timeouts
+redis_client = None
+try:
+    redis_client = redis.Redis(
+        host=REDIS_HOST,
+        port=REDIS_PORT,
+        db=REDIS_DB,
+        password=REDIS_PASSWORD or None,
+        decode_responses=False,  # Keep as bytes for binary data
+        socket_timeout=5.0,      # 5 second timeout
+        socket_connect_timeout=5.0,
+        retry_on_timeout=True,
+        max_connections=100,
+        health_check_interval=30  # Check connection every 30 seconds
+    )
+    # Test the connection
+    redis_client.ping()
+    print(f"✅ Connected to Redis at {REDIS_HOST}:{REDIS_PORT} (DB: {REDIS_DB})")
+except Exception as e:
+    print(f"⚠️ Failed to connect to Redis at {REDIS_HOST}:{REDIS_PORT}: {e}")
+    print("⚠️ Some features may be limited without Redis.")
+    redis_client = None
 
 
 def load_names_from_db() -> None:
@@ -45,6 +69,7 @@
 
 OBJECT_PREFIX = f"{CLIENT_NAME}/{APP_NAME}/{PROJECT_NAME}/"
 
+# Initialize MinIO client
 minio_client = Minio(
     MINIO_ENDPOINT,
     access_key=MINIO_ACCESS_KEY,
@@ -54,9 +79,14 @@
 
 def ensure_minio_bucket():
     try:
+        # Check if bucket exists, create if it doesn't
         if not minio_client.bucket_exists(MINIO_BUCKET):
-            minio_client.make_bucket(MINIO_BUCKET)
-            print(f"📁 Created MinIO bucket '{MINIO_BUCKET}' for concat")
+            try:
+                minio_client.make_bucket(MINIO_BUCKET)
+                print(f"✅ Created MinIO bucket: {MINIO_BUCKET}")
+            except Exception as e:
+                print(f"⚠️ Failed to create MinIO bucket {MINIO_BUCKET}: {e}")
+                raise
         else:
             print(f"✅ MinIO bucket '{MINIO_BUCKET}' is accessible for concat")
     except Exception as e:
@@ -64,21 +94,43 @@
 
 ensure_minio_bucket()
 
-<<<<<<< HEAD
-# MongoDB (optional). Only enabled when CONCAT_USE_MONGO env is 'true'.
+# MongoDB configuration
 _USE_MONGO = os.getenv("CONCAT_USE_MONGO", "false").lower() == "true"
 mongo_client = None
 concat_db = None
+
 if _USE_MONGO:
     MONGO_URI = os.getenv("MONGO_URI")
+    MONGO_DB = os.getenv("MONGO_DB", "trinity")
+    
     if not MONGO_URI:
-        print("⚠️ CONCAT_USE_MONGO=true but MONGO_URI is not set; Mongo features disabled.")
+        print("⚠️ CONCAT_USE_MONGO is true but MONGO_URI is not set. MongoDB features will be disabled.")
     else:
         try:
-            mongo_client = AsyncIOMotorClient(MONGO_URI)
-            concat_db = mongo_client[os.getenv("MONGO_DB", "trinity")]
+            print(f"🔌 Attempting to connect to MongoDB at {MONGO_URI}...")
+            mongo_client = AsyncIOMotorClient(
+                MONGO_URI,
+                serverSelectionTimeoutMS=5000,  # 5 second timeout
+                connectTimeoutMS=30000,         # 30 second connection timeout
+                socketTimeoutMS=None,           # No timeout for operations
+                connect=False,                  # Lazy connect
+                maxPoolSize=100,                # Maximum number of connections
+                minPoolSize=1,                  # Minimum number of connections
+                maxIdleTimeMS=60000,            # Close idle connections after 1 minute
+                retryWrites=True,               # Automatically retry write operations
+                retryReads=True                 # Automatically retry read operations
+            )
+            
+            # Force connection on initialization to verify it works
+            loop = asyncio.get_event_loop()
+            loop.run_until_complete(mongo_client.admin.command('ping'))
+            
+            concat_db = mongo_client[MONGO_DB]
+            print(f"✅ Connected to MongoDB: {MONGO_URI} (DB: {MONGO_DB})")
+            
         except Exception as exc:
-            print(f"⚠️ Mongo connection failed: {exc}; continuing without Mongo.")
+            print(f"⚠️ Failed to connect to MongoDB: {exc}")
+            print("⚠️ Continuing without MongoDB. Some features may be limited.")
             mongo_client = None
             concat_db = None
 
@@ -87,17 +139,6 @@
     if concat_db is not None:
         return concat_db[os.getenv("CONCAT_RESULTS_COLLECTION", "concat_results")]
     return None
-=======
-# MongoDB config
-MONGO_URI = os.getenv("MONGO_URI", "mongodb://mongo:27017/trinity")
-MONGO_DB = os.getenv("MONGO_DB", "trinity")
-mongo_client = AsyncIOMotorClient(MONGO_URI)
-db = mongo_client[MONGO_DB]
-
-def get_concat_configuration_collection():
-    """Return the Mongo collection used to store concat configuration."""
-    return db[os.getenv("CONCAT_CONFIG_COLLECTION", "concat_configuration")]
->>>>>>> c64dd9cd
 
 def load_dataframe(object_name: str) -> pd.DataFrame:
     """
@@ -169,7 +210,7 @@
     'minio_client',
     'load_dataframe',
     'save_concat_result_to_minio',
-    'get_concat_configuration_collection',
+    'get_concat_results_collection',
     'save_concat_metadata_to_mongo',
     'OBJECT_PREFIX',
     'MINIO_BUCKET',
