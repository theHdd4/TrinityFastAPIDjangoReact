# app/routes.py

from fastapi import APIRouter, Form, HTTPException, Query, File, UploadFile, Body
from fastapi.responses import Response, JSONResponse, StreamingResponse
from urllib.parse import unquote
from typing import List
import pandas as pd
import io
import pyarrow as pa
import pyarrow.ipc as ipc
from minio.error import S3Error
import uuid
import datetime
from .deps import (
    minio_client,
    load_dataframe,
    save_concat_result_to_minio,
    get_concat_results_collection,
    save_concat_metadata_to_mongo,
    OBJECT_PREFIX,
    MINIO_BUCKET,
    redis_client,
)

router = APIRouter()

@router.get("/")
async def root():
    """Root endpoint for concat backend."""
    return {"message": "Concat backend is running", "endpoints": ["/ping", "/init", "/perform", "/results", "/column_summary", "/cached_dataframe", "/export_csv", "/export_excel"]}

@router.get("/ping")
async def ping():
    """Health check endpoint for concat backend."""
    return {"msg": "Concat backend is alive"}

@router.get("/column_summary")
async def column_summary(object_name: str):
    """Return column summary statistics for a saved dataframe."""
    object_name = unquote(object_name)
    print(f"➡️ column_summary request: {object_name}")
    if not object_name.startswith(OBJECT_PREFIX):
        print(f"⚠️ column_summary prefix mismatch: {object_name} (expected {OBJECT_PREFIX})")
    try:
        df = load_dataframe(object_name)
        df.columns = df.columns.str.lower()
        summary = []
        for col in df.columns:
            column_series = df[col].dropna()
            try:
                vals = column_series.unique()
            except TypeError:
                vals = column_series.astype(str).unique()

            def _serialize(v):
                if isinstance(v, (pd.Timestamp, pd.Timestamp)):
                    return pd.to_datetime(v).isoformat()
                return str(v)

            safe_vals = [_serialize(v) for v in vals[:10]]
            summary.append(
                {
                    "column": col,
                    "data_type": str(df[col].dtype),
                    "unique_count": int(len(vals)),
                    "unique_values": safe_vals,
                }
            )
        return {"summary": summary}
    except S3Error as e:
        error_code = getattr(e, "code", "")
        if error_code in {"NoSuchKey", "NoSuchBucket"}:
            redis_client.delete(object_name)
            raise HTTPException(status_code=404, detail="File not found")
        raise HTTPException(status_code=500, detail=str(e))
    except Exception as e:
        print(f"⚠️ column_summary error for {object_name}: {e}")
        raise HTTPException(status_code=400, detail=str(e))

@router.get("/cached_dataframe")
async def cached_dataframe(
    object_name: str,
    page: int = Query(1, ge=1, description="Page number (1-based)"),
    page_size: int = Query(50, ge=1, le=1000, description="Number of rows per page")
):
    """Return the saved dataframe as CSV text from Redis or MinIO with pagination."""
    object_name = unquote(object_name)
    print(f"➡️ cached_dataframe request: {object_name}, page={page}, page_size={page_size}")
    if not object_name.startswith(OBJECT_PREFIX):
        print(f"⚠️ cached_dataframe prefix mismatch: {object_name} (expected {OBJECT_PREFIX})")
    try:
        content = redis_client.get(object_name)
        if content is None:
            response = minio_client.get_object(MINIO_BUCKET, object_name)
            content = response.read()
            redis_client.setex(object_name, 3600, content)

        if object_name.endswith(".arrow"):
            reader = ipc.RecordBatchFileReader(pa.BufferReader(content))
            df = reader.read_all().to_pandas()
            
            # Calculate pagination
            total_rows = len(df)
            start_idx = (page - 1) * page_size
            end_idx = start_idx + page_size
            
            # Get the subset of data
            df_subset = df.iloc[start_idx:end_idx]
            
            # Return paginated data with metadata
            csv_text = df_subset.to_csv(index=False)
            return {
                "data": csv_text,
                "pagination": {
                    "current_page": page,
                    "page_size": page_size,
                    "total_rows": total_rows,
                    "total_pages": (total_rows + page_size - 1) // page_size,
                    "start_row": start_idx + 1,
                    "end_row": min(end_idx, total_rows)
                }
            }

        try:
            text = content.decode()
        except Exception:
            text = content
            
        # For non-Arrow files, parse CSV and paginate
        import pandas as pd
        import io
        
        df = pd.read_csv(io.StringIO(text))
        total_rows = len(df)
        start_idx = (page - 1) * page_size
        end_idx = start_idx + page_size
        
        df_subset = df.iloc[start_idx:end_idx]
        csv_text = df_subset.to_csv(index=False)
        
        return {
            "data": csv_text,
            "pagination": {
                "current_page": page,
                "page_size": page_size,
                "total_rows": total_rows,
                "total_pages": (total_rows + page_size - 1) // page_size,
                "start_row": start_idx + 1,
                "end_row": min(end_idx, total_rows)
            }
        }
    except S3Error as e:
        error_code = getattr(e, "code", "")
        if error_code in {"NoSuchKey", "NoSuchBucket"}:
            redis_client.delete(object_name)
            raise HTTPException(status_code=404, detail="File not found")
        raise HTTPException(status_code=500, detail=str(e))
    except Exception as e:
        print(f"⚠️ cached_dataframe error for {object_name}: {e}")
        raise HTTPException(status_code=400, detail=str(e))

@router.post("/init")
async def init_concat(
    file1: str = Body(...),
    file2: str = Body(...)
):
    """Initialize concat operation by analyzing two files from storage."""
    try:
        # Fetch first file from storage
        if not file1.endswith('.arrow'):
            file1 += '.arrow'
        
        # Fetch second file from storage
        if not file2.endswith('.arrow'):
            file2 += '.arrow'
        
        # Get column info for both files
        col_info = {
            "file1": file1,
            "file2": file2,
            "message": "Files referenced successfully."
        }
        return col_info
    except Exception as e:
        raise HTTPException(status_code=400, detail=f"Failed to process files: {e}")

@router.post("/perform")
async def perform_concat(
    file1: str = Body(...),
    file2: str = Body(...),
    concat_direction: str = Body(...)
):
    print('DEBUG: Received in /perform:', {'file1': file1, 'file2': file2, 'concat_direction': concat_direction})
    if not file1 or not file2 or not concat_direction:
        raise HTTPException(status_code=400, detail=f"file1, file2, and concat_direction are required and must be non-empty. Got: file1={file1!r}, file2={file2!r}, concat_direction={concat_direction!r}")
    try:
        # Ensure files have .arrow extension
        if not file1.endswith('.arrow'):
            file1 += '.arrow'
        if not file2.endswith('.arrow'):
            file2 += '.arrow'
        
        # Read first file from storage
        try:
            df1 = load_dataframe(file1)
        except Exception as e:
            raise HTTPException(status_code=404, detail=f"File1 not found: {file1}")
        
        # Read second file from storage
        try:
            df2 = load_dataframe(file2)
        except Exception as e:
            raise HTTPException(status_code=404, detail=f"File2 not found: {file2}")
        
        # Standardize column names
        df1.columns = df1.columns.str.lower()
        df2.columns = df2.columns.str.lower()

        if concat_direction == "vertical":
            result = pd.concat([df1, df2], axis=0, ignore_index=True)
        elif concat_direction == "horizontal":
            # Handle duplicate column names for horizontal concatenation
            df1_suffix = df1.copy()
            df2_suffix = df2.copy()
            common_cols = set(df1.columns) & set(df2.columns)
            if common_cols:
                df1_suffix.columns = [f"{col}_file1" if col in common_cols else col for col in df1.columns]
                df2_suffix.columns = [f"{col}_file2" if col in common_cols else col for col in df2.columns]
            result = pd.concat([df1_suffix, df2_suffix], axis=1)
        else:
            raise ValueError("Invalid concat direction")

        # Prepare full CSV for response (used later by /save to persist full data)
        csv_text_full = result.to_csv(index=False)

        # Generate auto concat ID
        concat_id = str(uuid.uuid4())[:8]  # Shorten UUID for readability
        concat_key = f"{concat_id}_concat.arrow"

        print('Received:', file1, file2, concat_direction)

        # Save as Arrow file for efficient storage
        import pyarrow as pa
        table = pa.Table.from_pandas(result)
        arrow_buffer = pa.BufferOutputStream()
        with pa.ipc.new_file(arrow_buffer, table.schema) as writer:
            writer.write_table(table)
        arrow_bytes = arrow_buffer.getvalue().to_pybytes()
        
        # Save to MinIO
        minio_client.put_object(
            MINIO_BUCKET,
            concat_key,
            data=io.BytesIO(arrow_bytes),
            length=len(arrow_bytes),
            content_type="application/octet-stream",
        )
        # Cache in Redis
        redis_client.setex(concat_key, 3600, arrow_bytes)

        # Save metadata to MongoDB
        collection = get_concat_results_collection()
        await save_concat_metadata_to_mongo(collection, {
            "concat_id": concat_id,
            "file1_name": file1,
            "file2_name": file2,
            "direction": concat_direction,
            "columns": list(result.columns),
            "shape": result.shape,
            "result_file": concat_key,
            "created_at": datetime.datetime.now().isoformat()
        })

        return {
            "concat_id": concat_id,
            "result_shape": result.shape,
            "columns": list(result.columns),
            "result_file": concat_key,
            "data": csv_text_full,
            "message": "Concatenation completed successfully"
        }

    except Exception as e:
        raise HTTPException(status_code=400, detail=f"Concat failed: {str(e)}")

@router.post("/save")
async def save_concat_dataframe(
    csv_data: str = Body(..., embed=True),
    filename: str = Body("", embed=True)
):
    """Save full concatenated dataframe to MinIO as Arrow (mirrors merge save)."""
    import pandas as pd, io, uuid
    import pyarrow as pa, pyarrow.ipc as ipc

    try:
        # 1. Load dataframe from CSV payload (expected full data, not a preview)
        df = pd.read_csv(io.StringIO(csv_data))

        # 2. Determine output filename
        if not filename:
            concat_id = str(uuid.uuid4())[:8]
            filename = f"{concat_id}_concat.arrow"
        if not filename.endswith(".arrow"):
            filename += ".arrow"
        if not filename.startswith(OBJECT_PREFIX):
            filename = OBJECT_PREFIX + filename

        # 3. Convert to Arrow bytes
        table = pa.Table.from_pandas(df)
        buf = pa.BufferOutputStream()
        with ipc.new_file(buf, table.schema) as writer:
            writer.write_table(table)
        arrow_bytes = buf.getvalue().to_pybytes()

        # 4. Upload to MinIO & cache in Redis
        minio_client.put_object(
            MINIO_BUCKET,
            filename,
            data=io.BytesIO(arrow_bytes),
            length=len(arrow_bytes),
            content_type="application/octet-stream",
        )
        redis_client.setex(filename, 3600, arrow_bytes)

        return {
            "result_file": filename,
            "shape": df.shape,
            "columns": list(df.columns),
            "message": "DataFrame saved successfully"
        }
    except Exception as e:
        print(f"⚠️ save_concat_dataframe error: {e}")
        raise HTTPException(status_code=400, detail=str(e))

@router.get("/results")
async def get_concat_data(
    concat_id: str = Query(...)
):
<<<<<<< HEAD
    """Retrieve concatenated data by concat_id."""
    try:
        concat_key = f"{concat_id}_concat.csv"

        # Try Redis cache first
        content = redis_client.get(concat_key)
        if content is not None:
            # Fix linter error: ensure content is bytes
            if isinstance(content, bytes):
                concat_df = pd.read_csv(io.BytesIO(content))
            elif isinstance(content, str):
                concat_df = pd.read_csv(io.BytesIO(content.encode('utf-8')))
            else:
                raise HTTPException(status_code=500, detail="Unknown content type in Redis cache")
            concat_df.columns = concat_df.columns.str.lower()
            return {
                "row_count": len(concat_df),
                "concat_data": concat_df.to_dict(orient="records")
            }

        # Fallback to MinIO
        concat_obj = minio_client.get_object(MINIO_BUCKET, concat_key)
        concat_df = pd.read_csv(io.BytesIO(concat_obj.read()))
        concat_df.columns = concat_df.columns.str.lower()
=======
    """Retrieve concatenated data by concat_id.

    Priority order:
    1. Try to fetch the Arrow file (preferred new format) from Redis, then MinIO.
    2. Fall back to the legacy CSV file name if the Arrow object is not found. This
       maintains backward-compatibility with previously saved results.
    """
    try:
        arrow_key = f"{concat_id}_concat.arrow"
        csv_key = f"{concat_id}_concat.csv"  # legacy

        # Helper to load DataFrame from raw bytes depending on extension
        def _bytes_to_df(key: str, raw: bytes) -> pd.DataFrame:
            if key.endswith(".arrow"):
                import pyarrow as pa, pyarrow.ipc as ipc
                reader = ipc.RecordBatchFileReader(pa.BufferReader(raw))
                return reader.read_all().to_pandas()
            else:
                return pd.read_csv(io.BytesIO(raw))

        # 1️⃣ Attempt Redis cache (Arrow first)
        for key in (arrow_key, csv_key):
            raw = redis_client.get(key)
            if raw is not None:
                df = _bytes_to_df(key, raw if isinstance(raw, bytes) else raw.encode("utf-8"))
                df.columns = df.columns.str.lower()
                return {
                    "row_count": len(df),
                    "concat_data": df.to_dict(orient="records")
                }

        # 2️⃣ Attempt MinIO storage
        for key in (arrow_key, csv_key):
            try:
                obj = minio_client.get_object(MINIO_BUCKET, key)
                raw = obj.read()
                # Cache for future use
                redis_client.setex(key, 3600, raw)
                df = _bytes_to_df(key, raw)
                df.columns = df.columns.str.lower()
                return {
                    "row_count": len(df),
                    "concat_data": df.to_dict(orient="records")
                }
            except Exception:
                continue  # try next key
>>>>>>> f21c7802

        raise HTTPException(status_code=404, detail="Concat result not found")

    except Exception as e:
        raise HTTPException(status_code=404, detail=f"Unable to fetch concat data: {str(e)}")

@router.get("/export_csv")
async def export_csv(object_name: str):
    """Export concatenated data as CSV file."""
    object_name = unquote(object_name)
    print(f"➡️ export_csv request: {object_name}")
    
    try:
        # Try Redis cache first
        content = redis_client.get(object_name)
        if content is None:
            # Fallback to MinIO
            response = minio_client.get_object(MINIO_BUCKET, object_name)
            content = response.read()
            redis_client.setex(object_name, 3600, content)

        # Convert Arrow to DataFrame
        if object_name.endswith(".arrow"):
            reader = ipc.RecordBatchFileReader(pa.BufferReader(content))
            df = reader.read_all().to_pandas()
        else:
            # Handle CSV files directly
            df = pd.read_csv(io.BytesIO(content))

        # Convert to CSV
        csv_buffer = io.StringIO()
        df.to_csv(csv_buffer, index=False)
        csv_content = csv_buffer.getvalue()

        # Return as downloadable file
        return StreamingResponse(
            io.BytesIO(csv_content.encode('utf-8')),
            media_type="text/csv",
            headers={
                "Content-Disposition": f"attachment; filename=concat_result_{datetime.datetime.now().strftime('%Y%m%d_%H%M%S')}.csv"
            }
        )

    except S3Error as e:
        error_code = getattr(e, "code", "")
        if error_code in {"NoSuchKey", "NoSuchBucket"}:
            redis_client.delete(object_name)
            raise HTTPException(status_code=404, detail="File not found")
        raise HTTPException(status_code=500, detail=str(e))
    except Exception as e:
        print(f"⚠️ export_csv error for {object_name}: {e}")
        raise HTTPException(status_code=400, detail=str(e))

@router.get("/export_excel")
async def export_excel(object_name: str):
    """Export concatenated data as Excel file."""
    object_name = unquote(object_name)
    print(f"➡️ export_excel request: {object_name}")
    
    try:
        # Try Redis cache first
        content = redis_client.get(object_name)
        if content is None:
            # Fallback to MinIO
            response = minio_client.get_object(MINIO_BUCKET, object_name)
            content = response.read()
            redis_client.setex(object_name, 3600, content)

        # Convert Arrow to DataFrame
        if object_name.endswith(".arrow"):
            reader = ipc.RecordBatchFileReader(pa.BufferReader(content))
            df = reader.read_all().to_pandas()
        else:
            # Handle CSV files directly
            df = pd.read_csv(io.BytesIO(content))

        # Convert to Excel
        excel_buffer = io.BytesIO()
        with pd.ExcelWriter(excel_buffer, engine='openpyxl') as writer:
            df.to_excel(writer, sheet_name='Concatenated Data', index=False)
        
        excel_buffer.seek(0)
        excel_content = excel_buffer.getvalue()

        # Return as downloadable file
        return StreamingResponse(
            io.BytesIO(excel_content),
            media_type="application/vnd.openxmlformats-officedocument.spreadsheetml.sheet",
            headers={
                "Content-Disposition": f"attachment; filename=concat_result_{datetime.datetime.now().strftime('%Y%m%d_%H%M%S')}.xlsx"
            }
        )

    except S3Error as e:
        error_code = getattr(e, "code", "")
        if error_code in {"NoSuchKey", "NoSuchBucket"}:
            redis_client.delete(object_name)
            raise HTTPException(status_code=404, detail="File not found")
        raise HTTPException(status_code=500, detail=str(e))
    except Exception as e:
        print(f"⚠️ export_excel error for {object_name}: {e}")
        raise HTTPException(status_code=400, detail=str(e))<|MERGE_RESOLUTION|>--- conflicted
+++ resolved
@@ -336,32 +336,6 @@
 async def get_concat_data(
     concat_id: str = Query(...)
 ):
-<<<<<<< HEAD
-    """Retrieve concatenated data by concat_id."""
-    try:
-        concat_key = f"{concat_id}_concat.csv"
-
-        # Try Redis cache first
-        content = redis_client.get(concat_key)
-        if content is not None:
-            # Fix linter error: ensure content is bytes
-            if isinstance(content, bytes):
-                concat_df = pd.read_csv(io.BytesIO(content))
-            elif isinstance(content, str):
-                concat_df = pd.read_csv(io.BytesIO(content.encode('utf-8')))
-            else:
-                raise HTTPException(status_code=500, detail="Unknown content type in Redis cache")
-            concat_df.columns = concat_df.columns.str.lower()
-            return {
-                "row_count": len(concat_df),
-                "concat_data": concat_df.to_dict(orient="records")
-            }
-
-        # Fallback to MinIO
-        concat_obj = minio_client.get_object(MINIO_BUCKET, concat_key)
-        concat_df = pd.read_csv(io.BytesIO(concat_obj.read()))
-        concat_df.columns = concat_df.columns.str.lower()
-=======
     """Retrieve concatenated data by concat_id.
 
     Priority order:
@@ -408,7 +382,6 @@
                 }
             except Exception:
                 continue  # try next key
->>>>>>> f21c7802
 
         raise HTTPException(status_code=404, detail="Concat result not found")
 
