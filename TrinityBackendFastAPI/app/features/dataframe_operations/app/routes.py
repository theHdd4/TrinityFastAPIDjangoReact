--- conflicted
+++ resolved
@@ -1023,35 +1023,14 @@
     target_column: str = Body(...),
     formula: str = Body(...),
 ):
-<<<<<<< HEAD
-    """Apply a simple column-based formula to the dataframe."""
-    import logging
-    logger = logging.getLogger("dataframe_operations.apply_formula")
-    
-    logger.info(f"🔵 [APPLY_FORMULA] Starting - df_id: {df_id}, target_column: '{target_column}', formula: '{formula}'")
-    
-=======
     """Apply an Excel-like formula to one column using the vectorised engine."""
->>>>>>> 90ed9ca1
     df = _get_df(df_id)
     logger.info(f"📊 [APPLY_FORMULA] DataFrame shape: {df.shape}, columns: {df.columns}")
     
     expr = formula.strip()
-<<<<<<< HEAD
-    logger.info(f"📝 [APPLY_FORMULA] Original formula: '{formula}'")
-    logger.info(f"📝 [APPLY_FORMULA] Processed expression: '{expr}'")
-    
-    # 🔧 FIX: Auto-add "=" prefix if formula contains function calls but doesn't start with "="
-    if not expr.startswith("=") and any(func in expr.upper() for func in ["DIV", "SUM", "AVG", "MAX", "MIN", "IF", "CORR", "ZSCORE", "NORM"]):
-        logger.info(f"🔧 [APPLY_FORMULA] Auto-adding '=' prefix to formula")
-        expr = "=" + expr
-    
-    rows = df.to_dicts()
-=======
     if not expr:
         raise HTTPException(status_code=400, detail="Formula cannot be empty.")
 
->>>>>>> 90ed9ca1
     if expr.startswith("="):
         expr_body = expr[1:].strip()
         if not expr_body:
@@ -1071,84 +1050,10 @@
                 detail="Formula result does not match the number of dataframe rows.",
             )
 
-<<<<<<< HEAD
-                    if std_val_f is None or math.isclose(std_val_f, 0.0, rel_tol=1e-12, abs_tol=1e-12):
-                        zscore_values[column_name] = [
-                            None if v is None else 0.0
-                            for v in values
-                        ]
-                    else:
-                        zscore_values[column_name] = [
-                            None
-                            if v is None
-                            else (float(v) - mean_val_f) / std_val_f
-                            for v in values
-                        ]
-
-            # 🔧 FIX: Create case-insensitive column mapping for formula replacement
-            column_map = {col.lower(): col for col in df.columns if col}
-            logger.info(f"🔍 [APPLY_FORMULA] Available columns: {list(df.columns)}")
-            logger.info(f"🔍 [APPLY_FORMULA] Column map (lowercase -> original): {column_map}")
-            
-            headers_pattern = "|".join(re.escape(h) for h in df.columns if h)
-            regex = re.compile(f"\\b({headers_pattern})\\b", re.IGNORECASE) if headers_pattern else None
-            logger.info(f"🔍 [APPLY_FORMULA] Column pattern: {headers_pattern[:100]}...")
-            logger.info(f"🔍 [APPLY_FORMULA] Processed expression body: '{expr_body_processed}'")
-            
-            def replace_column(match):
-                """Replace column name in formula with actual value, handling case-insensitive matching."""
-                matched_col = match.group(0)
-                # Try exact match first
-                if matched_col in r:
-                    return _format_value(r.get(matched_col))
-                # Try case-insensitive match
-                matched_lower = matched_col.lower()
-                if matched_lower in column_map:
-                    actual_col = column_map[matched_lower]
-                    logger.debug(f"🔧 [APPLY_FORMULA] Case-insensitive match: '{matched_col}' -> '{actual_col}'")
-                    return _format_value(r.get(actual_col))
-                # If no match, return original (might be a function name)
-                logger.warning(f"⚠️ [APPLY_FORMULA] Column '{matched_col}' not found in row, keeping as-is")
-                return matched_col
-            
-            new_vals: List[Any] = []
-            for row_idx, r in enumerate(rows):
-                replaced = expr_body_processed
-                if regex:
-                    replaced = regex.sub(replace_column, replaced)
-                    if row_idx == 0:  # Log first row replacement for debugging
-                        logger.info(f"🔍 [APPLY_FORMULA] First row replacement: '{expr_body_processed}' -> '{replaced}'")
-                if zscore_placeholders:
-                    for placeholder, column_name in zscore_placeholders:
-                        column_series = zscore_values.get(column_name)
-                        z_val = (
-                            column_series[row_idx]
-                            if column_series is not None and row_idx < len(column_series)
-                            else None
-                        )
-                        replaced = replaced.replace(placeholder, _format_value(z_val))
-                try:
-                    val = eval(replaced, SAFE_EVAL_GLOBALS, {})
-                    if row_idx == 0:  # Log first row evaluation
-                        logger.info(f"✅ [APPLY_FORMULA] First row eval: '{replaced}' -> {val}")
-                except Exception as e:
-                    import traceback
-                    error_trace = traceback.format_exc()
-                    logger.error(f"❌ [APPLY_FORMULA] Row {row_idx} evaluation failed:")
-                    logger.error(f"   Expression: '{replaced}'")
-                    logger.error(f"   Error: {e}")
-                    logger.error(f"   Traceback: {error_trace}")
-                    val = None
-                new_vals.append(val)
-            
-            logger.info(f"📊 [APPLY_FORMULA] Generated {len(new_vals)} values, non-null: {sum(1 for v in new_vals if v is not None)}")
-            df = df.with_columns(pl.Series(target_column, new_vals))
-=======
         result_series = result_series.reset_index(drop=True)
         df = df.with_columns(
             pl.Series(name=target_column, values=result_series.to_list())
         )
->>>>>>> 90ed9ca1
     else:
         logger.info(f"📝 [APPLY_FORMULA] No '=' prefix, treating as literal value")
         df = df.with_columns(pl.lit(expr).alias(target_column))
