from fastapi import APIRouter, Response, Body, HTTPException, UploadFile, File
import os
from minio import Minio
from minio.error import S3Error
from urllib.parse import unquote
import polars as pl
import numba as nb
import io
import uuid
import re
<<<<<<< HEAD
from typing import Dict, Any, List
=======
import datetime
import math
from bisect import bisect_right
from typing import Dict, Any, List, Tuple
from numbers import Real
from pydantic import BaseModel
>>>>>>> 78ec297d
from app.DataStorageRetrieval.arrow_client import download_table_bytes
from app.features.data_upload_validate.app.routes import get_object_prefix

router = APIRouter()

# Self-contained MinIO config (match feature-overview)
MINIO_ENDPOINT = os.getenv("MINIO_ENDPOINT", "minio:9000")
MINIO_ACCESS_KEY = os.getenv("MINIO_ACCESS_KEY", "admin_dev")
MINIO_SECRET_KEY = os.getenv("MINIO_SECRET_KEY", "pass_dev")
MINIO_BUCKET = os.getenv("MINIO_BUCKET", "trinity")

minio_client = Minio(
    MINIO_ENDPOINT,
    access_key=MINIO_ACCESS_KEY,
    secret_key=MINIO_SECRET_KEY,
    secure=False
)

# In-memory storage for dataframe sessions
SESSIONS: Dict[str, pl.DataFrame] = {}


def _get_df(df_id: str) -> pl.DataFrame:
    df = SESSIONS.get(df_id)
    if df is None:
        raise HTTPException(status_code=404, detail="DataFrame not found")
    return df


def _df_payload(df: pl.DataFrame, df_id: str) -> Dict[str, Any]:
    """Serialize the entire dataframe for the frontend using Polars."""

    return {
        "df_id": df_id,
        "headers": df.columns,
        "rows": df.to_dicts(),
        "types": {col: str(dtype) for col, dtype in zip(df.columns, df.dtypes)},
        "row_count": df.height,
        "column_count": df.width,
    }


def _is_null(value: Any) -> bool:
    if value is None:
        return True
    if isinstance(value, float):
        return math.isnan(value)
    return False


def _to_number(value: Any) -> float | None:
    if _is_null(value):
        return None
    if isinstance(value, bool):
        return float(value)
    if isinstance(value, (int, float)):
        return float(value)
    try:
        return float(str(value))
    except (TypeError, ValueError):
        return None


def _parse_datetime(value: Any) -> datetime.datetime | None:
    if _is_null(value):
        return None
    if isinstance(value, datetime.datetime):
        return value
    if isinstance(value, datetime.date):
        return datetime.datetime.combine(value, datetime.time())
    if isinstance(value, (int, float)):
        try:
            return datetime.datetime.fromtimestamp(float(value))
        except (OverflowError, OSError, ValueError):
            return None
    if isinstance(value, str):
        text = value.strip()
        if not text:
            return None
        try:
            return datetime.datetime.fromisoformat(text)
        except ValueError:
            pass
        for fmt in (
            "%Y-%m-%d",
            "%Y/%m/%d",
            "%m/%d/%Y",
            "%d-%m-%Y",
            "%Y-%m-%d %H:%M:%S",
        ):
            try:
                return datetime.datetime.strptime(text, fmt)
            except ValueError:
                continue
    return None


def _format_value(value: Any) -> str:
    if _is_null(value):
        return "None"
    if isinstance(value, datetime.datetime):
        return repr(value.isoformat())
    if isinstance(value, datetime.date):
        return repr(value.isoformat())
    return repr(value)


def _fn_if(condition: Any, true_val: Any, false_val: Any) -> Any:
    return true_val if condition else false_val


def _fn_lower(value: Any) -> Any:
    if _is_null(value):
        return None
    return str(value).lower()


def _fn_upper(value: Any) -> Any:
    if _is_null(value):
        return None
    return str(value).upper()


def _fn_len(value: Any) -> int:
    if _is_null(value):
        return 0
    return len(str(value))


def _fn_substr(value: Any, start: Any, end: Any | None = None) -> Any:
    if _is_null(value):
        return None
    text = str(value)
    try:
        start_idx = int(start)
    except (TypeError, ValueError):
        start_idx = 0
    end_idx: int | None
    if end is None:
        end_idx = None
    else:
        try:
            end_idx = int(end)
        except (TypeError, ValueError):
            end_idx = None
    return text[start_idx:end_idx]


def _fn_str_replace(value: Any, old: Any, new: Any) -> Any:
    if _is_null(value):
        return None
    return str(value).replace(str(old), str(new))


def _fn_year(value: Any) -> Any:
    dt = _parse_datetime(value)
    return dt.year if dt else None


def _fn_month(value: Any) -> Any:
    dt = _parse_datetime(value)
    return dt.month if dt else None


def _fn_day(value: Any) -> Any:
    dt = _parse_datetime(value)
    return dt.day if dt else None


def _fn_weekday(value: Any) -> Any:
    dt = _parse_datetime(value)
    return dt.strftime("%A") if dt else None


def _fn_date_diff(a: Any, b: Any) -> Any:
    dt_a = _parse_datetime(a)
    dt_b = _parse_datetime(b)
    if not dt_a or not dt_b:
        return None
    return (dt_a - dt_b).days


def _fn_abs(value: Any) -> Any:
    num = _to_number(value)
    return abs(num) if num is not None else None


def _fn_round(value: Any, digits: Any = 0) -> Any:
    num = _to_number(value)
    if num is None:
        return None
    try:
        places = int(digits)
    except (TypeError, ValueError):
        places = 0
    return round(num, places)


def _fn_floor(value: Any) -> Any:
    num = _to_number(value)
    return math.floor(num) if num is not None else None


def _fn_ceil(value: Any) -> Any:
    num = _to_number(value)
    return math.ceil(num) if num is not None else None


def _fn_exp(value: Any) -> Any:
    num = _to_number(value)
    return math.exp(num) if num is not None else None


def _fn_log(value: Any) -> Any:
    num = _to_number(value)
    if num is None or num <= 0:
        return None
    return math.log(num)


def _fn_sqrt(value: Any) -> Any:
    num = _to_number(value)
    if num is None or num < 0:
        return None
    return math.sqrt(num)


def _fn_sum(*values: Any) -> Any:
    nums = [n for v in values if (n := _to_number(v)) is not None]
    return sum(nums)


def _fn_prod(*values: Any) -> Any:
    nums = [n for v in values if (n := _to_number(v)) is not None]
    result = 1.0
    if not nums:
        return 0
    for n in nums:
        result *= n
    return result


def _fn_div(*values: Any) -> Any:
    nums = [n for v in values if (n := _to_number(v)) is not None]
    if not nums:
        return None
    result = nums[0]
    for n in nums[1:]:
        if n == 0:
            continue
        result /= n
    return result


def _fn_avg(*values: Any) -> Any:
    nums = [n for v in values if (n := _to_number(v)) is not None]
    if not nums:
        return None
    return sum(nums) / len(nums)


def _fn_max(*values: Any) -> Any:
    nums = [n for v in values if (n := _to_number(v)) is not None]
    return max(nums) if nums else None


def _fn_min(*values: Any) -> Any:
    nums = [n for v in values if (n := _to_number(v)) is not None]
    return min(nums) if nums else None


def _fn_bin(value: Any, bins: Any) -> Any:
    try:
        edges = [float(b) for b in bins]
    except TypeError:
        return None
    if len(edges) < 2:
        return None
    edges.sort()
    num = _to_number(value)
    if num is None:
        return None
    if num < edges[0]:
        return f"<{edges[0]}"
    idx = bisect_right(edges, num) - 1
    if idx >= len(edges) - 1:
        return f">={edges[-1]}"
    lower = edges[idx]
    upper = edges[idx + 1]
    return f"[{lower}, {upper})"


def _fn_map(value: Any, mapping: Any) -> Any:
    if not isinstance(mapping, dict):
        return value
    if value in mapping:
        return mapping[value]
    key = str(value) if not isinstance(value, str) else value
    return mapping.get(key, value)


def _fn_isnull(value: Any) -> bool:
    if isinstance(value, str):
        return value.strip() == ""
    return _is_null(value)


def _fn_fillna(value: Any, replacement: Any) -> Any:
    return replacement if _fn_isnull(value) else value


SAFE_EVAL_GLOBALS: Dict[str, Any] = {
    "__builtins__": {},
    "True": True,
    "False": False,
    "None": None,
    "IF": _fn_if,
    "LOWER": _fn_lower,
    "UPPER": _fn_upper,
    "LEN": _fn_len,
    "SUBSTR": _fn_substr,
    "STR_REPLACE": _fn_str_replace,
    "YEAR": _fn_year,
    "MONTH": _fn_month,
    "DAY": _fn_day,
    "WEEKDAY": _fn_weekday,
    "DATE_DIFF": _fn_date_diff,
    "ABS": _fn_abs,
    "ROUND": _fn_round,
    "FLOOR": _fn_floor,
    "CEIL": _fn_ceil,
    "EXP": _fn_exp,
    "LOG": _fn_log,
    "SQRT": _fn_sqrt,
    "SUM": _fn_sum,
    "AVG": _fn_avg,
    "MEAN": _fn_avg,
    "PROD": _fn_prod,
    "DIV": _fn_div,
    "MAX": _fn_max,
    "MIN": _fn_min,
    "BIN": _fn_bin,
    "MAP": _fn_map,
    "ISNULL": _fn_isnull,
    "FILLNA": _fn_fillna,
}

SAFE_EVAL_FUNCTIONS = {
    name for name in SAFE_EVAL_GLOBALS if name not in {"__builtins__", "True", "False", "None"}
}


def _normalize_formula_functions(expr: str) -> str:
    """Normalize function names to match the casing expected by SAFE_EVAL_GLOBALS."""

    result: List[str] = []
    i = 0
    in_quote: str | None = None
    length = len(expr)

    while i < length:
        ch = expr[i]

        if in_quote:
            result.append(ch)
            if ch == "\\" and i + 1 < length:
                # Preserve escaped characters within strings
                result.append(expr[i + 1])
                i += 2
                continue
            if ch == in_quote:
                in_quote = None
            i += 1
            continue

        if ch in {'"', "'"}:
            in_quote = ch
            result.append(ch)
            i += 1
            continue

        if ch.isalpha() or ch == "_":
            start = i
            while i < length and (expr[i].isalnum() or expr[i] == "_"):
                i += 1
            name = expr[start:i]
            j = i
            while j < length and expr[j].isspace():
                j += 1
            if j < length and expr[j] == "(":
                canonical = name.upper()
                if canonical in SAFE_EVAL_FUNCTIONS:
                    result.append(canonical)
                else:
                    result.append(name)
            else:
                result.append(name)
            if j > i:
                result.append(expr[i:j])
            i = j
            continue

        result.append(ch)
        i += 1

    return "".join(result)


def _fetch_df_from_object(object_name: str) -> pl.DataFrame:
    """Fetch a DataFrame from the Flight server or MinIO given an object key."""
    object_name = unquote(object_name)
    if not object_name.endswith(".arrow"):
        raise HTTPException(
            status_code=400, detail="Only .arrow objects are supported"
        )
    try:
        data = download_table_bytes(object_name)
        return pl.read_ipc(io.BytesIO(data))
    except Exception:
        raise HTTPException(status_code=404, detail="Not Found")

@router.get("/test_alive")
async def test_alive():
    return {"status": "alive"}

@router.get("/cached_dataframe")
async def cached_dataframe(object_name: str):
    df = _fetch_df_from_object(object_name)
    buf = io.StringIO()
    df.write_csv(buf)
    return Response(content=buf.getvalue(), media_type="text/csv")


@router.post("/load_cached")
async def load_cached_dataframe(object_name: str = Body(..., embed=True)):
    """Load a cached dataframe by object key and create a session."""
    df = _fetch_df_from_object(object_name)
    df_id = str(uuid.uuid4())
    SESSIONS[df_id] = df
    return _df_payload(df, df_id)

class SaveRequest(BaseModel):
    csv_data: str | None = None
    filename: str | None = None
    df_id: str | None = None


@router.post("/save")
async def save_dataframe(payload: SaveRequest):
    """Save a dataframe session to MinIO, falling back to CSV payloads when no session is available."""

    df: pl.DataFrame | None = None
    session_id = payload.df_id

    if session_id:
        df = SESSIONS.get(session_id)
        if df is None and payload.csv_data is None:
            raise HTTPException(status_code=404, detail="DataFrame session not found")

    if df is None:
        if not payload.csv_data:
            raise HTTPException(status_code=400, detail="csv_data is required when df_id is missing")
        try:
            df = pl.read_csv(io.StringIO(payload.csv_data))
        except Exception as exc:
            raise HTTPException(status_code=400, detail=f"Invalid csv_data: {exc}") from exc

    filename = (payload.filename or "").strip()
    if not filename:
        stub = (session_id or str(uuid.uuid4())).replace("-", "")[:8]
        filename = f"{stub}_dataframe_ops.arrow"
    if not filename.endswith(".arrow"):
        filename += ".arrow"

    try:
        prefix = await get_object_prefix()
        dfops_prefix = f"{prefix}dataframe operations/"
        try:
            minio_client.stat_object(MINIO_BUCKET, dfops_prefix)
        except S3Error:
            minio_client.put_object(MINIO_BUCKET, dfops_prefix, io.BytesIO(b""), 0)

        object_name = f"{dfops_prefix}{filename}"

        arrow_buffer = io.BytesIO()
        df.write_ipc(arrow_buffer)
        arrow_bytes = arrow_buffer.getvalue()
        minio_client.put_object(
            MINIO_BUCKET,
            object_name,
            data=io.BytesIO(arrow_bytes),
            length=len(arrow_bytes),
            content_type="application/octet-stream",
        )

        response = {
            "result_file": object_name,
            "shape": df.shape,
            "columns": list(df.columns),
            "message": "DataFrame saved successfully",
        }
        if session_id:
            response["df_id"] = session_id
        return response
    except HTTPException:
        raise
    except Exception as exc:
        raise HTTPException(status_code=400, detail=str(exc)) from exc


# ---------------------------------------------------------------------------
# Backend dataframe operation endpoints
# ---------------------------------------------------------------------------


@router.post("/load")
async def load_dataframe(file: UploadFile = File(...)):
    """Load a CSV file and store it in a session."""
    try:
        content = await file.read()
        df = pl.read_csv(io.BytesIO(content))
    except Exception:
        raise HTTPException(status_code=400, detail="Failed to parse uploaded file")
    df_id = str(uuid.uuid4())
    SESSIONS[df_id] = df
    return _df_payload(df, df_id)


@router.post("/filter_rows")
async def filter_rows(df_id: str = Body(...), column: str = Body(...), value: Any = Body(...)):
    df = _get_df(df_id)
    try:
        if isinstance(value, dict):
            min_v = value.get("min")
            max_v = value.get("max")
            df = df.filter(pl.col(column).is_between(min_v, max_v))
        elif isinstance(value, list):
            df = df.filter(pl.col(column).is_in(value))
        else:
            df = df.filter(pl.col(column) == value)
    except Exception as e:
        raise HTTPException(status_code=400, detail=str(e))
    SESSIONS[df_id] = df
    result = _df_payload(df, df_id)
    return result


@router.post("/sort")
async def sort_dataframe(df_id: str = Body(...), column: str = Body(...), direction: str = Body("asc")):
    df = _get_df(df_id)
    try:
        df = df.sort(column, descending=direction != "asc")
    except Exception as e:
        raise HTTPException(status_code=400, detail=str(e))
    SESSIONS[df_id] = df
    result = _df_payload(df, df_id)
    return result


@router.post("/insert_row")
async def insert_row(
    df_id: str = Body(...),
    index: int = Body(...),
    direction: str = Body("below"),
):
    df = _get_df(df_id)
    empty = {col: None for col in df.columns}
    insert_at = index if direction == "above" else index + 1
    insert_at = max(0, min(insert_at, df.height))
    upper = df.slice(0, insert_at)
    lower = df.slice(insert_at, df.height - insert_at)
    df = pl.concat([upper, pl.DataFrame([empty], schema=df.schema), lower])
    SESSIONS[df_id] = df
    result = _df_payload(df, df_id)
    return result


@router.post("/delete_row")
async def delete_row(df_id: str = Body(...), index: int = Body(...)):
    df = _get_df(df_id)
    try:
        df = df.with_row_count().filter(pl.col("row_nr") != index).drop("row_nr")
    except Exception as e:
        raise HTTPException(status_code=400, detail=str(e))
    SESSIONS[df_id] = df
    result = _df_payload(df, df_id)
    return result


@router.post("/insert_column")
async def insert_column(
    df_id: str = Body(...),
    index: int = Body(...),
    name: str = Body(...),
    default: Any = Body(None),
):
    df = _get_df(df_id)
    if index >= len(df.columns):
        df = df.with_columns(pl.lit(default).alias(name))
    else:
        df = df.with_columns(pl.lit(default).alias(name))
        cols = df.columns
        cols.remove(name)
        cols.insert(index, name)
        df = df.select(cols)
    SESSIONS[df_id] = df
    result = _df_payload(df, df_id)
    return result


@router.post("/delete_column")
async def delete_column(df_id: str = Body(...), name: str = Body(...)):
    df = _get_df(df_id)
    try:
        df = df.drop(name)
    except Exception as e:
        raise HTTPException(status_code=400, detail=str(e))
    SESSIONS[df_id] = df
    result = _df_payload(df, df_id)
    return result


@router.post("/edit_cell")
async def edit_cell(df_id: str = Body(...), row: int = Body(...), column: str = Body(...), value: Any = Body(...)):
    df = _get_df(df_id)
    try:
        df = df.with_row_count().with_columns(
            pl.when(pl.col("row_nr") == row)
            .then(pl.lit(value))
            .otherwise(pl.col(column))
            .alias(column)
        ).drop("row_nr")
    except Exception as e:
        raise HTTPException(status_code=400, detail=str(e))
    SESSIONS[df_id] = df
    result = _df_payload(df, df_id)
    return result


@router.post("/apply_formula")
async def apply_formula(
    df_id: str = Body(...),
    target_column: str = Body(...),
    formula: str = Body(...),
):
    """Apply a simple column-based formula to the dataframe."""
    df = _get_df(df_id)
    expr = formula.strip()
    rows = df.to_dicts()
    if expr.startswith("="):
<<<<<<< HEAD
        expr_body = expr[1:]
        func_match = re.match(r"^(SUM|AVG|CORR|PROD|DIV|MAX|MIN)\(([^)]+)\)$", expr_body, re.IGNORECASE)
        if func_match:
            func = func_match.group(1).upper()
            cols = [c.strip() for c in func_match.group(2).split(",")]
            if func == "CORR" and len(cols) == 2:
                c1, c2 = cols
                try:
                    corr_val = df.select(pl.corr(pl.col(c1), pl.col(c2))).to_series()[0]
                except Exception as e:
                    raise HTTPException(status_code=400, detail=str(e))
                df = df.with_columns(pl.lit(corr_val).alias(target_column))
            else:
                new_vals: List[Any] = []
                for r in rows:
                    vals = [
                        float(r.get(c))
                        for c in cols
                        if r.get(c) is not None and str(r.get(c)).strip() != ""
                        and not (isinstance(r.get(c), float) and r.get(c) != r.get(c))
                    ]
                    res = 0.0
                    if func == "SUM":
                        res = sum(vals)
                    elif func == "AVG":
                        res = sum(vals) / len(vals) if vals else 0
                    elif func == "PROD":
                        res = 1
                        for v in vals:
                            res *= v
                    elif func == "DIV":
                        if vals:
                            res = vals[0]
                            for v in vals[1:]:
                                if v != 0:
                                    res /= v
                    elif func == "MAX":
                        res = max(vals) if vals else 0
                    elif func == "MIN":
                        res = min(vals) if vals else 0
                    new_vals.append(res)
                df = df.with_columns(pl.Series(target_column, new_vals))
        else:
            headers_pattern = "|".join(re.escape(h) for h in df.columns)
            regex = re.compile(f"\\b({headers_pattern})\\b")
            new_vals: List[Any] = []
            for r in rows:
                replaced = regex.sub(lambda m: str(r.get(m.group(0), 0)), expr_body)
                try:
                    val = eval(replaced)
=======
        expr_body = expr[1:].strip()
        corr_match = re.match(r"^CORR\(([^,]+),([^)]+)\)$", expr_body, re.IGNORECASE)
        if corr_match:
            cols = [c.strip() for c in corr_match.groups()]
            if len(cols) != 2:
                raise HTTPException(status_code=400, detail="CORR requires two columns")
            c1, c2 = cols
            try:
                corr_val = df.select(pl.corr(pl.col(c1), pl.col(c2))).to_series()[0]
            except Exception as e:
                raise HTTPException(status_code=400, detail=str(e))
            df = df.with_columns(pl.lit(corr_val).alias(target_column))
        else:
            zscore_pattern = re.compile(r"(?i)\b(ZSCORE|NORM)\s*\(([^)]+)\)")
            zscore_placeholders: List[Tuple[str, str]] = []

            def _capture_zscore(match: re.Match) -> str:
                column_name = match.group(2).strip()
                if (column_name.startswith("\"") and column_name.endswith("\"")) or (
                    column_name.startswith("'") and column_name.endswith("'")
                ):
                    column_name = column_name[1:-1]
                placeholder = f"__ZFUNC_{len(zscore_placeholders)}__"
                zscore_placeholders.append((placeholder, column_name))
                return placeholder

            expr_body_processed = zscore_pattern.sub(_capture_zscore, expr_body)
            expr_body_processed = _normalize_formula_functions(expr_body_processed)

            zscore_values: Dict[str, List[Any]] = {}
            if zscore_placeholders:
                for column_name in {col for _, col in zscore_placeholders}:
                    if column_name not in df.columns:
                        raise HTTPException(
                            status_code=400,
                            detail=f"Column '{column_name}' not found for ZSCORE/NORM",
                        )
                    try:
                        series = df.get_column(column_name)
                    except Exception as e:
                        raise HTTPException(status_code=400, detail=str(e))
                    try:
                        numeric_series = series.cast(pl.Float64, strict=False)
                        numeric_series = numeric_series.fill_nan(None)
                    except Exception as e:
                        raise HTTPException(
                            status_code=400,
                            detail=f"Column '{column_name}' could not be converted to numeric values for ZSCORE/NORM: {e}",
                        )

                    values = numeric_series.to_list()
                    valid_values = [
                        float(v)
                        for v in values
                        if v is not None and isinstance(v, Real) and math.isfinite(float(v))
                    ]

                    if not valid_values:
                        raise HTTPException(
                            status_code=400,
                            detail=f"Column '{column_name}' has no numeric values for ZSCORE/NORM",
                        )

                    mean_val = numeric_series.mean()
                    std_val = numeric_series.std()

                    mean_val_f: float | None = None
                    if isinstance(mean_val, Real) and math.isfinite(float(mean_val)):
                        mean_val_f = float(mean_val)

                    std_val_f: float | None = None
                    if isinstance(std_val, Real) and math.isfinite(float(std_val)):
                        std_val_f = float(std_val)

                    if mean_val_f is None:
                        raise HTTPException(
                            status_code=400,
                            detail=f"Unable to compute mean for column '{column_name}'",
                        )

                    if std_val_f is None or math.isclose(std_val_f, 0.0, rel_tol=1e-12, abs_tol=1e-12):
                        zscore_values[column_name] = [
                            None if v is None else 0.0
                            for v in values
                        ]
                    else:
                        zscore_values[column_name] = [
                            None
                            if v is None
                            else (float(v) - mean_val_f) / std_val_f
                            for v in values
                        ]

            headers_pattern = "|".join(re.escape(h) for h in df.columns if h)
            regex = re.compile(f"\\b({headers_pattern})\\b") if headers_pattern else None
            new_vals: List[Any] = []
            for row_idx, r in enumerate(rows):
                replaced = expr_body_processed
                if regex:
                    replaced = regex.sub(lambda m: _format_value(r.get(m.group(0))), replaced)
                if zscore_placeholders:
                    for placeholder, column_name in zscore_placeholders:
                        column_series = zscore_values.get(column_name)
                        z_val = (
                            column_series[row_idx]
                            if column_series is not None and row_idx < len(column_series)
                            else None
                        )
                        replaced = replaced.replace(placeholder, _format_value(z_val))
                try:
                    val = eval(replaced, SAFE_EVAL_GLOBALS, {})
>>>>>>> 78ec297d
                except Exception:
                    val = None
                new_vals.append(val)
            df = df.with_columns(pl.Series(target_column, new_vals))
    else:
        df = df.with_columns(pl.lit(expr).alias(target_column))
    SESSIONS[df_id] = df
    return _df_payload(df, df_id)

@router.post("/apply_udf")
async def apply_udf(
    df_id: str = Body(...),
    column: str = Body(...),
    udf_code: str = Body(...),
    new_column: str | None = Body(None),
):
    """Apply a custom scalar UDF using Polars with a Numba-compiled function."""
    df = _get_df(df_id)
    try:
        local_ns: Dict[str, Any] = {}
        exec("def _udf(x):\n    return " + udf_code, {}, local_ns)
        udf = nb.njit(local_ns["_udf"])  # type: ignore[arg-type]
        target = new_column or column
        df = df.with_columns(pl.col(column).apply(udf).alias(target))
    except Exception as e:
        raise HTTPException(status_code=400, detail=str(e))
    SESSIONS[df_id] = df
    return _df_payload(df, df_id)


@router.post("/rename_column")
async def rename_column(df_id: str = Body(...), old_name: str = Body(...), new_name: str = Body(...)):
    df = _get_df(df_id)
    df = df.rename({old_name: new_name})
    SESSIONS[df_id] = df
    result = _df_payload(df, df_id)
    return result


@router.post("/duplicate_row")
async def duplicate_row(df_id: str = Body(...), index: int = Body(...)):
    df = _get_df(df_id)
    try:
        row = df.slice(index, 1)
        df = pl.concat([df.slice(0, index), row, df.slice(index, df.height - index)])
    except Exception as e:
        raise HTTPException(status_code=400, detail=str(e))
    SESSIONS[df_id] = df
    result = _df_payload(df, df_id)
    return result


@router.post("/duplicate_column")
async def duplicate_column(df_id: str = Body(...), name: str = Body(...), new_name: str = Body(...)):
    df = _get_df(df_id)
    try:
        idx = df.columns.index(name)
        df = df.with_columns(pl.col(name).alias(new_name))
        cols = df.columns
        cols.remove(new_name)
        cols.insert(idx, new_name)
        df = df.select(cols)
    except Exception as e:
        raise HTTPException(status_code=400, detail=str(e))
    SESSIONS[df_id] = df
    result = _df_payload(df, df_id)
    return result


@router.post("/move_column")
async def move_column(df_id: str = Body(...), from_col: str = Body(..., alias="from"), to_index: int = Body(...)):
    df = _get_df(df_id)
    try:
        cols = df.columns
        cols.remove(from_col)
        cols.insert(to_index, from_col)
        df = df.select(cols)
    except Exception as e:
        raise HTTPException(status_code=400, detail=str(e))
    SESSIONS[df_id] = df
    result = _df_payload(df, df_id)
    return result


@router.post("/retype_column")
async def retype_column(df_id: str = Body(...), name: str = Body(...), new_type: str = Body(...)):
    df = _get_df(df_id)
    try:
        if new_type == "number":
            df = df.with_columns(pl.col(name).cast(pl.Float64, strict=False))
        elif new_type in ["string", "text"]:
            df = df.with_columns(pl.col(name).cast(pl.Utf8))
        else:
            df = df.with_columns(pl.col(name).cast(pl.Utf8))
    except Exception as e:
        raise HTTPException(status_code=400, detail=str(e))
    SESSIONS[df_id] = df
    result = _df_payload(df, df_id)
    return result


@router.get("/preview")
async def preview(df_id: str, n: int = 5):
    df = _get_df(df_id)
    preview_df = df.head(n)
    return {
        "df_id": df_id,
        "headers": df.columns,
        "rows": preview_df.to_dicts(),
    }


@router.get("/info")
async def info(df_id: str):
    df = _get_df(df_id)
    return {
        "df_id": df_id,
        "row_count": df.height,
        "column_count": df.width,
        "types": {col: str(dtype) for col, dtype in zip(df.columns, df.dtypes)},
    }


@router.post("/ai/execute_operations")
async def ai_execute(df_id: str = Body(...), operations: List[Dict[str, Any]] = Body(...)):
    df = _get_df(df_id)
    for op in operations:
        name = op.get("op")
        params = op.get("params", {})
        if name == "filter_rows":
            df = df.filter(pl.col(params.get("column")) == params.get("value"))
        elif name == "sort":
            df = df.sort(params.get("column"), descending=params.get("direction", "asc") != "asc")
        elif name == "insert_column":
            idx = params.get("index", len(df.columns))
            df = df.with_columns(pl.lit(params.get("default")).alias(params.get("name")))
            cols = df.columns
            cols.remove(params.get("name"))
            cols.insert(idx, params.get("name"))
            df = df.select(cols)
        elif name == "delete_row":
            df = df.with_row_count().filter(pl.col("row_nr") != params.get("index")).drop("row_nr")
        elif name == "edit_cell":
            df = df.with_row_count().with_columns(
                pl.when(pl.col("row_nr") == params.get("row"))
                .then(pl.lit(params.get("value")))
                .otherwise(pl.col(params.get("column")))
                .alias(params.get("column"))
            ).drop("row_nr")
    SESSIONS[df_id] = df
    return _df_payload(SESSIONS[df_id], df_id)<|MERGE_RESOLUTION|>--- conflicted
+++ resolved
@@ -8,16 +8,12 @@
 import io
 import uuid
 import re
-<<<<<<< HEAD
-from typing import Dict, Any, List
-=======
 import datetime
 import math
 from bisect import bisect_right
 from typing import Dict, Any, List, Tuple
 from numbers import Real
 from pydantic import BaseModel
->>>>>>> 78ec297d
 from app.DataStorageRetrieval.arrow_client import download_table_bytes
 from app.features.data_upload_validate.app.routes import get_object_prefix
 
@@ -668,58 +664,6 @@
     expr = formula.strip()
     rows = df.to_dicts()
     if expr.startswith("="):
-<<<<<<< HEAD
-        expr_body = expr[1:]
-        func_match = re.match(r"^(SUM|AVG|CORR|PROD|DIV|MAX|MIN)\(([^)]+)\)$", expr_body, re.IGNORECASE)
-        if func_match:
-            func = func_match.group(1).upper()
-            cols = [c.strip() for c in func_match.group(2).split(",")]
-            if func == "CORR" and len(cols) == 2:
-                c1, c2 = cols
-                try:
-                    corr_val = df.select(pl.corr(pl.col(c1), pl.col(c2))).to_series()[0]
-                except Exception as e:
-                    raise HTTPException(status_code=400, detail=str(e))
-                df = df.with_columns(pl.lit(corr_val).alias(target_column))
-            else:
-                new_vals: List[Any] = []
-                for r in rows:
-                    vals = [
-                        float(r.get(c))
-                        for c in cols
-                        if r.get(c) is not None and str(r.get(c)).strip() != ""
-                        and not (isinstance(r.get(c), float) and r.get(c) != r.get(c))
-                    ]
-                    res = 0.0
-                    if func == "SUM":
-                        res = sum(vals)
-                    elif func == "AVG":
-                        res = sum(vals) / len(vals) if vals else 0
-                    elif func == "PROD":
-                        res = 1
-                        for v in vals:
-                            res *= v
-                    elif func == "DIV":
-                        if vals:
-                            res = vals[0]
-                            for v in vals[1:]:
-                                if v != 0:
-                                    res /= v
-                    elif func == "MAX":
-                        res = max(vals) if vals else 0
-                    elif func == "MIN":
-                        res = min(vals) if vals else 0
-                    new_vals.append(res)
-                df = df.with_columns(pl.Series(target_column, new_vals))
-        else:
-            headers_pattern = "|".join(re.escape(h) for h in df.columns)
-            regex = re.compile(f"\\b({headers_pattern})\\b")
-            new_vals: List[Any] = []
-            for r in rows:
-                replaced = regex.sub(lambda m: str(r.get(m.group(0), 0)), expr_body)
-                try:
-                    val = eval(replaced)
-=======
         expr_body = expr[1:].strip()
         corr_match = re.match(r"^CORR\(([^,]+),([^)]+)\)$", expr_body, re.IGNORECASE)
         if corr_match:
@@ -831,7 +775,6 @@
                         replaced = replaced.replace(placeholder, _format_value(z_val))
                 try:
                     val = eval(replaced, SAFE_EVAL_GLOBALS, {})
->>>>>>> 78ec297d
                 except Exception:
                     val = None
                 new_vals.append(val)
