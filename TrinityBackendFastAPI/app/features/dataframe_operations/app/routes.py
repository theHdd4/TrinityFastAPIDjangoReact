--- conflicted
+++ resolved
@@ -17,9 +17,7 @@
 from pydantic import BaseModel
 from app.DataStorageRetrieval.arrow_client import download_table_bytes
 from app.features.data_upload_validate.app.routes import get_object_prefix
-<<<<<<< HEAD
 from .formula_parser import FormulaEvaluationError, evaluate_formula
-=======
 from app.core.task_queue import celery_task_client, format_task_response
 from app.features.dataframe_operations.service import (
     SESSIONS,
@@ -29,7 +27,6 @@
     load_dataframe_from_base64,
     sort_dataframe,
 )
->>>>>>> a116696c
 
 router = APIRouter()
 
