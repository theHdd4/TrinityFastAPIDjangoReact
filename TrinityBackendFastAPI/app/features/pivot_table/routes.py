--- conflicted
+++ resolved
@@ -1,13 +1,9 @@
 from __future__ import annotations
 
-<<<<<<< HEAD
+import logging
 from datetime import datetime, timezone
 from typing import Optional
-=======
->>>>>>> 5960aa7b
 import logging
-from datetime import datetime, timezone
-from typing import Any, Dict
 
 from fastapi import APIRouter, Depends, HTTPException
 
@@ -124,7 +120,6 @@
     return format_task_response(submission, embed_result=True)
 
 
-<<<<<<< HEAD
 @router.post("/{config_id}/save", response_model=PivotSaveResponse)
 async def save_pivot_endpoint(config_id: str, payload: Optional[PivotSaveRequest] = None) -> PivotSaveResponse:
     """Persist the latest pivot data to project storage in MinIO.
@@ -137,26 +132,6 @@
     response = await save_pivot(config_id, payload)
     logger.info("pivot.save.completed config_id=%s status=%s", config_id, response.status)
     return response
-=======
-@router.post("/{config_id}/save")
-async def save_pivot_endpoint(config_id: str) -> Dict[str, Any]:
-    """Persist the latest pivot data to project storage in MinIO."""
-
-    logger.info("pivot.save config_id=%s", config_id)
-    submission = celery_task_client.submit_callable(
-        name="pivot_table.save",
-        dotted_path="app.features.pivot_table.service.save_pivot_task",
-        kwargs={"config_id": config_id},
-        metadata={
-            "feature": "pivot_table",
-            "operation": "save",
-            "config_id": config_id,
-        },
-    )
-    if submission.status == "failure":  # pragma: no cover - defensive
-        raise HTTPException(status_code=400, detail="Failed to save pivot results")
-    return format_task_response(submission, embed_result=True)
->>>>>>> 5960aa7b
 
 
 @router.get("/{config_id}/status", response_model=PivotStatusResponse)
