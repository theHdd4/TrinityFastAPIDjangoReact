--- conflicted
+++ resolved
@@ -727,39 +727,6 @@
     print(f"🔍 DEBUG: overwrite_original = {overwrite_original}")
 
     try:
-<<<<<<< HEAD
-        # Parse CSV to DataFrame
-        df = pd.read_csv(io.StringIO(csv_data))
-        
-        # Handle filename based on overwrite_original flag
-        if overwrite_original:
-            # When overwriting, use the filename as-is (should be the original file path)
-            # Remove .arrow extension if present, we'll add it back later
-            if filename.endswith('.arrow'):
-                final_filename = filename
-            else:
-                final_filename = filename + '.arrow'
-            print(f"[DEBUG] Overwriting original file: {final_filename}")
-        else:
-            # Normal save - create new file in create-data folder
-            if not filename:
-                file_id = str(uuid.uuid4())[:8]
-                filename = f"{file_id}_createcolumn.arrow"
-            if not filename.endswith('.arrow'):
-                filename += '.arrow'
-            # Get consistent object prefix and construct full path
-            prefix = await get_object_prefix()
-            final_filename = f"{prefix}create-data/{filename}"
-            print(f"[DEBUG] Creating new file: {final_filename}")
-        
-        print(f"[DEBUG] Saving to MinIO: bucket={MINIO_BUCKET}, filename={final_filename}")
-        # Save to MinIO
-        table = pa.Table.from_pandas(df)
-        arrow_buffer = pa.BufferOutputStream()
-        with ipc.new_file(arrow_buffer, table.schema) as writer:
-            writer.write_table(table)
-        arrow_bytes = arrow_buffer.getvalue().to_pybytes()
-=======
         # 🔧 DTYPE FIX: Use robust CSV parsing with better dtype inference
         # This prevents dtype errors on sparse columns, mixed types, and date columns
         import logging
@@ -820,17 +787,29 @@
             logger.error(f"❌ [CREATE-SAVE] CSV preview: {csv_data[:500]}")
             raise HTTPException(status_code=400, detail=f"Invalid csv_data: {parse_exc}")
         
-        # Generate unique file key if not provided
-        if not filename:
-            file_id = str(uuid.uuid4())[:8]
-            filename = f"{file_id}_createcolumn.arrow"
-        if not filename.endswith('.arrow'):
-            filename += '.arrow'
-        # Get consistent object prefix and construct full path
-        prefix = await get_object_prefix()
-        filename = f"{prefix}create-data/{filename}"
-        logger.info(f"💾 [CREATE-SAVE] Target filename: {filename}")
-        logger.info(f"📁 [CREATE-SAVE] MinIO bucket: {MINIO_BUCKET}")
+        # Handle filename based on overwrite_original flag
+        if overwrite_original:
+            # When overwriting, use the filename as-is (should be the original file path)
+            if not filename:
+                raise HTTPException(status_code=400, detail="filename is required when overwriting original file")
+            if not filename.endswith('.arrow'):
+                filename += '.arrow'
+            final_filename = filename
+            logger.info(f"🔄 [CREATE-SAVE] Overwriting original file: {final_filename}")
+        else:
+            # Normal save - create new file in create-data folder
+            if not filename:
+                file_id = str(uuid.uuid4())[:8]
+                filename = f"{file_id}_createcolumn.arrow"
+            if not filename.endswith('.arrow'):
+                filename += '.arrow'
+            # Get consistent object prefix and construct full path
+            prefix = await get_object_prefix()
+            final_filename = f"{prefix}create-data/{filename}"
+            logger.info(f"💾 [CREATE-SAVE] Creating new file: {final_filename}")
+        
+        # Set message based on operation type
+        message = "Original file updated successfully" if overwrite_original else "DataFrame saved successfully"
         
         # Save to MinIO with dtype validation
         logger.info(f"🔍 [CREATE-SAVE] Pre-save DataFrame inspection:")
@@ -855,7 +834,6 @@
             raise HTTPException(status_code=400, detail=f"Failed to convert DataFrame to Arrow format: {arrow_exc}")
         
         logger.info(f"⬆️ [CREATE-SAVE] Uploading to MinIO...")
->>>>>>> b60e2116
         minio_client.put_object(
             MINIO_BUCKET,
             final_filename,
@@ -866,12 +844,8 @@
         logger.info(f"✅ [CREATE-SAVE] Upload successful")
         
         # Cache in Redis for 1 hour
-<<<<<<< HEAD
         redis_client.setex(final_filename, 3600, arrow_bytes)
-=======
-        redis_client.setex(filename, 3600, arrow_bytes)
         logger.info(f"✅ [CREATE-SAVE] Cached in Redis")
->>>>>>> b60e2116
         
         # Save operation details to MongoDB if provided
         mongo_save_result = None
@@ -905,11 +879,7 @@
                 # Don't fail the entire operation if MongoDB save fails
                 mongo_save_result = {"status": "error", "error": str(mongo_error)}
         
-<<<<<<< HEAD
-        message = "Original file updated successfully" if overwrite_original else "DataFrame saved successfully"
-=======
         logger.info(f"🎉 [CREATE-SAVE] Save operation completed successfully")
->>>>>>> b60e2116
         
         return {
             "result_file": final_filename,
