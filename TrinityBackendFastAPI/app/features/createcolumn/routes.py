--- conflicted
+++ resolved
@@ -370,34 +370,19 @@
                     df[new_col] = df[col].rolling(window=trend_window, center=True).mean()
                     new_cols_total.append(new_col)
 
-<<<<<<< HEAD
-            # --- Standardization ---
-            elif op.startswith('standardize'):
-                method = op.split("_")[1]  # zscore / minmax / none
-                def standardize_func(subdf):
-                    if method == 'zscore':
-                        scaler = StandardScaler()
-                    elif method == 'minmax':
-                        scaler = MinMaxScaler()
-                    else:
-                        raise ValueError("Unknown standardization method")
-                    if rename_val:
-                        col = columns[0]
-                        new_col = rename_val
-                        subdf[new_col] = scaler.fit_transform(subdf[[col]]) if scaler else subdf[col]
-                    else:
-                        for col in columns:
-                            new_col = f"{col}_{method}_scaled"
-                            subdf[new_col] = scaler.fit_transform(subdf[[col]]) if scaler else subdf[col]
-                    return subdf
-                df = group_apply(df, standardize_func)
-                # Always add all new columns to new_cols_total
-                if rename_val:
-                    new_cols_total.append(rename_val)
-                else:
-                    for col in columns:
-                        new_col = f"{col}_{method}_scaled"
-                        new_cols_total.append(new_col)
+        # Save the result to MinIO
+        timestamp = datetime.datetime.now().strftime("%Y%m%d_%H%M%S")
+        result_filename = f"create_{timestamp}_{len(new_cols_total)}_cols.csv"
+        
+        # Save to MinIO
+        csv_bytes = df.to_csv(index=False).encode("utf-8")
+        minio_client.put_object(
+            bucket_name=bucket_name,
+            object_name=result_filename,
+            data=io.BytesIO(csv_bytes),
+            length=len(csv_bytes),
+            content_type="text/csv"
+        )
 
 
         if not new_cols_total:
@@ -421,27 +406,13 @@
             "identifiers_used": identifiers_list
         }
         
-=======
-        # Save the result to MinIO
-        timestamp = datetime.datetime.now().strftime("%Y%m%d_%H%M%S")
-        result_filename = f"create_{timestamp}_{len(new_cols_total)}_cols.csv"
-        
-        # Save to MinIO
-        csv_bytes = df.to_csv(index=False).encode("utf-8")
-        minio_client.put_object(
-            bucket_name=bucket_name,
-            object_name=result_filename,
-            data=io.BytesIO(csv_bytes),
-            length=len(csv_bytes),
-            content_type="text/csv"
-        )
-
->>>>>>> 22c684d9
         return {
             "status": "SUCCESS",
             "message": f"Created {len(new_cols_total)} new columns successfully",
             "new_columns": new_cols_total,
-<<<<<<< HEAD
+            "result_file": result_filename,
+            "row_count": len(df),
+            "columns": list(df.columns)
             "createResults": {
                 "result_shape": [len(df), len(df.columns)],
                 "new_columns": new_cols_total
@@ -452,11 +423,6 @@
                 "columns": list(df.columns)
             },
             "operation_details": operation_details
-=======
-            "result_file": result_filename,
-            "row_count": len(df),
-            "columns": list(df.columns)
->>>>>>> 22c684d9
         }
     except Exception as e:
         print(f"❌ CreateColumn operation failed: {e}")
