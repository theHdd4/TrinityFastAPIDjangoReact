# app/routes.py

<<<<<<< HEAD
from fastapi import APIRouter, Form, HTTPException, Query, Body
=======
from fastapi import APIRouter, Form, HTTPException, Query, Body, Request
>>>>>>> ba7698e1
from fastapi.responses import Response

import json
from datetime import datetime
# from .create.base import calculate_residuals, compute_rpi, apply_stl_outlier
from .create.base import calculate_residuals, compute_rpi, apply_stl_outlier

from .deps import get_minio_df,fetch_measures_list,fetch_identifiers_and_measures,get_column_classifications_collection,get_create_settings_collection,minio_client, MINIO_BUCKET, redis_client
from app.features.data_upload_validate.app.routes import get_object_prefix
<<<<<<< HEAD
from .mongodb_saver import save_create_data,save_create_data_settings,save_createandtransform_configs
=======
from .mongodb_saver import save_create_data,save_create_data_settings,save_createandtransform_configs,get_createandtransform_config_from_mongo
>>>>>>> ba7698e1
import io
from sklearn.preprocessing import StandardScaler
from sklearn.preprocessing import MinMaxScaler
from pykalman import KalmanFilter
from statsmodels.tsa.seasonal import STL

router = APIRouter()

import pandas as pd



CREATE_OPTIONS = {
    "add",
    "subtract",
    "multiply",
    "divide",
    "residual",
    "dummy",
    "seasonality",
    "trend",
    "rpi"
}




@router.get("/options")
async def get_create_options():
    return {"status": "SUCCESS", "available_create_operations": CREATE_OPTIONS}

# IDENTIFIER OPTIONS ENDPOINT
# ============================================================================

from app.features.column_classifier.database import get_classifier_config_from_mongo  # import here to avoid circular deps

@router.get("/identifier_options")
async def identifier_options(
    client_name: str = Query(..., description="Client name"),
    app_name: str = Query(..., description="App name"),
    project_name: str = Query(..., description="Project name"),
):
    """Return identifier column names using Redis ▶ Mongo ▶ fallback logic.

    1. Attempt to read JSON config from Redis key
       `<client>/<app>/<project>/column_classifier_config`.
    2. If missing, fetch from Mongo (`column_classifier_configs` collection).
       Cache the document back into Redis.
    3. If still unavailable, return empty list – the frontend will
       fall back to its existing column_summary extraction flow.
    """
    import json
    from typing import Any
    
    key = f"{client_name}/{app_name}/{project_name}/column_classifier_config"
    cfg: dict[str, Any] | None = None

    # --- Redis lookup -------------------------------------------------------
    try:
        cached = redis_client.get(key)
        if cached:
            cfg = json.loads(cached)
    except Exception as exc:
        print(f"⚠️ Redis read error for {key}: {exc}")

    # --- Mongo fallback ------------------------------------------------------
    if cfg is None:
        cfg = get_classifier_config_from_mongo(client_name, app_name, project_name)
        if cfg:
            try:
                redis_client.setex(key, 3600, json.dumps(cfg, default=str))
            except Exception as exc:
                print(f"⚠️ Redis write error for {key}: {exc}")

    identifiers: list[str] = []
    if cfg and isinstance(cfg.get("identifiers"), list):
        identifiers = cfg["identifiers"]

    return {"identifiers": identifiers}


@router.post("/settings")
async def set_create_options(
    options: str = Form(...),
    validator_atom_id: str = Form(...),
    file_key: str = Form(...),
    ):

    options = [opt.strip() for opt in options.split(",") if opt.strip()]

    await save_create_data_settings(
        collection_name="create_settings",
        data={
            "validator_atom_id": validator_atom_id,
            "file_key": file_key,
            "operations": options
            # "result": df_transformed.to_dict(orient="records")  # optional
        }
    )

    return {"status": "SUCCESS", "message": "Options updated", "current_options": options}



from pandas import DataFrame
from typing import List
# from fastapi import Request
from starlette.requests import Request

# latest_create_data: DataFrame | None = None

@router.post("/perform")
async def perform_create(
    request: Request,
    object_names: str = Form(...),
    bucket_name: str = Form(...),
    identifiers: str = Form(None),
):
    try:
        # 🔧 CRITICAL FIX: Resolve the full MinIO object path
        prefix = await get_object_prefix()
        full_object_path = f"{prefix}{object_names}" if not object_names.startswith(prefix) else object_names
        
        print(f"🔧 File path resolution: original={object_names}, prefix={prefix}, full_path={full_object_path}")
        
        df = get_minio_df(bucket_name, full_object_path)
        df.columns = df.columns.str.strip().str.lower()
        # Only clean string columns, not all columns
        for col in df.select_dtypes(include='object').columns:
            df[col] = df[col].astype(str).str.strip().str.lower()
        form_data = await request.form()

        # Parse identifiers from form data
        identifiers_list = []
        if 'identifiers' in form_data and form_data['identifiers']:
            identifiers_list = [i.strip() for i in form_data['identifiers'].split(',') if i.strip()]

        # Helper to apply a function to each group defined by identifiers_list
        def group_apply(df, func):
            if identifiers_list:
                results = []
                for key, group in df.groupby(identifiers_list):
                    results.append(func(group))
                return pd.concat(results, axis=0).sort_index()
            else:
                return func(df)

        # Collect all operation keys with pattern op_{idx}
        import re
        op_pattern = re.compile(r'^(\w+)_([0-9]+)$')
        op_items = []
        for key, value in form_data.multi_items():
            m = op_pattern.match(key)
            if m:
                op_type = m.group(1)
                op_idx = m.group(2)
                columns = value.split(",")
                rename_key = f"{op_type}_{op_idx}_rename"
                rename_val = form_data.get(rename_key, None)
                op_items.append((op_type, columns, rename_val))
        # Fallback for legacy single operations (no _idx)
        for key, value in form_data.multi_items():
            if key in ["options", "object_names", "bucket_name"]:
                continue
            if op_pattern.match(key):
                continue
            columns = value.split(",")
            rename_key = f"{key}_rename"
            rename_val = form_data.get(rename_key, None)
            op_items.append((key, columns, rename_val))
        new_cols_total = []
        for op, columns, rename_val in op_items:
            op_idx = None
            # Try to extract op_idx from op_items if available
            # op_items is built from (op_type, columns, rename_val), but we need op_idx for param
            # So, let's reconstruct op_idx from the key pattern
            # We'll use the same regex as above
            import re
            op_pattern = re.compile(r'^(\w+)_([0-9]+)$')
            for key, value in form_data.multi_items():
                m = op_pattern.match(key)
                if m and m.group(1) == op:
                    op_idx = m.group(2)
                    break

            if op == "add":
                new_col = rename_val if rename_val else "_plus_".join(columns)
                df[new_col] = df[columns].sum(axis=1)
                new_cols_total.append(new_col)
            elif op == "subtract":
                new_col = rename_val if rename_val else "_minus_".join(columns)
                result = df[columns[0]]
                for col in columns[1:]:
                    result -= df[col]
                df[new_col] = result
                new_cols_total.append(new_col)
            elif op == "multiply":
                new_col = rename_val if rename_val else "_times_".join(columns)
                result = df[columns[0]]
                for col in columns[1:]:
                    result *= df[col]
                df[new_col] = result
                new_cols_total.append(new_col)
            elif op == "divide":
                new_col = rename_val if rename_val else "_dividedby_".join(columns)
                result = df[columns[0]]
                for col in columns[1:]:
                    result /= df[col]
                df[new_col] = result
                new_cols_total.append(new_col)
            elif op == "residual":
                y_var = columns[0]
                x_vars = columns[1:]
                def residual_func(subdf):
                    new_col = rename_val if rename_val else f"Res_{y_var}"
                    if subdf.shape[0] < 2:
                        subdf[new_col] = np.nan
                        return subdf
                    # If any x_var is constant, skip regression for this group
                    if subdf[x_vars].std().min() == 0:
                        subdf[new_col] = np.nan
                        return subdf
                    residuals, rsq = calculate_residuals(subdf, y_var, x_vars)
                    subdf[new_col] = residuals
                    return subdf
                df = group_apply(df, residual_func)
                new_col = rename_val if rename_val else f"Res_{y_var}"
                new_cols_total.append(new_col)
            elif op == "stl_outlier":
                df, outlier_col = apply_stl_outlier(df, columns)
                if rename_val:
                    df = df.rename(columns={outlier_col: rename_val})
                    new_cols_total.append(rename_val)
                else:
                    new_cols_total.append(outlier_col)
            elif op == "dummy":
                for col in columns:
                    if col not in df.columns:
                        raise ValueError(
                            f"Column '{col}' not found in data for dummy operation. Please check your file and column selection. Available columns: {list(df.columns)}"
                        )
                    new_col = rename_val if rename_val else f"{col}_dummy"
                    df[new_col] = pd.Categorical(df[col]).codes
                    new_cols_total.append(new_col)
            elif op == "rpi":
                try:
                    df, rpi_cols = compute_rpi(df, columns)
                    new_cols_total.extend(rpi_cols)
                except Exception as e:
                    raise ValueError(f"RPI operation failed: {str(e)}")

            # --- Power ---
            elif op == 'power':
                param = form_data.get(f"{op}_{op_idx}_param", None)
                if param is None:
                    raise HTTPException(status_code=400, detail="Missing `param` for power operation")
                try:
                    exponent = float(param)
                except ValueError:
                    raise HTTPException(status_code=400, detail=f"Invalid exponent: {param}")
                for col in columns:
                    new_col = rename_val if rename_val else f"{col}_power{param}"
                    df[new_col] = df[col] ** exponent
                    new_cols_total.append(new_col)

            # --- Log ---
            elif op == 'log':
                for col in columns:
                    new_col = rename_val if rename_val else f"{col}_log"
                    df[new_col] = np.log(df[col])
                    new_cols_total.append(new_col)

            # --- Sqrt ---
            elif op == 'sqrt':
                for col in columns:
                    new_col = rename_val if rename_val else f"{col}_sqrt"
                    df[new_col] = np.sqrt(df[col])
                    new_cols_total.append(new_col)

            # --- Exp ---
            elif op == 'exp':
                def exp_func(subdf):
                    for col in columns:
                        new_col = rename_val if rename_val else f"{col}_exp"
                        subdf[new_col] = np.exp(subdf[col])
                    return subdf
                df = group_apply(df, exp_func)
                if rename_val:
                    new_cols_total.append(rename_val)
                else:
                    for col in columns:
                        new_col = f"{col}_exp"
                        new_cols_total.append(new_col)

            # --- Logistic ---
            elif op == 'logistic':
                import json
                param = form_data.get(f"{op}_{op_idx}_param", None)
                def adstock_function(series, carryover):
                    result, prev = [], 0
                    for val in series:
                        curr = val + carryover * prev
                        result.append(curr)
                        prev = curr
                    return np.array(result)
                def logistic_function(x, gr, mp):
                    return 1 / (1 + np.exp(-gr * (x - mp)))
                logistic_params = json.loads(param)
                gr = float(logistic_params.get("gr"))
                co = float(logistic_params.get("co"))
                mp = float(logistic_params.get("mp"))
                if gr is None or co is None or mp is None:
                    raise ValueError("Missing logistic parameters")
                def logistic_func(subdf):
                    for col in columns:
                        adstocked = adstock_function(subdf[col].fillna(0), co)
                        standardized = (adstocked - np.mean(adstocked)) / np.std(adstocked)
                        new_col = rename_val if rename_val else f"{col}_logistic"
                        subdf[new_col] = logistic_function(standardized, gr, mp)
                    return subdf
                df = group_apply(df, logistic_func)
                if rename_val:
                    new_cols_total.append(rename_val)
                else:
                    for col in columns:
                        new_col = f"{col}_logistic"
                        new_cols_total.append(new_col)


            elif op in ["detrend", "deseasonalize", "detrend_deseasonalize"]:
                # Helper to detect frequency
                def detect_frequency(date_series):
                    date_series = date_series.sort_values().drop_duplicates()
                    diffs = date_series.diff().dropna()
                    if diffs.empty:
                        return "Unknown"
                    mode_diff = diffs.mode()[0]
                    mode_days = mode_diff.total_seconds() / (24 * 3600)
                    if 0.9 <= mode_days <= 1.1:
                        return "Daily"
                    elif 6 <= mode_days <= 8:
                        return "Weekly"
                    elif 25 <= mode_days <= 35:
                        return "Monthly"
                    elif 85 <= mode_days <= 95:
                        return "Quarterly"
                    elif 350 <= mode_days <= 380:
                        return "Yearly"
                    else:
                        return f"Custom ({mode_diff})"

                # 1. Find date column
                date_col = next((c for c in df.columns if c.strip().lower() == 'date'), None)
                if not date_col:
                    raise ValueError("No date column found. STL-based operations require a date column.")

                # 2. Convert and sort
                df[date_col] = pd.to_datetime(df[date_col], errors='coerce')
                df = df.sort_values(by=date_col)

                # 3. Check for user-supplied period
                period_param = form_data.get(f"{op}_{op_idx}_period", None)
                if period_param is not None:
                    try:
                        period = int(period_param)
                        if period < 2:
                            raise ValueError("Period must be at least 2.")
                    except Exception:
                        raise ValueError("Invalid period provided for STL decomposition.")
                else:
                    freq_label = detect_frequency(df[date_col])
                    if freq_label == "Unknown":
                        raise ValueError("Unable to detect frequency from the date column. Please ensure your data has a regular time interval, or specify the period manually.")
                    freq_period_map = {
                        'Daily': 7,         # 1 week
                        'Weekly': 52,       # 1 year
                        'Monthly': 12,      # 1 year
                        'Quarterly': 4,     # 1 year
                        'Yearly': 1
                    }
                    period = freq_period_map.get(freq_label, None)
                    if period is None:
                        raise ValueError(f"Unsupported or custom frequency '{freq_label}' for STL decomposition. Please use daily, weekly, monthly, quarterly, or yearly data, or specify the period manually.")

                def stl_func(subdf):
                    for col in columns:
                        stl = STL(subdf[col], period=period, robust=True)
                        res = stl.fit()
                        if op == "detrend":
                            new_col = rename_val if rename_val else f"{col}_detrended"
                            subdf[new_col] = res.resid + res.seasonal
                        elif op == "deseasonalize":
                            new_col = rename_val if rename_val else f"{col}_deseasonalized"
                            subdf[new_col] = res.resid + res.trend
                        elif op == "detrend_deseasonalize":
                            new_col = rename_val if rename_val else f"{col}_detrend_deseasonalized"
                            subdf[new_col] = res.resid
                    return subdf


                # def stl_func(subdf):
                #     for col in columns:
                #         stl = STL(subdf[col], period=period, robust=True)
                #         res = stl.fit()
                #         original_mean = subdf[col].mean()
                #         if op == "detrend":
                #             new_col = rename_val if rename_val else f"{col}_detrended"
                #             subdf[new_col] = res.resid + res.seasonal + (original_mean - (res.resid + res.seasonal).mean())
                #         elif op == "deseasonalize":
                #             new_col = rename_val if rename_val else f"{col}_deseasonalized"
                #             subdf[new_col] = res.resid + res.trend + (original_mean - (res.resid + res.trend).mean())
                #         elif op == "detrend_deseasonalize":
                #             new_col = rename_val if rename_val else f"{col}_detrend_deseasonalized"
                #             subdf[new_col] = res.resid + (original_mean - res.resid.mean())
                #     return subdf
                df = group_apply(df, stl_func)
                for col in columns:
                    if op == "detrend":
                        new_col = rename_val if rename_val else f"{col}_detrended"
                    elif op == "deseasonalize":
                        new_col = rename_val if rename_val else f"{col}_deseasonalized"
                    elif op == "detrend_deseasonalize":
                        new_col = rename_val if rename_val else f"{col}_detrend_deseasonalized"
                    new_cols_total.append(new_col)

            # --- Standardization ---
            elif op.startswith('standardize'):
                method = op.split("_")[1]  # zscore / minmax / none
                def standardize_func(subdf):
                    if method == 'zscore':
                        scaler = StandardScaler()
                    elif method == 'minmax':
                        scaler = MinMaxScaler()
                    else:
                        raise ValueError("Unknown standardization method")
                    if rename_val:
                        col = columns[0]
                        new_col = rename_val
                        subdf[new_col] = scaler.fit_transform(subdf[[col]]) if scaler else subdf[col]
                    else:
                        for col in columns:
                            new_col = f"{col}_{method}_scaled"
                            subdf[new_col] = scaler.fit_transform(subdf[[col]]) if scaler else subdf[col]
                    return subdf
                df = group_apply(df, standardize_func)
                # Always add all new columns to new_cols_total
                if rename_val:
                    new_cols_total.append(rename_val)
                else:
                    for col in columns:
                        new_col = f"{col}_{method}_scaled"
                        new_cols_total.append(new_col)


        if not new_cols_total:
            raise ValueError(
                "No new columns were created. This may be due to missing required columns (e.g., 'PPU' for RPI, or selected columns not present in your file for dummy). Please check your column selection and input data.")


        # Save result file using object_names only
        create_key = f"{object_names}_create.csv"
        csv_bytes = df.to_csv(index=False).encode("utf-8")
        minio_client.put_object(
            bucket_name=bucket_name,
            object_name=create_key,
            data=io.BytesIO(csv_bytes),
            length=len(csv_bytes),
            content_type="text/csv",
        )
        # 🔧 CRITICAL FIX: Return actual data like GroupBy does
        # Convert DataFrame to list of dictionaries for JSON serialization
        results_data = df.to_dict('records')
        
        return {
            "status": "SUCCESS", 
            "new_columns": new_cols_total,
            "result_file": create_key,
            "row_count": len(df),
            "columns": list(df.columns),
            "results": results_data,  # ← KEY: Actual data included like GroupBy!
            "createResults": {
                "result_file": create_key,
                "result_shape": [len(df), len(df.columns)],
                "new_columns": new_cols_total
            }
        }
    except Exception as e:
        return {"status": "FAILURE", "error": str(e)}

from fastapi import Query
import numpy as np
@router.get("/results")
async def get_create_data(
    object_names: str = Query(...),
    bucket_name: str = Query(...)
):
    try:
        # 🔧 CRITICAL FIX: Resolve the full MinIO object path
        prefix = await get_object_prefix()
        full_object_path = f"{prefix}{object_names}" if not object_names.startswith(prefix) else object_names
        create_key = f"{full_object_path}_create.csv"
        
        print(f"🔧 File path resolution for results: original={object_names}, prefix={prefix}, full_path={full_object_path}, create_key={create_key}")
        
        create_obj = minio_client.get_object(bucket_name, create_key)
        create_df = pd.read_csv(io.BytesIO(create_obj.read()))
        clean_df = create_df.replace({np.nan: None, np.inf: None, -np.inf: None})
        return {
            "row_count": len(create_df),
            "create_data": clean_df.to_dict(orient="records")
        }
    except Exception as e:
        raise HTTPException(status_code=404, detail=f"Unable to fetch create data: {str(e)}")



<<<<<<< HEAD
=======
from fastapi import Body


@router.post("/save-config-data")
async def save_createcolumn_config_data(
    request: Request,
    client_name: str = Query(..., description="Client name"),
    app_name: str = Query(..., description="App name"),
    project_name: str = Query(..., description="Project name"),
    user_id: str = Query("", description="User ID"),
    project_id: int = Query(None, description="Project ID")
):
    """General save endpoint for createcolumn config data - used by SAVE button"""
    print(f"🔍 DEBUG: /save-config-data endpoint called")
    print(f"🔍 DEBUG: client_name = {client_name}")
    print(f"🔍 DEBUG: app_name = {app_name}")
    print(f"🔍 DEBUG: project_name = {project_name}")
    print(f"🔍 DEBUG: user_id = {user_id}")
    print(f"🔍 DEBUG: project_id = {project_id}")
    
    try:
        # Get the request body
        body = await request.json()
        print(f"🔍 DEBUG: request body = {body}")
        
        # Save createcolumn configuration data
        result = await save_createandtransform_configs(
            client_name=client_name,
            app_name=app_name,
            project_name=project_name,
            operation_data=body,
            user_id=user_id,
            project_id=project_id
        )
        
        print(f"🔍 DEBUG: save_createandtransform_configs result = {result}")
        
        if result["status"] == "success":
            return {
                "success": True,
                "message": f"Createcolumn config data saved successfully",
                "mongo_id": result["mongo_id"],
                "operation": result["operation"],
                "collection": result["collection"]
            }
        else:
            raise HTTPException(status_code=500, detail=f"Failed to save createcolumn config data: {result['error']}")
            
    except Exception as e:
        print(f"Error saving createcolumn config data: {str(e)}")
        raise HTTPException(status_code=500, detail=f"Failed to save createcolumn config data: {str(e)}")

>>>>>>> ba7698e1
@router.post("/save")
async def save_createcolumn_dataframe(
    csv_data: str = Body(..., embed=True),
    filename: str = Body(..., embed=True),
<<<<<<< HEAD
    client_name: str = Body(None),
    app_name: str = Body(None),
    project_name: str = Body(None),
    user_id: str = Body(None),
    project_id: int = Body(None),
    operation_details: str = Body(None)
=======
    client_name: str = Body("", description="Client name"),
    app_name: str = Body("", description="App name"),
    project_name: str = Body("", description="Project name"),
    user_id: str = Body("", description="User ID"),
    project_id: int = Body(None, description="Project ID"),
    operation_details: str = Body("", description="Operation details JSON string")
>>>>>>> ba7698e1
):
    """
    Save a created column dataframe (CSV) to MinIO as Arrow file and save metadata to MongoDB.
    """
    import pandas as pd
    import pyarrow as pa
    import pyarrow.ipc as ipc
    import io
    import uuid

    # Debug: Log all received parameters
    print(f"🔍 DEBUG: /save endpoint called")
    print(f"🔍 DEBUG: client_name = '{client_name}'")
    print(f"🔍 DEBUG: app_name = '{app_name}'")
    print(f"🔍 DEBUG: project_name = '{project_name}'")
    print(f"🔍 DEBUG: user_id = '{user_id}'")
    print(f"🔍 DEBUG: project_id = {project_id}")
    print(f"🔍 DEBUG: operation_details = '{operation_details[:200]}...' (truncated)")
    print(f"🔍 DEBUG: filename = '{filename}'")

    try:
        # Parse CSV to DataFrame
        df = pd.read_csv(io.StringIO(csv_data))
        # Generate unique file key if not provided
        if not filename:
            file_id = str(uuid.uuid4())[:8]
            filename = f"{file_id}_createcolumn.arrow"
        if not filename.endswith('.arrow'):
            filename += '.arrow'
        # Get consistent object prefix and construct full path
        prefix = await get_object_prefix()
        filename = f"{prefix}create-data/{filename}"
        print(f"[DEBUG] Saving to MinIO: bucket={MINIO_BUCKET}, filename={filename}")
        # Save to MinIO
        table = pa.Table.from_pandas(df)
        arrow_buffer = pa.BufferOutputStream()
        with ipc.new_file(arrow_buffer, table.schema) as writer:
            writer.write_table(table)
        arrow_bytes = arrow_buffer.getvalue().to_pybytes()
        minio_client.put_object(
            MINIO_BUCKET,
            filename,
            data=io.BytesIO(arrow_bytes),
            length=len(arrow_bytes),
            content_type="application/octet-stream",
        )
        # Cache in Redis for 1 hour
        redis_client.setex(filename, 3600, arrow_bytes)
        
<<<<<<< HEAD
        # Save operation details to MongoDB if provided
        mongo_save_result = None
        if client_name and app_name and project_name and operation_details:
            try:
                # Parse operation details
                operation_data = json.loads(operation_details) if isinstance(operation_details, str) else operation_details
                
                # Get the input file from operation details
                input_file = operation_data.get("input_file", "unknown_input_file")
                operation_data["saved_file"] = filename
                operation_data["file_shape"] = df.shape
                operation_data["file_columns"] = list(df.columns)
                operation_data["saved_at"] = datetime.utcnow()
                
                # Save to MongoDB
                mongo_save_result = await save_createandtransform_configs(
                    client_name=client_name,
                    app_name=app_name,
                    project_name=project_name,
                    operation_data=operation_data,
                    user_id=user_id or "",
                    project_id=project_id
                )
                
                print(f"✅ MongoDB save result: {mongo_save_result}")
                
            except Exception as mongo_error:
                print(f"⚠️ MongoDB save error: {mongo_error}")
                # Don't fail the entire operation if MongoDB save fails
                mongo_save_result = {"status": "error", "error": str(mongo_error)}
=======
        # Save metadata to MongoDB
        mongo_result = None
        try:
            # Extract client/app/project info or use defaults
            final_client_name = client_name or 'default_client'
            final_app_name = app_name or 'default_app'
            final_project_name = project_name or 'default_project'
            final_user_id = user_id or ''
            final_project_id = project_id or 1
            
            # Parse operation_details if provided
            operations_data = []
            if operation_details:
                try:
                    import json
                    operation_details_parsed = json.loads(operation_details)
                    operations_data = operation_details_parsed.get('operations', [])
                    print(f"🔍 DEBUG: Parsed operations = {operations_data}")
                except Exception as parse_error:
                    print(f"⚠️ Error parsing operation_details: {parse_error}")
            
            # Prepare metadata for MongoDB in the expected format
            config_data = {
                "operation_type": "createcolumn",
                "result_file": filename,
                "shape": list(df.shape),  # Convert to list format
                "columns": list(df.columns),
                "operations": operations_data,  # The actual operations data
                "timestamp": pd.Timestamp.now().isoformat()
            }
            
            print(f"🔍 DEBUG: Saving createcolumn metadata to MongoDB")
            print(f"🔍 DEBUG: final_client_name = {final_client_name}")
            print(f"🔍 DEBUG: final_app_name = {final_app_name}")
            print(f"🔍 DEBUG: final_project_name = {final_project_name}")
            print(f"🔍 DEBUG: operations count = {len(operations_data)}")
            print(f"🔍 DEBUG: config_data = {config_data}")
            
            # Save to MongoDB
            mongo_result = await save_createandtransform_configs(
                final_client_name,
                final_app_name,
                final_project_name,
                config_data,
                user_id=final_user_id,
                project_id=final_project_id
            )
            
            print(f"🔍 DEBUG: MongoDB save result = {mongo_result}")
            
        except Exception as mongo_error:
            print(f"⚠️ MongoDB save error (non-fatal): {mongo_error}")
            mongo_result = {"status": "error", "error": str(mongo_error)}
>>>>>>> ba7698e1
        
        return {
            "result_file": filename,
            "shape": df.shape,
            "columns": list(df.columns),
            "message": "DataFrame saved successfully",
<<<<<<< HEAD
            "mongo_save_result": mongo_save_result
=======
            "mongodb_saved": mongo_result["status"] == "success" if mongo_result else False,
            "mongodb_result": mongo_result
>>>>>>> ba7698e1
        }
    except Exception as e:
        print(f"⚠️ save_createcolumn_dataframe error: {e}")
        raise HTTPException(status_code=400, detail=str(e))
<<<<<<< HEAD


=======
import pyarrow as pa
import pyarrow.ipc as ipc
import numpy as np
>>>>>>> ba7698e1

@router.get("/cached_dataframe")
async def cached_dataframe(
    object_name: str,
    page: int = Query(1, ge=1, description="Page number (1-based)"),
    page_size: int = Query(50, ge=1, le=1000, description="Number of rows per page")
):
    """Return the saved dataframe as CSV text from Redis or MinIO with pagination."""
    from urllib.parse import unquote
    object_name = unquote(object_name)
    print(f"➡️ createcolumn cached_dataframe request: {object_name}, page={page}, page_size={page_size}")
    # Prefix validation removed as we now use consistent paths from get_object_prefix
    try:
        content = redis_client.get(object_name)
        if content is None:
            response = minio_client.get_object(MINIO_BUCKET, object_name)
            content = response.read()
            redis_client.setex(object_name, 3600, content)

        if object_name.endswith(".arrow"):
            reader = ipc.RecordBatchFileReader(pa.BufferReader(content))
            df = reader.read_all().to_pandas()
            total_rows = len(df)
            start_idx = (page - 1) * page_size
            end_idx = start_idx + page_size
            df_subset = df.iloc[start_idx:end_idx]
            csv_text = df_subset.to_csv(index=False)
            return {
                "data": csv_text,
                "pagination": {
                    "current_page": page,
                    "page_size": page_size,
                    "total_rows": total_rows,
                    "total_pages": (total_rows + page_size - 1) // page_size,
                    "start_row": start_idx + 1,
                    "end_row": min(end_idx, total_rows)
                }
            }
        try:
            text = content.decode()
        except Exception:
            text = content
        import pandas as pd
        import io
        df = pd.read_csv(io.StringIO(text))
        total_rows = len(df)
        start_idx = (page - 1) * page_size
        end_idx = start_idx + page_size
        df_subset = df.iloc[start_idx:end_idx]
        csv_text = df_subset.to_csv(index=False)
        return {
            "data": csv_text,
            "pagination": {
                "current_page": page,
                "page_size": page_size,
                "total_rows": total_rows,
                "total_pages": (total_rows + page_size - 1) // page_size,
                "start_row": start_idx + 1,
                "end_row": min(end_idx, total_rows)
            }
        }
    except Exception as e:
        print(f"⚠️ createcolumn cached_dataframe error for {object_name}: {e}")
        raise HTTPException(status_code=400, detail=str(e))

@router.get("/export_csv")
async def export_csv(object_name: str):
    """Export the saved dataframe as CSV file."""
    from urllib.parse import unquote
    object_name = unquote(object_name)
    print(f"➡️ createcolumn export_csv request: {object_name}")
    
    try:
        content = redis_client.get(object_name)
        if content is None:
            response = minio_client.get_object(MINIO_BUCKET, object_name)
            content = response.read()
            redis_client.setex(object_name, 3600, content)

        if object_name.endswith(".arrow"):
            reader = ipc.RecordBatchFileReader(pa.BufferReader(content))
            df = reader.read_all().to_pandas()
        else:
            import pandas as pd
            import io
            df = pd.read_csv(io.BytesIO(content))
        
        # Convert to CSV bytes
        csv_bytes = df.to_csv(index=False).encode("utf-8")
        
        return Response(
            content=csv_bytes,
            media_type="text/csv",
            headers={
                "Content-Disposition": f"attachment; filename=createcolumn_result_{object_name.split('/')[-1].replace('.arrow', '')}.csv"
            }
        )
    except Exception as e:
        print(f"⚠️ createcolumn export_csv error for {object_name}: {e}")
        raise HTTPException(status_code=400, detail=str(e))

@router.get("/export_excel")
async def export_excel(object_name: str):
    """Export the saved dataframe as Excel file."""
    from urllib.parse import unquote
    object_name = unquote(object_name)
    print(f"➡️ createcolumn export_excel request: {object_name}")
    
    try:
        content = redis_client.get(object_name)
        if content is None:
            response = minio_client.get_object(MINIO_BUCKET, object_name)
            content = response.read()
            redis_client.setex(object_name, 3600, content)

        if object_name.endswith(".arrow"):
            reader = ipc.RecordBatchFileReader(pa.BufferReader(content))
            df = reader.read_all().to_pandas()
        else:
            import pandas as pd
            import io
            df = pd.read_csv(io.BytesIO(content))
        
        # Convert to Excel bytes
        import io
        excel_buffer = io.BytesIO()
        df.to_excel(excel_buffer, index=False, engine='openpyxl')
        excel_bytes = excel_buffer.getvalue()
        
        return Response(
            content=excel_bytes,
            media_type="application/vnd.openxmlformats-officedocument.spreadsheetml.sheet",
            headers={
                "Content-Disposition": f"attachment; filename=createcolumn_result_{object_name.split('/')[-1].replace('.arrow', '')}.xlsx"
            }
        )
    except Exception as e:
        print(f"⚠️ createcolumn export_excel error for {object_name}: {e}")
        raise HTTPException(status_code=400, detail=str(e))

@router.get("/classification")
async def get_column_classification(
    validator_atom_id: str = Query(...),
    file_key: str = Query(...)
):
    """
    Fetch column classification (identifiers, measures, unclassified) from Redis-first fallback then MongoDB for a given validator_atom_id and file_key.
    """
    print(f"🔍 Classification endpoint called with validator_atom_id={validator_atom_id}, file_key={file_key}")
    
    try:
        collection = await get_column_classifications_collection()
        print(f"✅ MongoDB collection obtained: {collection}")

        # 1️⃣  Try Redis via the shared helper; if not available it will fall back to MongoDB
        print(f"🔍 Calling fetch_measures_list with validator_atom_id={validator_atom_id}, file_key={file_key}")
        identifiers, measures = await fetch_measures_list(
            validator_atom_id=validator_atom_id,
            file_key=file_key,
            collection=collection,
        )
        print(f"✅ fetch_measures_list returned: identifiers={identifiers}, measures={measures}")

        # 2️⃣  Filter out common time-related identifiers
        time_keywords = {"date", "time", "month", "months", "week", "weeks", "year"}
        identifiers = [col for col in identifiers if col.lower() not in time_keywords]

        # 3️⃣  Attempt to retrieve *unclassified* list from MongoDB; if missing, default to []
        unclassified: list = []
        try:
            document = await collection.find_one({
                "validator_atom_id": validator_atom_id,
                "file_key": file_key,
            })
            if document and "final_classification" in document:
                unclassified = document["final_classification"].get("unclassified", [])
        except Exception:
            # Fallback silently – unclassified will remain [] if MongoDB is unreachable
            pass

        return {
            "identifiers": identifiers,
            "measures": measures,
            "unclassified": unclassified,
        }
    except Exception as e:
        print(f"❌ Error in classification endpoint: {e}")
        # 🔧 CRITICAL FIX: Return fallback data instead of crashing
        # This prevents the 404 error and allows the frontend to continue working
        return {
            "identifiers": [],
            "measures": [],
            "unclassified": [],
        }


# =============================================================================
# SAVE CONFIG ENDPOINTS
# =============================================================================

@router.post("/save-config")
async def save_createcolumn_configuration(
    client_name: str = Query(..., description="Client name"),
    app_name: str = Query(..., description="App name"),
    project_name: str = Query(..., description="Project name"),
    config_data: dict = Body(..., description="Createcolumn configuration data to save"),
    user_id: str = Query("", description="User ID"),
    project_id: int = Query(None, description="Project ID")
):
    """Save createcolumn configuration to MongoDB"""
    try:
        result = await save_createandtransform_configs(
            client_name=client_name,
            app_name=app_name,
            project_name=project_name,
            operation_data=config_data,
            user_id=user_id,
            project_id=project_id
        )
        
        if result["status"] == "success":
            return {
                "success": True,
                "message": f"Createcolumn configuration saved successfully",
                "mongo_id": result["mongo_id"],
                "operation": result["operation"],
                "collection": result["collection"]
            }
        else:
            raise HTTPException(status_code=500, detail=f"Failed to save createcolumn configuration: {result['error']}")
            
    except Exception as e:
        print(f"Error saving createcolumn configuration: {str(e)}")
        raise HTTPException(status_code=500, detail=f"Failed to save createcolumn configuration: {str(e)}")

@router.get("/get-config")
async def get_createcolumn_configuration(
    client_name: str = Query(..., description="Client name"),
    app_name: str = Query(..., description="App name"),
    project_name: str = Query(..., description="Project name")
):
    """Retrieve saved createcolumn configuration from MongoDB"""
    try:
        result = await get_createandtransform_config_from_mongo(client_name, app_name, project_name)
        
        if result:
            return {
                "success": True,
                "data": result
            }
        else:
            return {
                "success": False,
                "message": "No createcolumn configuration found",
                "data": None
            }
            
    except Exception as e:
        print(f"Error retrieving createcolumn configuration: {str(e)}")
        raise HTTPException(status_code=500, detail=f"Failed to retrieve createcolumn configuration: {str(e)}")<|MERGE_RESOLUTION|>--- conflicted
+++ resolved
@@ -1,10 +1,6 @@
 # app/routes.py
 
-<<<<<<< HEAD
 from fastapi import APIRouter, Form, HTTPException, Query, Body
-=======
-from fastapi import APIRouter, Form, HTTPException, Query, Body, Request
->>>>>>> ba7698e1
 from fastapi.responses import Response
 
 import json
@@ -14,11 +10,7 @@
 
 from .deps import get_minio_df,fetch_measures_list,fetch_identifiers_and_measures,get_column_classifications_collection,get_create_settings_collection,minio_client, MINIO_BUCKET, redis_client
 from app.features.data_upload_validate.app.routes import get_object_prefix
-<<<<<<< HEAD
 from .mongodb_saver import save_create_data,save_create_data_settings,save_createandtransform_configs
-=======
-from .mongodb_saver import save_create_data,save_create_data_settings,save_createandtransform_configs,get_createandtransform_config_from_mongo
->>>>>>> ba7698e1
 import io
 from sklearn.preprocessing import StandardScaler
 from sklearn.preprocessing import MinMaxScaler
@@ -535,80 +527,16 @@
 
 
 
-<<<<<<< HEAD
-=======
-from fastapi import Body
-
-
-@router.post("/save-config-data")
-async def save_createcolumn_config_data(
-    request: Request,
-    client_name: str = Query(..., description="Client name"),
-    app_name: str = Query(..., description="App name"),
-    project_name: str = Query(..., description="Project name"),
-    user_id: str = Query("", description="User ID"),
-    project_id: int = Query(None, description="Project ID")
-):
-    """General save endpoint for createcolumn config data - used by SAVE button"""
-    print(f"🔍 DEBUG: /save-config-data endpoint called")
-    print(f"🔍 DEBUG: client_name = {client_name}")
-    print(f"🔍 DEBUG: app_name = {app_name}")
-    print(f"🔍 DEBUG: project_name = {project_name}")
-    print(f"🔍 DEBUG: user_id = {user_id}")
-    print(f"🔍 DEBUG: project_id = {project_id}")
-    
-    try:
-        # Get the request body
-        body = await request.json()
-        print(f"🔍 DEBUG: request body = {body}")
-        
-        # Save createcolumn configuration data
-        result = await save_createandtransform_configs(
-            client_name=client_name,
-            app_name=app_name,
-            project_name=project_name,
-            operation_data=body,
-            user_id=user_id,
-            project_id=project_id
-        )
-        
-        print(f"🔍 DEBUG: save_createandtransform_configs result = {result}")
-        
-        if result["status"] == "success":
-            return {
-                "success": True,
-                "message": f"Createcolumn config data saved successfully",
-                "mongo_id": result["mongo_id"],
-                "operation": result["operation"],
-                "collection": result["collection"]
-            }
-        else:
-            raise HTTPException(status_code=500, detail=f"Failed to save createcolumn config data: {result['error']}")
-            
-    except Exception as e:
-        print(f"Error saving createcolumn config data: {str(e)}")
-        raise HTTPException(status_code=500, detail=f"Failed to save createcolumn config data: {str(e)}")
-
->>>>>>> ba7698e1
 @router.post("/save")
 async def save_createcolumn_dataframe(
     csv_data: str = Body(..., embed=True),
     filename: str = Body(..., embed=True),
-<<<<<<< HEAD
     client_name: str = Body(None),
     app_name: str = Body(None),
     project_name: str = Body(None),
     user_id: str = Body(None),
     project_id: int = Body(None),
     operation_details: str = Body(None)
-=======
-    client_name: str = Body("", description="Client name"),
-    app_name: str = Body("", description="App name"),
-    project_name: str = Body("", description="Project name"),
-    user_id: str = Body("", description="User ID"),
-    project_id: int = Body(None, description="Project ID"),
-    operation_details: str = Body("", description="Operation details JSON string")
->>>>>>> ba7698e1
 ):
     """
     Save a created column dataframe (CSV) to MinIO as Arrow file and save metadata to MongoDB.
@@ -658,7 +586,6 @@
         # Cache in Redis for 1 hour
         redis_client.setex(filename, 3600, arrow_bytes)
         
-<<<<<<< HEAD
         # Save operation details to MongoDB if provided
         mongo_save_result = None
         if client_name and app_name and project_name and operation_details:
@@ -689,85 +616,19 @@
                 print(f"⚠️ MongoDB save error: {mongo_error}")
                 # Don't fail the entire operation if MongoDB save fails
                 mongo_save_result = {"status": "error", "error": str(mongo_error)}
-=======
-        # Save metadata to MongoDB
-        mongo_result = None
-        try:
-            # Extract client/app/project info or use defaults
-            final_client_name = client_name or 'default_client'
-            final_app_name = app_name or 'default_app'
-            final_project_name = project_name or 'default_project'
-            final_user_id = user_id or ''
-            final_project_id = project_id or 1
-            
-            # Parse operation_details if provided
-            operations_data = []
-            if operation_details:
-                try:
-                    import json
-                    operation_details_parsed = json.loads(operation_details)
-                    operations_data = operation_details_parsed.get('operations', [])
-                    print(f"🔍 DEBUG: Parsed operations = {operations_data}")
-                except Exception as parse_error:
-                    print(f"⚠️ Error parsing operation_details: {parse_error}")
-            
-            # Prepare metadata for MongoDB in the expected format
-            config_data = {
-                "operation_type": "createcolumn",
-                "result_file": filename,
-                "shape": list(df.shape),  # Convert to list format
-                "columns": list(df.columns),
-                "operations": operations_data,  # The actual operations data
-                "timestamp": pd.Timestamp.now().isoformat()
-            }
-            
-            print(f"🔍 DEBUG: Saving createcolumn metadata to MongoDB")
-            print(f"🔍 DEBUG: final_client_name = {final_client_name}")
-            print(f"🔍 DEBUG: final_app_name = {final_app_name}")
-            print(f"🔍 DEBUG: final_project_name = {final_project_name}")
-            print(f"🔍 DEBUG: operations count = {len(operations_data)}")
-            print(f"🔍 DEBUG: config_data = {config_data}")
-            
-            # Save to MongoDB
-            mongo_result = await save_createandtransform_configs(
-                final_client_name,
-                final_app_name,
-                final_project_name,
-                config_data,
-                user_id=final_user_id,
-                project_id=final_project_id
-            )
-            
-            print(f"🔍 DEBUG: MongoDB save result = {mongo_result}")
-            
-        except Exception as mongo_error:
-            print(f"⚠️ MongoDB save error (non-fatal): {mongo_error}")
-            mongo_result = {"status": "error", "error": str(mongo_error)}
->>>>>>> ba7698e1
         
         return {
             "result_file": filename,
             "shape": df.shape,
             "columns": list(df.columns),
             "message": "DataFrame saved successfully",
-<<<<<<< HEAD
             "mongo_save_result": mongo_save_result
-=======
-            "mongodb_saved": mongo_result["status"] == "success" if mongo_result else False,
-            "mongodb_result": mongo_result
->>>>>>> ba7698e1
         }
     except Exception as e:
         print(f"⚠️ save_createcolumn_dataframe error: {e}")
         raise HTTPException(status_code=400, detail=str(e))
-<<<<<<< HEAD
-
-
-=======
-import pyarrow as pa
-import pyarrow.ipc as ipc
-import numpy as np
->>>>>>> ba7698e1
+
+
 
 @router.get("/cached_dataframe")
 async def cached_dataframe(
