# app/features/scenario_planner_category_forecasting/scenario_planner_category_forecasting/mongodb_saver.py

import os
from motor.motor_asyncio import AsyncIOMotorClient
from datetime import datetime
import logging

from app.core.mongo import build_host_mongo_uri

# Configure logging
logger = logging.getLogger(__name__)

# Use the same MongoDB URI as other features for consistency
<<<<<<< HEAD
MONGO_URI = os.getenv("MONGO_URI", "mongodb://root:rootpass@mongo:27017/trinity_db?authSource=admin")
MONGO_DB = os.getenv("MONGO_DB", "trinity_db")
=======
DEFAULT_MONGO_URI = build_host_mongo_uri()
MONGO_URI = os.getenv(
    "SCENARIO_PLANNER_MONGO_URI",
    os.getenv("MONGO_URI", DEFAULT_MONGO_URI)
)
MONGO_DB = os.getenv("MONGO_DB", "trinity_prod")
>>>>>>> a38290fe
client = AsyncIOMotorClient(MONGO_URI)
db = client[MONGO_DB]

async def save_reference_points(
    client_name: str,
    app_name: str,
    project_name: str,
    reference_points_data: dict,
    *,
    user_id: str = "",
    project_id: int | None = None,
):
    """Save reference points data to MongoDB scenario_reference_points collection"""
    try:
        document_id = f"{client_name}/{app_name}/{project_name}"
        
        # Check if document already exists
        existing_doc = await db["scenario_reference_points"].find_one({"_id": document_id})
        
        if existing_doc:
            # Merge new data with existing data instead of replacing
            merged_document = existing_doc.copy()
            
            # Update timestamp and user info
            merged_document["updated_at"] = datetime.utcnow()
            if user_id:
                merged_document["user_id"] = user_id
            if project_id is not None:
                merged_document["project_id"] = project_id
            
            # Merge reference_points_data with existing data
            for key, value in reference_points_data.items():
                if key in merged_document:
                    # If key exists and both are lists, extend the list
                    if isinstance(merged_document[key], list) and isinstance(value, list):
                        merged_document[key].extend(value)
                    # If key exists and both are dicts, merge the dicts
                    elif isinstance(merged_document[key], dict) and isinstance(value, dict):
                        merged_document[key].update(value)
                    # Otherwise, replace the value
                    else:
                        merged_document[key] = value
                else:
                    # If key doesn't exist, add it
                    merged_document[key] = value
            
            # Update the existing document
            result = await db["scenario_reference_points"].replace_one(
                {"_id": document_id},
                merged_document
            )
            
            operation = "updated"
        else:
            # Create new document
            document = {
                "_id": document_id,
                "client_name": client_name,
                "app_name": app_name,
                "project_name": project_name,
                "operation_type": "scenario_planner_reference_points",
                "created_at": datetime.utcnow(),
                "updated_at": datetime.utcnow(),
                "user_id": user_id,
                "project_id": project_id,
                **reference_points_data,
            }
            
            # Insert new document
            result = await db["scenario_reference_points"].insert_one(document)
            
            operation = "inserted"
        
        logger.info(f"📦 Stored in scenario_reference_points: {document_id}")
        
        return {
            "status": "success", 
            "mongo_id": document_id,
            "operation": operation,
            "collection": "scenario_reference_points"
        }
        
    except Exception as e:
        logger.error(f"❌ MongoDB save error for scenario_reference_points: {e}")
        return {"status": "error", "error": str(e)}

async def save_scenario_configurations(
    client_name: str,
    app_name: str,
    project_name: str,
    scenario_config_data: dict,
    *,
    user_id: str = "",
    project_id: int | None = None,
):
    """Save scenario configurations data to MongoDB scenario_configurations collection"""
    try:
        document_id = f"{client_name}/{app_name}/{project_name}"
        
        # Check if document already exists
        existing_doc = await db["scenario_configurations"].find_one({"_id": document_id})
        
        if existing_doc:
            # Merge new data with existing data instead of replacing
            merged_document = existing_doc.copy()
            
            # Update timestamp and user info
            merged_document["updated_at"] = datetime.utcnow()
            if user_id:
                merged_document["user_id"] = user_id
            if project_id is not None:
                merged_document["project_id"] = project_id
            
            # Merge scenario_config_data with existing data
            for key, value in scenario_config_data.items():
                if key in merged_document:
                    # If key exists and both are lists, extend the list
                    if isinstance(merged_document[key], list) and isinstance(value, list):
                        merged_document[key].extend(value)
                    # If key exists and both are dicts, merge the dicts
                    elif isinstance(merged_document[key], dict) and isinstance(value, dict):
                        merged_document[key].update(value)
                    # Otherwise, replace the value
                    else:
                        merged_document[key] = value
                else:
                    # If key doesn't exist, add it
                    merged_document[key] = value
            
            # Update the existing document
            result = await db["scenario_configurations"].replace_one(
                {"_id": document_id},
                merged_document
            )
            
            operation = "updated"
        else:
            # Create new document
            document = {
                "_id": document_id,
                "client_name": client_name,
                "app_name": app_name,
                "project_name": project_name,
                "operation_type": "scenario_planner_configurations",
                "created_at": datetime.utcnow(),
                "updated_at": datetime.utcnow(),
                "user_id": user_id,
                "project_id": project_id,
                **scenario_config_data,
            }
            
            # Insert new document
            result = await db["scenario_configurations"].insert_one(document)
            
            operation = "inserted"
        
        logger.info(f"📦 Stored in scenario_configurations: {document_id}")
        
        return {
            "status": "success", 
            "mongo_id": document_id,
            "operation": operation,
            "collection": "scenario_configurations"
        }
        
    except Exception as e:
        logger.error(f"❌ MongoDB save error for scenario_configurations: {e}")
        return {"status": "error", "error": str(e)}

async def get_reference_points_from_mongo(client_name: str, app_name: str, project_name: str):
    """Retrieve saved reference points configuration."""
    try:
        document_id = f"{client_name}/{app_name}/{project_name}"
        result = await db["scenario_reference_points"].find_one({"_id": document_id})
        return result
    except Exception as e:
        logger.error(f"❌ MongoDB read error for scenario_reference_points: {e}")
        return None

async def get_scenario_configurations_from_mongo(client_name: str, app_name: str, project_name: str):
    """Retrieve saved scenario configurations."""
    try:
        document_id = f"{client_name}/{app_name}/{project_name}"
        result = await db["scenario_configurations"].find_one({"_id": document_id})
        return result
    except Exception as e:
        logger.error(f"❌ MongoDB read error for scenario_configurations: {e}")
        return None

async def save_scenario_results(
    client_name: str,
    app_name: str,
    project_name: str,
    scenario_id: str,
    scenario_results_data: dict,
    *,
    user_id: str = "",
    project_id: int | None = None,
):
    """Save scenario results data to MongoDB scenario_results collection - scenario-wise"""
    try:
        # Create document ID with scenario_id to make it scenario-specific
        document_id = f"{client_name}/{app_name}/{project_name}/{scenario_id}"
        
        # Check if document already exists
        existing_doc = await db["scenario_results"].find_one({"_id": document_id})
        
        if existing_doc:
            # Update existing document
            merged_document = existing_doc.copy()
            
            # Update timestamp and user info
            merged_document["updated_at"] = datetime.utcnow()
            if user_id:
                merged_document["user_id"] = user_id
            if project_id is not None:
                merged_document["project_id"] = project_id
            
            # Update scenario results data
            merged_document.update(scenario_results_data)
            
            # Update the existing document
            result = await db["scenario_results"].replace_one(
                {"_id": document_id},
                merged_document
            )
            
            operation = "updated"
        else:
            # Create new document
            document = {
                "_id": document_id,
                "client_name": client_name,
                "app_name": app_name,
                "project_name": project_name,
                "scenario_id": scenario_id,
                "operation_type": "scenario_planner_results",
                "created_at": datetime.utcnow(),
                "updated_at": datetime.utcnow(),
                "user_id": user_id,
                "project_id": project_id,
                **scenario_results_data,
            }
            
            # Insert new document
            result = await db["scenario_results"].insert_one(document)
            
            operation = "inserted"
        
        logger.info(f"📦 Stored in scenario_results: {document_id}")
        
        return {
            "status": "success", 
            "mongo_id": document_id,
            "operation": operation,
            "collection": "scenario_results"
        }
        
    except Exception as e:
        logger.error(f"❌ MongoDB save error for scenario_results: {e}")
        return {"status": "error", "error": str(e)}

async def get_scenario_results_from_mongo(client_name: str, app_name: str, project_name: str, scenario_id: str = None):
    """Retrieve saved scenario results. If scenario_id is provided, get specific scenario, otherwise get all scenarios."""
    try:
        if scenario_id:
            # Get specific scenario results
            document_id = f"{client_name}/{app_name}/{project_name}/{scenario_id}"
            result = await db["scenario_results"].find_one({"_id": document_id})
            return result
        else:
            # Get all scenario results for this project
            pattern = f"{client_name}/{app_name}/{project_name}/"
            results = await db["scenario_results"].find({"_id": {"$regex": f"^{pattern}"}}).to_list(length=None)
            return results
    except Exception as e:
        logger.error(f"❌ MongoDB read error for scenario_results: {e}")
        return None<|MERGE_RESOLUTION|>--- conflicted
+++ resolved
@@ -11,17 +11,8 @@
 logger = logging.getLogger(__name__)
 
 # Use the same MongoDB URI as other features for consistency
-<<<<<<< HEAD
 MONGO_URI = os.getenv("MONGO_URI", "mongodb://root:rootpass@mongo:27017/trinity_db?authSource=admin")
 MONGO_DB = os.getenv("MONGO_DB", "trinity_db")
-=======
-DEFAULT_MONGO_URI = build_host_mongo_uri()
-MONGO_URI = os.getenv(
-    "SCENARIO_PLANNER_MONGO_URI",
-    os.getenv("MONGO_URI", DEFAULT_MONGO_URI)
-)
-MONGO_DB = os.getenv("MONGO_DB", "trinity_prod")
->>>>>>> a38290fe
 client = AsyncIOMotorClient(MONGO_URI)
 db = client[MONGO_DB]
 
