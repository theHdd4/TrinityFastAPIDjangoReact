# app/config.py

import os
from dotenv import load_dotenv
import motor.motor_asyncio
import redis
import logging
from minio import Minio

load_dotenv()
logger = logging.getLogger(__name__)

# --------------------------------------------------------------------------- #
# MongoDB                                                                     #
# --------------------------------------------------------------------------- #
<<<<<<< HEAD
# Use the same database as the build atom (trinity_db)
=======
# Use the same database as the build atom (trinity_prod)
>>>>>>> cf0f9b5d
MONGO_URI = os.getenv("MONGO_URI", "mongodb://root:rootpass@mongo:27017/trinity_db?authSource=admin")

# Debug: Log environment variables to see what's being set
logger.info("Environment MONGO_URI: %s", os.getenv("MONGO_URI"))
logger.info("Using MONGO_URI: %s", MONGO_URI)

# Create MongoDB client using the same pattern as select atom
mongo_client = motor.motor_asyncio.AsyncIOMotorClient(MONGO_URI, serverSelectionTimeoutMS=5000)

# Get database explicitly like select atom
MONGO_DB = os.getenv("MONGO_DB", "trinity_db")
db = mongo_client[MONGO_DB]

<<<<<<< HEAD
=======
# Debug: Log database information
logger.info("Environment MONGO_DB: %s", os.getenv("MONGO_DB"))
logger.info("Using MONGO_DB: %s", MONGO_DB)
logger.info("Database name: %s", db.name)

>>>>>>> cf0f9b5d
# Collection  inshared config database for identifier structure
CONFIG_DB = os.getenv("CLASSIFIER_CONFIG_DB", "trinity_db")
column_classifier_config = mongo_client[CONFIG_DB]["column_classifier_config"]

# Primary collections - use select_configs for model selection
select_models_collection = db["select_configs"]  # Correct collection for selected models
reference_points_collection = db["calculated_reference_points_promo"]
build_collection = db["build-model_featurebased_configs"]
saved_predictions_collection = db["save_prediction_promo"]
flat_aggregations_collection = db["flat_aggregations"]
hierarchical_aggregations_collection = db["hierarchical_aggregations"]

# New collection for scenario values
scenario_values_collection = db["scenario_values_promo"]

logger.info("Mongo URI: %s", MONGO_URI)

# --------------------------------------------------------------------------- #
# MinIO                                                                       #
# --------------------------------------------------------------------------- #
# Use the same MinIO configuration as clustering atom
MINIO_ENDPOINT = os.getenv("MINIO_ENDPOINT", "minio:9000")
MINIO_ACCESS_KEY = os.getenv("MINIO_ACCESS_KEY", "minio")
MINIO_SECRET_KEY = os.getenv("MINIO_SECRET_KEY", "minio123")
MINIO_SECURE = False

# Use the same bucket as other atoms for fetching data
MINIO_BUCKET = os.getenv("MINIO_BUCKET", "trinity")

# Bucket for generated CSV outputs (keep this for scenario-specific outputs)
MINIO_OUTPUT_BUCKET = os.getenv("MINIO_OUTPUT_BUCKET", "scenario-outputs-promo")

minio_client = Minio(
    MINIO_ENDPOINT,
    access_key=MINIO_ACCESS_KEY,
    secret_key=MINIO_SECRET_KEY,
    secure=MINIO_SECURE
)

# --------------------------------------------------------------------------- #
# Redis                                                                       #
# --------------------------------------------------------------------------- #
# Use the same Redis configuration as other atoms (Docker service name)
REDIS_HOST = os.getenv("REDIS_HOST", "redis")
REDIS_PORT = int(os.getenv("REDIS_PORT", 6379))

# Debug: Log environment variables to see what's being set
logger.info("Environment REDIS_HOST: %s", os.getenv("REDIS_HOST"))
logger.info("Environment REDIS_PORT: %s", os.getenv("REDIS_PORT"))
logger.info("Using REDIS_HOST: %s, REDIS_PORT: %s", REDIS_HOST, REDIS_PORT)

# DB 0 → lightweight text / flag cache (existing `cache` object)
cache = redis.Redis(
    host=REDIS_HOST,
    port=REDIS_PORT,
    db=0,
    decode_responses=False,   # UTF-8 strings
    socket_connect_timeout=5,
    socket_timeout=5,
    retry_on_timeout=True,    # Retry on connection timeout
    health_check_interval=30  # Health check every 30 seconds
)

# Don't test connection at import time - let it fail gracefully when used
logger.info("Redis client configured for %s:%s (connection will be tested when used)", REDIS_HOST, REDIS_PORT)

# --------------------------------------------------------------------------- #
# Local output folder for CSVs                                                #
# --------------------------------------------------------------------------- #
OUTPUT_FOLDER = os.getenv("OUTPUT_FOLDER", "/tmp/scenario_outputs")

# Make sure the folder exists at import-time so later writes don't fail
os.makedirs(OUTPUT_FOLDER, exist_ok=True)

# --------------------------------------------------------------------------- #
# Misc application settings                                                   #
# --------------------------------------------------------------------------- #
APP_ENV  = os.getenv("APP_ENV",  "development")
LOG_LEVEL = os.getenv("LOG_LEVEL", "INFO")<|MERGE_RESOLUTION|>--- conflicted
+++ resolved
@@ -13,11 +13,7 @@
 # --------------------------------------------------------------------------- #
 # MongoDB                                                                     #
 # --------------------------------------------------------------------------- #
-<<<<<<< HEAD
 # Use the same database as the build atom (trinity_db)
-=======
-# Use the same database as the build atom (trinity_prod)
->>>>>>> cf0f9b5d
 MONGO_URI = os.getenv("MONGO_URI", "mongodb://root:rootpass@mongo:27017/trinity_db?authSource=admin")
 
 # Debug: Log environment variables to see what's being set
@@ -31,14 +27,11 @@
 MONGO_DB = os.getenv("MONGO_DB", "trinity_db")
 db = mongo_client[MONGO_DB]
 
-<<<<<<< HEAD
-=======
 # Debug: Log database information
 logger.info("Environment MONGO_DB: %s", os.getenv("MONGO_DB"))
 logger.info("Using MONGO_DB: %s", MONGO_DB)
 logger.info("Database name: %s", db.name)
 
->>>>>>> cf0f9b5d
 # Collection  inshared config database for identifier structure
 CONFIG_DB = os.getenv("CLASSIFIER_CONFIG_DB", "trinity_db")
 column_classifier_config = mongo_client[CONFIG_DB]["column_classifier_config"]
