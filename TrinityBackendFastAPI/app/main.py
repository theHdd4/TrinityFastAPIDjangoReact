--- conflicted
+++ resolved
@@ -74,11 +74,7 @@
     frontend_port = os.getenv("FRONTEND_PORT", "8080").strip() or "8080"
 
     defaults = [
-        "http://10.182.134.220:8080",
-<<<<<<< HEAD
-=======
         "http://10.2.2.142:8080",
->>>>>>> d9175b74
         "http://10.2.4.48:8080",
         "http://127.0.0.1:8080",
         "http://10.2.1.207:8080",
