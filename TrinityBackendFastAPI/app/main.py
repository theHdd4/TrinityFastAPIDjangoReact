--- conflicted
+++ resolved
@@ -22,6 +22,7 @@
 
     host_ip = os.getenv("HOST_IP", "").strip()
     defaults = [
+        "http://10.95.49.220:8080",
         "http://10.2.4.48:8080",
         "http://127.0.0.1:8080",
         "http://10.2.1.207:8080",
@@ -53,15 +54,7 @@
 
 app = FastAPI()
 
-<<<<<<< HEAD
-origins = os.getenv(
-    "FASTAPI_CORS_ORIGINS",
-    "http://10.143.250.220:8080,http://10.2.1.207:8080,http://127.0.0.1:8080,http://172.22.64.1:8080,http://10.2.2.12:8080,http://172.22.64.1:8080,https://trinity.quantmatrixai.com,https://trinity-dev.quantmatrixai.com,http://10.2.65:8080"
-)
-allowed_origins = [o.strip() for o in origins.split(",") if o.strip()]
-=======
 allowed_origins = _load_cors_origins()
->>>>>>> 60628f1f
 
 # Allow requests from the frontend hosts configured in FASTAPI_CORS_ORIGINS.
 app.add_middleware(
