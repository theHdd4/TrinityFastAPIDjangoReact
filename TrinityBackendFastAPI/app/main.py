# from fastapi import FastAPI
# from app.api.router import api_router

# app = FastAPI()

# app.include_router(api_router)

from fastapi import FastAPI
from fastapi.middleware.cors import CORSMiddleware
from app.api.router import api_router, text_router
import os
from DataStorageRetrieval.arrow_client import load_env_from_redis

app = FastAPI()

origins = os.getenv(
    "FASTAPI_CORS_ORIGINS",
<<<<<<< HEAD
    "http://10.2.1.206:8081,http://127.0.0.1:8081,http://10.2.1.242:8081,http://10.2.1.65:8081,https://trinity.quantmatrixai.com",
=======
    "http://10.2.1.206:8080,http://127.0.0.1:8080,http://10.2.1.242:8080,http://10.2.1.65:8080,https://trinity.quantmatrixai.com,http://172.19.128.1:8080",
>>>>>>> 4658d181
)
allowed_origins = [o.strip() for o in origins.split(",") if o.strip()]

app.add_middleware(
    CORSMiddleware,
<<<<<<< HEAD
    allow_origins=["http://10.2.1.206:8081"],  # or ["*"] for all
=======
    allow_origins=["http://172.19.128.1:8080"],
>>>>>>> 4658d181
    allow_credentials=True,
    allow_methods=["*"],
    allow_headers=["*"],
)

app.include_router(api_router, prefix="/api")

# Include the text router under /api/text
app.include_router(text_router, prefix="/api/t")


@app.on_event("startup")
async def log_env():
    # Load environment variables from Redis so CLIENT_NAME/APP_NAME/PROJECT_NAME
    # are available when the service starts.
    load_env_from_redis()
    from DataStorageRetrieval.arrow_client import get_minio_prefix
    prefix = get_minio_prefix()
    print(
        "🚀 env CLIENT_NAME=%s APP_NAME=%s PROJECT_NAME=%s PREFIX=%s"
        % (
            os.getenv("CLIENT_NAME"),
            os.getenv("APP_NAME"),
            os.getenv("PROJECT_NAME"),
            prefix,
        )
    )
<|MERGE_RESOLUTION|>--- conflicted
+++ resolved
@@ -15,21 +15,13 @@
 
 origins = os.getenv(
     "FASTAPI_CORS_ORIGINS",
-<<<<<<< HEAD
     "http://10.2.1.206:8081,http://127.0.0.1:8081,http://10.2.1.242:8081,http://10.2.1.65:8081,https://trinity.quantmatrixai.com",
-=======
-    "http://10.2.1.206:8080,http://127.0.0.1:8080,http://10.2.1.242:8080,http://10.2.1.65:8080,https://trinity.quantmatrixai.com,http://172.19.128.1:8080",
->>>>>>> 4658d181
 )
 allowed_origins = [o.strip() for o in origins.split(",") if o.strip()]
 
 app.add_middleware(
     CORSMiddleware,
-<<<<<<< HEAD
-    allow_origins=["http://10.2.1.206:8081"],  # or ["*"] for all
-=======
-    allow_origins=["http://172.19.128.1:8080"],
->>>>>>> 4658d181
+    allow_origins=["http://10.2.1.65:8081"],  # or ["*"] for all
     allow_credentials=True,
     allow_methods=["*"],
     allow_headers=["*"],
