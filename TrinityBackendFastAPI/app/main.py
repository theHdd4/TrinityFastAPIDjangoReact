--- conflicted
+++ resolved
@@ -14,20 +14,7 @@
 
 origins = os.getenv(
     "FASTAPI_CORS_ORIGINS",
-<<<<<<< HEAD
     "http://10.2.1.206:8080,http://127.0.0.1:8080,http://10.2.1.242:8080,http://10.2.1.65:8080,https://trinity.quantmatrixai.com",
-=======
-    "http://127.0.0.1:8080,"
-    "http://10.2.1.242:8080,"
-    "http://172.17.48.1:8080,"
-    "http://10.2.1.65:8080,"
-    "http://127.0.0.1:8081,"
-    "http://10.2.1.242:8081,"
-    "http://172.17.48.1:8081,"
-    "http://10.2.1.65:8081,"
-    "https://trinity.quantmatrixai.com,"
-    "https://trinity-dev.quantmatrixai.com",
->>>>>>> e699fd64
 )
 allowed_origins = [o.strip() for o in origins.split(",") if o.strip()]
 
