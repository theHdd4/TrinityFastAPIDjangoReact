--- conflicted
+++ resolved
@@ -13,11 +13,8 @@
     users_in_use = models.PositiveIntegerField(default=0)
     project_cap = models.PositiveIntegerField(default=0)
     projects_allowed = models.JSONField(default=list, blank=True)
-<<<<<<< HEAD
-=======
     admin_name = models.CharField(max_length=255, blank=True)
     admin_email = models.EmailField(blank=True)
->>>>>>> 7212a883
 
     auto_create_schema = True
 
