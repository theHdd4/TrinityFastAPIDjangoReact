--- conflicted
+++ resolved
@@ -17,12 +17,9 @@
         child=serializers.CharField(), required=False
     )
     users_in_use = serializers.IntegerField(read_only=True)
-<<<<<<< HEAD
-=======
     admin_name = serializers.CharField()
     admin_email = serializers.EmailField()
     admin_password = serializers.CharField(write_only=True)
->>>>>>> 7212a883
 
     class Meta:
         model = Tenant
@@ -37,12 +34,9 @@
             "allowed_apps",
             "projects_allowed",
             "users_in_use",
-<<<<<<< HEAD
-=======
             "admin_name",
             "admin_email",
             "admin_password",
->>>>>>> 7212a883
         ]
         read_only_fields = ["id", "created_on", "users_in_use"]
 
@@ -61,10 +55,7 @@
         domain = validated_data.pop("primary_domain", "")
         allowed_apps = validated_data.pop("allowed_apps", [])
         projects_allowed = validated_data.pop("projects_allowed", [])
-<<<<<<< HEAD
-=======
         admin_password = validated_data.pop("admin_password")
->>>>>>> 7212a883
 
         schema = (
             validated_data.get("schema_name", "")
@@ -125,8 +116,6 @@
                 for name, slug, desc in default_apps:
                     App.objects.get_or_create(slug=slug, defaults={"name": name, "description": desc})
 
-<<<<<<< HEAD
-=======
         with schema_context(tenant.schema_name):
             from apps.accounts.models import User
             from apps.roles.models import UserRole
@@ -143,7 +132,6 @@
                 email=validated_data["admin_email"],
             )
 
->>>>>>> 7212a883
         print("Tenant creation complete")
         return tenant
 
