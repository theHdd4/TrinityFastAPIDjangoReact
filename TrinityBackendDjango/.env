--- conflicted
+++ resolved
@@ -5,11 +5,7 @@
 CELERY_BROKER_URL=redis://redis:6379/0
 CELERY_RESULT_BACKEND=redis://redis:6379/1
 # IP address where the frontend and backend will be reachable.
-<<<<<<< HEAD
-HOST_IP=10.73.119.220
-=======
 HOST_IP=10.210.171.220
->>>>>>> dca5e810
 # Address of the Ollama server used by the Trinity AI service
 OLLAMA_IP=10.2.1.65
 # MongoDB connection string
