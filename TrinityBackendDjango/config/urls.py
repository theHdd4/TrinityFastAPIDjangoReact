--- conflicted
+++ resolved
@@ -21,12 +21,9 @@
     path("api/roles/", include("apps.roles.urls")),
     path("api/audit/", include("apps.audit.urls")),
     path("api/session/", include("apps.session_state.urls")),
-<<<<<<< HEAD
     path("api/usecases/", include("apps.usecase.urls")),
     path("api/", include("apps.molecules.urls")),
     path("api/", include("apps.custom_molecules.urls")),
     path("api/", include("apps.trinity_v1_atoms.urls")),
-=======
     path("api/signups/", include("apps.signups.urls")),
->>>>>>> 9bfb739b
 ]