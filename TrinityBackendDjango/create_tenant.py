--- conflicted
+++ resolved
@@ -256,10 +256,6 @@
         print(f"   ⚠️  Failed to sync agents to PostgreSQL: {exc}")
         print("       This is non-critical - agents will sync automatically when registered.")
         print("       You can manually run: python manage.py sync_agents_to_postgres")
-<<<<<<< HEAD
-
-=======
->>>>>>> a271ed5c
 
     # Update available atoms status based on working atoms list
     try:
