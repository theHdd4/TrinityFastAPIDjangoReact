--- conflicted
+++ resolved
@@ -96,17 +96,10 @@
     ports:
       - "8000:8000"
     environment:
-<<<<<<< HEAD
       HOST_IP: ${HOST_IP:-192.168.1.98}
       FRONTEND_PORT: "8080"
       CORS_ALLOWED_ORIGINS: "http://127.0.0.1:8080,http://${HOST_IP:-192.168.1.98}:8080,http://172.17.48.1:8080,http://10.2.1.65:8080,https://trinity.quantmatrixai.com"
       CSRF_TRUSTED_ORIGINS: "http://127.0.0.1:8080,http://${HOST_IP:-192.168.1.98}:8080,http://172.17.48.1:8080,http://10.2.1.65:8080,https://trinity.quantmatrixai.com"
-=======
-      HOST_IP: ${HOST_IP:-10.2.1.206}
-      FRONTEND_PORT: "8080"
-      CORS_ALLOWED_ORIGINS: "http://127.0.0.1:8080,http://${HOST_IP:-10.2.1.206}:8080,http://172.17.48.1:8080,http://10.2.1.65:8080,https://trinity.quantmatrixai.com"
-      CSRF_TRUSTED_ORIGINS: "http://127.0.0.1:8080,http://${HOST_IP:-10.2.1.206}:8080,http://172.17.48.1:8080,http://10.2.1.65:8080,https://trinity.quantmatrixai.com"
->>>>>>> f21c7802
       MONGO_URI: "mongodb://mongo:27017/trinity_prod"
     depends_on:
       - postgres
@@ -156,13 +149,8 @@
       MINIO_SECRET_KEY: minio123
       FLIGHT_HOST: flight
       FLIGHT_PORT: 8815
-<<<<<<< HEAD
       HOST_IP: ${HOST_IP:-192.168.1.98}
       FASTAPI_CORS_ORIGINS: "http://127.0.0.1:8080,http://${HOST_IP:-192.168.1.98}:8080,http://172.17.48.1:8080,http://10.2.1.65:8080,https://trinity.quantmatrixai.com"
-=======
-      HOST_IP: ${HOST_IP:-10.2.1.206}
-      FASTAPI_CORS_ORIGINS: "http://127.0.0.1:8080,http://${HOST_IP:-10.2.1.206}:8080,http://172.17.48.1:8080,http://10.2.1.65:8080,https://trinity.quantmatrixai.com"
->>>>>>> f21c7802
       MONGO_URI: "mongodb://mongo:27017/trinity_prod"
       CLASSIFY_MONGO_URI: "mongodb://mongo:27017"
     ports:
