--- conflicted
+++ resolved
@@ -55,8 +55,6 @@
         
         # Load files on initialization
         self.files_with_columns = self.file_loader.load_files()
-<<<<<<< HEAD
-=======
     
     def set_context(self, client_name: str = "", app_name: str = "", project_name: str = "") -> None:
         """
@@ -73,7 +71,6 @@
             logger.info(f"🔧 Environment context set for dynamic path resolution: {client_name}/{app_name}/{project_name}")
         else:
             logger.info("🔧 Using existing environment context for dynamic path resolution")
->>>>>>> a719d76b
 
     def _load_files(self):
         """Load files using the standardized FileLoader."""
