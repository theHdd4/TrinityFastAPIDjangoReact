--- conflicted
+++ resolved
@@ -55,10 +55,7 @@
     client, app, project = _fetch_names_from_db()
     prefix_default = f"{client}/{app}/{project}/"
     return {
-<<<<<<< HEAD
-=======
         # Default to the development MinIO service if not explicitly configured
->>>>>>> f21c7802
         "endpoint": os.getenv("MINIO_ENDPOINT", "minio:9000"),
         "access_key": os.getenv("MINIO_ACCESS_KEY", "minio"),
         "secret_key": os.getenv("MINIO_SECRET_KEY", "minio123"),
