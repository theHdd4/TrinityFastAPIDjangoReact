# Example values for running everything on a single machine.
# Change VITE_HOST_IP if you deploy to another host.
<<<<<<< HEAD
VITE_HOST_IP=10.156.227.220
=======
VITE_HOST_IP=10.2.1.207
>>>>>>> 1b4d046d
# Optional overrides for specific APIs. Leave empty to use VITE_HOST_IP.
VITE_ACCOUNTS_API=
VITE_REGISTRY_API=
VITE_TENANTS_API=
VITE_TEXT_API=
VITE_SUBSCRIPTIONS_API=
VITE_CARD_API=
VITE_VALIDATE_API=
# Example:
# VITE_VALIDATE_API=http://192.168.1.98:8001/api/data-upload-validate
# Use the external host address (e.g. 192.168.1.98) rather than the Docker
# gateway 172.x.x.x so the browser can reach the API.
# AI endpoint (defaults to port 8002 when using docker-compose)
# Base URL of the AI service (do NOT include the '/trinityai' suffix).
VITE_TRINITY_AI_API=
# When unset, the frontend derives the URL from VITE_BACKEND_ORIGIN and
# automatically appends '/trinityai'.
# If you override this variable provide only the scheme, host and port.
# Base URL of the backend API if you don't want to use VITE_HOST_IP.
# Base URL of the backend API. Leave empty when developing locally so the
# application automatically points at http://${VITE_HOST_IP}:${VITE_DJANGO_PORT}.
# Set the external hostname when exposing the app via Cloudflare Tunnel.
VITE_BACKEND_ORIGIN=

# When deploying, change these URLs to your external domain.
<|MERGE_RESOLUTION|>--- conflicted
+++ resolved
@@ -1,10 +1,6 @@
 # Example values for running everything on a single machine.
 # Change VITE_HOST_IP if you deploy to another host.
-<<<<<<< HEAD
-VITE_HOST_IP=10.156.227.220
-=======
-VITE_HOST_IP=10.2.1.207
->>>>>>> 1b4d046d
+VITE_HOST_IP= 10.156.227.220
 # Optional overrides for specific APIs. Leave empty to use VITE_HOST_IP.
 VITE_ACCOUNTS_API=
 VITE_REGISTRY_API=
