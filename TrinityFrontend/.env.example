--- conflicted
+++ resolved
@@ -1,10 +1,6 @@
 # Example values for running everything on a single machine.
 # Change VITE_HOST_IP if you deploy to another host.
-<<<<<<< HEAD
 VITE_HOST_IP=192.168.1.98
-=======
-VITE_HOST_IP=10.2.1.206
->>>>>>> f21c7802
 # Optional overrides for specific APIs. Leave empty to use VITE_HOST_IP.
 VITE_ACCOUNTS_API=
 VITE_REGISTRY_API=
