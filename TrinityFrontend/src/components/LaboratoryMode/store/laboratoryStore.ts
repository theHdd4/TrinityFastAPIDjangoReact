import { create } from "zustand";
import { safeStringify } from "@/utils/safeStringify";

export interface TextBoxSettings {
  format: "quill-delta" | "markdown" | "html" | "plain";
  content: string;
  allow_variables: boolean;
  max_chars: number;
  text_align: "left" | "center" | "right" | "justify";
  font_size: number;
  font_family: string;
  text_color: string;
  bold: boolean;
  italics: boolean;
  underline: boolean;
  headline: string;
  slide_layout: "full" | "sidebar" | "note-callout";
  transition_effect: "none" | "fade" | "typewriter";
  lock_content: boolean;
}

export const DEFAULT_TEXTBOX_SETTINGS: TextBoxSettings = {
  format: "plain",
  content: "",
  allow_variables: false,
  max_chars: 100,
  text_align: "left",
  font_size: 14,
  font_family: "Inter",
  text_color: "#000000",
  bold: false,
  italics: false,
  underline: false,
  headline: "",
  slide_layout: "full",
  transition_effect: "none",
  lock_content: false,
};

export interface DataUploadSettings {
  masterFile: string;
  fileValidation: boolean;
  /** When true, allow uploads without selecting a master file */
  bypassMasterUpload?: boolean;
  /** When true, enable column classifier functionality */
  enableColumnClassifier?: boolean;
  columnConfig: Record<string, Record<string, string>>;
  frequency: string;
  dimensions: Record<string, unknown>;
  measures: Record<string, unknown>;
  uploadedFiles: string[];
  /** Column classifier data - same structure as Column Classifier Atom */
  classifierData?: ColumnClassifierData;
  /** Selected dataframe for classification */
  classifierSelectedFile?: string;
  /** Classifier dimensions array */
  classifierDimensions?: string[];
  /** List of all custom dimensions created (stays even when unchecked) */
  classifierCustomDimensionsList?: string[];
  /** Enable dimension mapping in classifier */
  classifierEnableDimensionMapping?: boolean;
  /** Array of file names that have saved classifier configurations */
  classifierSavedFiles?: string[];
  validatorId?: string;
  requiredFiles?: string[];
  validations?: Record<string, any>;
  fileMappings?: Record<string, string>;
  /** Map of displayed master file names to the original names known by the backend */
  fileKeyMap?: Record<string, string>;
  /** Map of uploaded file display names to the stored MinIO object path */
  filePathMap?: Record<string, string>;
  /** Map of uploaded file display names to their file size in bytes */
  fileSizeMap?: Record<string, number>;
  /** Map of file names to their dtype changes (column name -> new dtype or {dtype, format}) */
  dtypeChanges?: Record<string, Record<string, string | { dtype: string; format: string }>>;
  /** Map of file names to their missing value strategies (column name -> strategy config) */
  missingValueStrategies?: Record<string, Record<string, { strategy: string; value?: string }>>;
  /** Set of file names that have had changes applied */
  filesWithAppliedChanges?: string[];
  /** Map of file names to their metadata (columns info, row/column counts) */
  filesMetadata?: Record<string, {
    columns: Array<{
      name: string;
      dtype: string;
      missing_count: number;
      missing_percentage: number;
      sample_values: any[];
    }>;
    total_rows: number;
    total_columns: number;
  }>;
}

export const DEFAULT_DATAUPLOAD_SETTINGS: DataUploadSettings = {
  masterFile: "",
  fileValidation: true,
  bypassMasterUpload: false,
  enableColumnClassifier: false,
  columnConfig: {},
  frequency: "monthly",
  dimensions: {},
  measures: {},
  uploadedFiles: [],
  validatorId: undefined,
  requiredFiles: [],
  validations: {},
  fileMappings: {},
  fileKeyMap: {},
  filePathMap: {},
  fileSizeMap: {},
  dtypeChanges: {},
  missingValueStrategies: {},
  filesWithAppliedChanges: [],
  filesMetadata: {},
  classifierData: {
    files: [],
    activeFileIndex: 0,
  },
  classifierSelectedFile: "",
  classifierDimensions: [],
  classifierCustomDimensionsList: [],
  classifierEnableDimensionMapping: false,
  classifierSavedFiles: [],
};

export const createDefaultDataUploadSettings = (): DataUploadSettings => ({
  masterFile: "",
  fileValidation: true,
  bypassMasterUpload: false,
  enableColumnClassifier: false,
  columnConfig: {},
  frequency: "monthly",
  dimensions: {},
  measures: {},
  uploadedFiles: [],
  validatorId: undefined,
  requiredFiles: [],
  validations: {},
  fileMappings: {},
  fileKeyMap: {},
  filePathMap: {},
  fileSizeMap: {},
  dtypeChanges: {},
  missingValueStrategies: {},
  filesWithAppliedChanges: [],
  filesMetadata: {},
  classifierData: {
    files: [],
    activeFileIndex: 0,
  },
  classifierSelectedFile: "",
  classifierDimensions: [],
  classifierCustomDimensionsList: [],
  classifierEnableDimensionMapping: false,
  classifierSavedFiles: [],
});

export interface FeatureOverviewExhibitionSelectionDimension {
  name: string;
  value: string;
}

export type FeatureOverviewExhibitionComponentType =
  | 'statistical_summary'
  | 'trend_analysis';

export interface FeatureOverviewExhibitionSelectionStatistics {
  summary?: Record<string, any>;
  timeseries?: Array<Record<string, any>>;
  full?: Record<string, any>;
}

export interface FeatureOverviewVisualizationManifestChart {
  type: string;
  theme?: string;
  showLegend?: boolean;
  // showAxisLabels?: boolean;
  showXAxisLabels?: boolean;
  showYAxisLabels?: boolean;
  showDataLabels?: boolean;
  showGrid?: boolean;
  xField?: string;
  yField?: string;
  yFields?: string[];
  colorPalette?: string[];
  legendField?: string;
  xAxisLabel?: string;
  yAxisLabel?: string;
  sortOrder?: 'asc' | 'desc' | null;
  seriesSettings?: Record<string, { color?: string; showDataLabels?: boolean }>;
}

export interface FeatureOverviewVisualizationManifestTable {
  columns: string[];
  rows: Array<Record<string, any>>;
  visibility?: Record<string, boolean>;
}

export interface FeatureOverviewVisualizationManifestData {
  summary?: Record<string, any>;
  timeseries?: Array<Record<string, any>>;
  skuRow?: Record<string, any>;
  combination?: Record<string, string>;
  statisticalFull?: Record<string, any>;
}

export interface FeatureOverviewVisualizationManifest {
  id: string;
  version: string;
  componentType: FeatureOverviewExhibitionComponentType;
  metric: string;
  label?: string;
  dimensions: FeatureOverviewExhibitionSelectionDimension[];
  capturedAt: string;
  data: FeatureOverviewVisualizationManifestData;
  chart?: FeatureOverviewVisualizationManifestChart;
  table?: FeatureOverviewVisualizationManifestTable;
  featureContext?: FeatureOverviewExhibitionSelectionContext;
}

export interface FeatureOverviewExhibitionSelectionChartState {
  chartType: string;
  theme: string;
  showDataLabels: boolean;
  // showAxisLabels: boolean;
  showXAxisLabels: boolean;
  showYAxisLabels: boolean;
  showGrid: boolean;
  showLegend: boolean;
  xAxisField: string;
  yAxisField: string;
  colorPalette?: string[];
  legendField?: string;
  xAxisLabel?: string;
  yAxisLabel?: string;
  sortOrder?: 'asc' | 'desc' | null;
  seriesSettings?: Record<string, { color?: string; showDataLabels?: boolean }>;
}

export interface FeatureOverviewExhibitionSelectionContext {
  dataSource?: string;
  availableMetrics?: string[];
  xAxis?: string;
  dimensionMap?: Record<string, string[]>;
}

export interface FeatureOverviewExhibitionSelection {
  key: string;
  metric: string;
  componentType?: FeatureOverviewExhibitionComponentType;
  combination: Record<string, string>;
  dimensions: FeatureOverviewExhibitionSelectionDimension[];
  rowId?: string | number;
  label?: string;
  statisticalDetails?: FeatureOverviewExhibitionSelectionStatistics;
  chartState?: FeatureOverviewExhibitionSelectionChartState;
  featureContext?: FeatureOverviewExhibitionSelectionContext;
  skuRow?: Record<string, any>;
  capturedAt?: string;
  manifestId?: string;
  visualizationManifest?: FeatureOverviewVisualizationManifest;
}

export interface FeatureOverviewSettings {
  selectedColumns: string[];
  hierarchicalView: boolean;
  dataSource: string;
  csvDisplay?: string;
  filterCriteria: Record<string, unknown>;
  columnSummary?: any[];
  allColumns?: any[];
  numericColumns?: string[];
  marketDims?: string[];
  productDims?: string[];
  yAxes?: string[];
  xAxis?: string;
  skuTable?: any[];
  statDataMap?: Record<string, any>;
  activeMetric?: string;
  activeRow?: number | null;
  dimensionMap?: Record<string, string[]>;
  filterUnique?: boolean;
  isLoading?: boolean;
  loadingMessage?: string;
  loadingStatus?: string;
  exhibitionSelections?: FeatureOverviewExhibitionSelection[];
}

export const DEFAULT_FEATURE_OVERVIEW_SETTINGS: FeatureOverviewSettings = {
  selectedColumns: [],
  hierarchicalView: true,
  dataSource: "",
  csvDisplay: "",
  filterCriteria: {},
  columnSummary: [],
  allColumns: [],
  numericColumns: [],
  marketDims: [],
  productDims: [],
  yAxes: [],
  xAxis: "date",
  skuTable: [],
  statDataMap: {},
  activeMetric: "",
  activeRow: null,
  dimensionMap: {},
  filterUnique: true,
  isLoading: false,
  loadingMessage: '',
  loadingStatus: '',
  exhibitionSelections: [],
};

export interface ConcatSettings {
  file1: File | string | null;
  file2: File | string | null;
  direction: string;
  performConcat: boolean;
  concatResults?: any;
  concatId?: string;
}

export const DEFAULT_CONCAT_SETTINGS: ConcatSettings = {
  file1: null,
  file2: null,
  direction: "vertical",
  performConcat: false,
  concatResults: undefined,
  concatId: undefined,
};

export interface CorrelationSettings {
  variables: string[];
  selectedVar1: string | null;
  selectedVar2: string | null;
  correlationMatrix: number[][];
  timeSeriesData: Array<{
    date: Date | number;
    var1Value: number;
    var2Value: number;
  }>;
  timeSeriesIsDate?: boolean;
  identifiers: {
    identifier3: string;
    identifier4: string;
    identifier6: string;
    identifier7: string;
    identifier15: string;
  };
  settings: {
    dataSource: string;
    dataset: string;
    dateFrom: string;
    dateTo: string;
    aggregationLevel: string;
    correlationMethod: string;
    selectData: string;
    selectFilter: string;
    uploadedFile?: string;
    filterDimensions?: Record<string, string[]>;
  };
  // Enhanced visualization options
  visualizationOptions?: {
    heatmapColorScheme: string;
    var1Color: string;
    var2Color: string;
    normalizeValues: boolean;
    selectedVizType: string;
  };
  // Add missing properties for saved dataframes
  selectedFile?: string;  // Selected dataframe object_name
  validatorAtomId?: string;  // Validator atom ID for column extraction
  selectedColumns?: string[];  // Selected columns for correlation analysis
  // File processing related data
  fileData?: {
    fileName: string;
    rawData: any[];
    numericColumns: string[];
    dateColumns: string[];
    categoricalColumns: string[];
    columnValues?: { [columnName: string]: string[] }; // Cached unique values for categorical columns
    isProcessed: boolean;
  };
  isUsingFileData?: boolean;
  showAllColumns?: boolean;
  filteredFilePath?: string;
  // Column values loading state
  columnValuesLoading?: boolean;
  columnValuesError?: string;
  // Date analysis data
  dateAnalysis?: {
    has_date_data: boolean;
    date_columns: Array<{
      column_name: string;
      min_date?: string;
      max_date?: string;
      format_detected: string;
      granularity: string;
      sample_values: string[];
      is_valid_date: boolean;
    }>;
    overall_date_range?: {
      min_date: string;
      max_date: string;
    };
    recommended_granularity: string;
    date_format_detected: string;
  };
}

export const DEFAULT_CORRELATION_SETTINGS: CorrelationSettings = {
  variables: [],
  selectedVar1: null,
  selectedVar2: null,
  correlationMatrix: [],
  timeSeriesData: [],
  timeSeriesIsDate: true,
  identifiers: {
    identifier3: 'All',
    identifier4: 'All',
    identifier6: 'All',
    identifier7: 'All',
    identifier15: 'All'
  },
  settings: {
    dataSource: 'CSV',
    dataset: '',
    dateFrom: '01 JAN 2023',
    dateTo: '31 DEC 2024',
    aggregationLevel: 'None',
    correlationMethod: 'pearson',
    selectData: 'Single Selection',
    selectFilter: 'Single Selection',
    uploadedFile: undefined,
    filterDimensions: {}
  },
  visualizationOptions: {
    heatmapColorScheme: 'RdBu',
    var1Color: '#ef4444',
    var2Color: '#3b82f6',
    normalizeValues: false,
    selectedVizType: 'heatmap'
  },
  selectedFile: undefined,
  validatorAtomId: undefined,
  selectedColumns: [],
  fileData: undefined,
  isUsingFileData: true,  // Default to always using file data
  showAllColumns: false,
  filteredFilePath: undefined,
  columnValuesLoading: false,
  columnValuesError: undefined
};

export interface ColumnClassifierColumn {
  name: string;
  category: "identifiers" | "measures" | "unclassified" | string;
}

export interface ColumnClassifierFile {
  fileName: string;
  filePath?: string; // MinIO path for saving configuration
  columns: ColumnClassifierColumn[];
  customDimensions: { [key: string]: string[] };
}

export interface ColumnClassifierData {
  files: ColumnClassifierFile[];
  activeFileIndex: number;
}

export interface ColumnClassifierSettings {
  data: ColumnClassifierData;
  validatorId?: string;
  fileKey?: string;
  dimensions: string[];
  assignments: { [key: string]: string[] };
  enableDimensionMapping?: boolean;
  enableColumnView?: boolean;
  filterColumnViewUnique?: boolean;
  isLoading?: boolean;
  loadingMessage?: string;
  loadingStatus?: string;
}

export const DEFAULT_COLUMN_CLASSIFIER_SETTINGS: ColumnClassifierSettings = {
  data: {
    files: [],
    activeFileIndex: 0,
  },
  validatorId: "",
  fileKey: "",
  dimensions: [],
  assignments: {},
  enableDimensionMapping: false,
  enableColumnView: true,
  filterColumnViewUnique: false,
  isLoading: false,
  loadingMessage: '',
  loadingStatus: '',
};

export interface DataFrameOperationsSettings {
  rowsPerPage: number;
  searchTerm: string;
  sortColumns: Array<{ column: string; direction: 'asc' | 'desc' }>;
  filters: { [key: string]: any };
  selectedColumns: string[];
  showRowNumbers: boolean;
  enableEditing: boolean;
  uploadedFile?: string;
  selectedFile?: string;
  tableData?: any;
  data?: any;
}

export const DEFAULT_DATAFRAME_OPERATIONS_SETTINGS: DataFrameOperationsSettings = {
  rowsPerPage: 15,
  searchTerm: '',
  sortColumns: [],
  filters: {},
  selectedColumns: [],
  showRowNumbers: true,
  enableEditing: true,
  selectedFile: '',
  tableData: undefined,
  data: undefined,
};

export interface ChartData {
  columns: string[];
  rows: Record<string, any>[];
  numeric_columns?: string[];
  categorical_columns?: string[];
  unique_values?: Record<string, string[]>;
  file_id?: string;
  row_count?: number;
  allColumns?: string[];
  numericColumns?: string[];
  categoricalColumns?: string[];
  uniqueValuesByColumn?: Record<string, string[]>;
}

export interface ChartTraceConfig {
  yAxis: string;
  name?: string;
  filters: Record<string, string[]>;
  color?: string;
  aggregation?: 'sum' | 'mean' | 'count' | 'min' | 'max';
}

export interface ChartMakerConfig {
  id: string;
  title: string;
  type: 'line' | 'bar' | 'area' | 'pie' | 'scatter' | 'stacked_bar';
  xAxis: string;
  yAxis: string;
  secondYAxis?: string;
  dualAxisMode?: 'dual' | 'single'; // 'dual' = separate axes, 'single' = combined single axis
  filters: Record<string, string[]>;
  aggregation?: 'sum' | 'mean' | 'count' | 'min' | 'max';
  legendField?: string;
  sortOrder?: 'asc' | 'desc' | null;
  sortColumn?: string;
  chartConfig?: {
    theme?: string;
    showLegend?: boolean;
    showXAxisLabels?: boolean;
    showYAxisLabels?: boolean;
    showDataLabels?: boolean;
    showGrid?: boolean;
    sortOrder?: 'asc' | 'desc' | null;
    sortColumn?: string;
    seriesSettings?: Record<string, { color?: string; showDataLabels?: boolean }>; // Per-series settings for right-click menu
    [key: string]: any; // Allow other properties
  };
  filteredData?: Record<string, any>[];
  chartRendered?: boolean;
  chartLoading?: boolean;
  lastUpdateTime?: number;
  isAdvancedMode?: boolean;
  traces?: ChartTraceConfig[];
}

// ChartMaker Exhibition Types
export type ChartMakerExhibitionComponentType = 'chart';

export interface ChartMakerExhibitionSelectionChartState {
  chartType: string;
  xAxis: string;
  yAxis: string;
  secondYAxis?: string;
  dualAxisMode?: 'dual' | 'single'; // 'dual' = separate axes, 'single' = combined single axis
  filters: Record<string, string[]>;
  aggregation?: 'sum' | 'mean' | 'count' | 'min' | 'max';
  legendField?: string;
  isAdvancedMode?: boolean;
  traces?: ChartTraceConfig[];
}

export interface ChartMakerExhibitionSelectionContext {
  dataSource?: string;
  uploadedData?: ChartData | null;
  chartConfig?: any; // Include chartConfig to preserve processed data
}

export interface ChartMakerExhibitionSelection {
  key: string;
  chartId: string;
  chartTitle: string;
  componentType?: ChartMakerExhibitionComponentType;
  chartState?: ChartMakerExhibitionSelectionChartState;
  chartContext?: ChartMakerExhibitionSelectionContext;
  capturedAt?: string;
  manifestId?: string;
}

export interface ChartMakerSettings {
  dataSource?: string;
  fileId?: string;
  uploadedData: ChartData | null;
  numberOfCharts: number;
  charts: ChartMakerConfig[];
  loading: {
    uploading: boolean;
    fetchingColumns: boolean;
    fetchingUniqueValues: boolean;
    filtering: boolean;
  };
  error?: string;
  exhibitionSelections?: ChartMakerExhibitionSelection[];
}

export interface SelectModelsFeatureSettings {
  uploadedFile: File | null;
  selectedDataset: string;
  ensembleMethod: boolean;
  selectedScope: string;
  availableScopes: string[];
  selectedVariable: string;
  modelResults: any[];
  modelFilters: {
    mape: number;
    pValue: number;
    rSquared: number;
    aic: number;
    filters: string[];
  };
  selectedModel: string;
  performanceData: any[];
  isRunning: boolean;
  dataType: string;
  aggregationLevel: string;
  combinationStatus?: any;
  combinationStatusMinimized?: boolean;
}

// EvaluateModelsFeature Exhibition Types
export type EvaluateModelsFeatureExhibitionComponentType = 'graph';

export interface EvaluateModelsFeatureExhibitionSelectionGraphState {
  graphType: string;
  graphName: string;
  graphId: string;
  selected: boolean;
  combinationName?: string; // Add combination name for individual graph tracking
  chartTypePreference?: string; // Store chart type preference (bar_chart, line_chart, etc.)
}

export interface EvaluateModelsFeatureExhibitionSelectionContext {
  selectedDataframe?: string;
  scope?: string;
  selectedCombinations?: string[];
  identifiers?: Array<{
    id: string;
    name: string;
    selected: boolean;
  }>;
  modelResults?: any[];
  identifiersData?: {[key: string]: {column_name: string | null, unique_values: string[]}};
  selectedIdentifierValues?: {[key: string]: string[]};
  chartData?: Array<{name: string; value: number}>;
}

export interface EvaluateModelsFeatureExhibitionSelection {
  key: string;
  graphId: string;
  graphTitle: string;
  componentType?: EvaluateModelsFeatureExhibitionComponentType;
  graphState?: EvaluateModelsFeatureExhibitionSelectionGraphState;
  graphContext?: EvaluateModelsFeatureExhibitionSelectionContext;
  capturedAt?: string;
  manifestId?: string;
}

export interface EvaluateModelsFeatureSettings {
  data: {
    selectedDataframe: string;
    scope: string;
    selectedCombinations: string[];
    identifiers: Array<{
      id: string;
      name: string;
      selected: boolean;
    }>;
    graphs: Array<{
      id: string;
      name: string;
      type: 'waterfall' | 'contribution' | 'actual-vs-predicted' | 'elasticity' | 'beta' | 'averages';
      selected: boolean;
    }>;
    availableColumns: string[];
    modelResults: any[];
    identifiersData?: {[key: string]: {column_name: string | null, unique_values: string[]}};
    selectedIdentifierValues?: {[key: string]: string[]};
    comments?: Record<string, Array<{id: string, text: string, timestamp: string}>>;
    newComments?: Record<string, string>;
    columnFilters?: {[key: string]: string[]};
    sortColumn?: string;
    sortDirection?: 'asc' | 'desc';
  };
  settings: {
    showLegend: boolean;
    chartHeight: number;
    autoRefresh: boolean;
  };
  exhibitionSelections?: EvaluateModelsFeatureExhibitionSelection[];
}

export const DEFAULT_EVALUATE_MODELS_FEATURE_SETTINGS: EvaluateModelsFeatureSettings = {
  data: {
    selectedDataframe: '',
    scope: 'SCOPE 12',
    selectedCombinations: [],
    identifiers: [],
    graphs: [
      { id: '1', name: 'Waterfall Chart', type: 'waterfall', selected: true },
      { id: '2', name: 'Contribution Chart', type: 'contribution', selected: true },
      { id: '3', name: 'Actual vs Predicted', type: 'actual-vs-predicted', selected: true },
      { id: '4', name: 'Elasticity', type: 'elasticity', selected: true },
      { id: '5', name: 'Beta', type: 'beta', selected: true },
      { id: '6', name: 'Averages', type: 'averages', selected: true },
    ],
    availableColumns: ['Column 1', 'Column 2', 'Column 3', 'Column 4'],
    modelResults: [],
    identifiersData: {},
    selectedIdentifierValues: {},
    comments: {},
    newComments: {},
    columnFilters: {},
    sortColumn: '',
    sortDirection: 'desc'
  },
  settings: {
    showLegend: true,
    chartHeight: 300,
    autoRefresh: false
  },
  exhibitionSelections: [],
};

export const DEFAULT_CHART_MAKER_SETTINGS: ChartMakerSettings = {
  dataSource: '',
  fileId: '',
  uploadedData: null,
  numberOfCharts: 1,
  charts: [
    {
      id: '1',
      title: 'Chart 1',
      type: 'line',
      xAxis: '',
      yAxis: '',
      filters: {},
      aggregation: 'sum',
      legendField: 'aggregate',
      chartRendered: false,
      chartLoading: false,
      isAdvancedMode: false,
      traces: [],
    },
  ],
  loading: {
    uploading: false,
    fetchingColumns: false,
    fetchingUniqueValues: false,
    filtering: false,
  },
  error: undefined,
  exhibitionSelections: [],
};

export interface ClusteringData {
  selectedIdentifiers: string[];
  availableIdentifiers: string[]; // <-- Added to store all available identifier columns
  availableMeasures: string[];
  selectedMeasures: string[];
  selectedDataFile: string;
  objectName: string; // <-- Added default value
  allColumns: string[]; // <-- Added to store all columns
  
  // Date range filtering
  dateRange?: {
    column: string;
    fromDate: string;
    toDate: string;
  };
  
  // Output path management
  outputPath?: string; // Full path to saved clustering results
  outputFilename?: string; // Custom filename for the output
  
  // Algorithm configuration
  algorithm?: string;
  
  // K-selection method
  k_selection?: 'manual' | 'elbow' | 'silhouette' | 'gap';
  
  // Manual K selection
  n_clusters?: number;
  
  // Auto-K selection parameters
  k_min?: number;
  k_max?: number;
  gap_b?: number;
  
  // Legacy support
  use_elbow?: boolean;
  
  // Algorithm-specific parameters
  eps?: number;
  min_samples?: number;
  linkage?: 'ward' | 'complete' | 'average' | 'single';
  threshold?: number;
  covariance_type?: 'full' | 'tied' | 'diag' | 'spherical';
  
  // Performance parameters
  random_state?: number;
  n_init?: number;
  
  // Legacy support - keeping for backward compatibility
  clusteringConfig?: ClusteringConfig;
  clusterResults: ClusterResults | null;
  isRunning: boolean;
}

export interface ClusteringConfig {
  clusteringMethod: string;
  numberOfClusters: number;
  identifiers: Record<string, string>;
  selectedMeasure: string;
  // New algorithm-specific parameters
  algorithmParams: {
    // K-means parameters
    n_clusters?: number;
    // HAC parameters
    linkage?: 'ward' | 'complete' | 'average' | 'single';
    // BIRCH parameters
    threshold?: number;
    // DBSCAN parameters
    eps?: number;
    min_samples?: number;
    // GMM parameters
    covariance_type?: 'full' | 'tied' | 'diag' | 'spherical';
    // Performance parameters
    random_state?: number;
    n_init?: number;
  };
}

export interface ClusterResults {
  // Data info
  original_rows?: number;
  filtered_rows?: number;
  columns_used?: string[];
  
  // Filter info
  filters_applied?: any;
  filtered_file_path?: string;
  
  // Clustering results
  algorithm_used?: string;
  n_clusters_found?: number;
  cluster_sizes?: Record<string, number>; // cluster_id -> count
  cluster_stats?: Array<{
    cluster_id: number | string;
    size: number;
    centroid: Record<string, number>; // column -> centroid value
    min_values: Record<string, number>; // column -> min value
    max_values: Record<string, number>; // column -> max value
    column_names?: string[]; // List of column names
  }>;
  clustered_file_path?: string;
  
  // Output data with cluster IDs
  output_data?: any[];  // Full dataframe with cluster_id column
  
  // Preview (optional)
  preview_data?: any[];
  
  // Metadata
  timestamp?: string;
  processing_time_ms?: number;
  
  // Legacy support
  message?: string;
  clusters_path?: string;
  filtered_path?: string;
  duration_ms?: number;
}

export interface ClusteringSettings {
  clusteringData: ClusteringData;
}

export const DEFAULT_CLUSTERING_SETTINGS: ClusteringSettings = {
  clusteringData: {
    selectedIdentifiers: [],
    availableIdentifiers: [], // <-- Added to store all available identifier columns
    availableMeasures: [],
    selectedMeasures: [],
    selectedDataFile: '',
    objectName: '', // <-- Added default value
    allColumns: [], // <-- Added to store all columns
    
    // Date range filtering
    dateRange: undefined,
    
    // Output path management
    outputPath: '',
    outputFilename: '',
    
    // Algorithm configuration
    algorithm: 'kmeans',
    
    // K-selection method
    k_selection: 'elbow',
    
    // Manual K selection
    n_clusters: 3,
    
    // Auto-K selection parameters
    k_min: 2,
    k_max: 10,
    gap_b: 10,
    
    // Legacy support
    use_elbow: false,
    
    // Algorithm-specific parameters
    eps: 0.5,
    min_samples: 5,
    linkage: 'ward',
    threshold: 0.5,
    covariance_type: 'full',
    
    // Performance parameters
    random_state: 0,
    n_init: 10,
    // Legacy support - keeping for backward compatibility
    clusteringConfig: {
      clusteringMethod: 'K-Means',
      numberOfClusters: 3,
      identifiers: {},
      selectedMeasure: '',
      algorithmParams: {
        n_clusters: 3,
        linkage: 'ward',
        threshold: 0.5,
        eps: 0.5,
        min_samples: 5,
        covariance_type: 'full',
        random_state: 0,
        n_init: 10
      }
    },
    clusterResults: null,
    isRunning: false
  }
};

// ✅ UPDATED: New nested scenario structure for better isolation
export interface ScenarioPlannerSettings {
  // ✅ NEW: Scenario-specific data structure
  allScenarios: string[];
  selectedScenario: string;
  scenarios: {
    [scenarioId: string]: {
      identifiers: Array<{
        id: string;
        name: string;
        values: Array<{
          id: string;
          name: string;
          checked: boolean;
        }>;
      }>;
      features: Array<{
        id: string;
        name: string;
        selected: boolean;
      }>;
      outputs: Array<{
        id: string;
        name: string;
        selected: boolean;
      }>;
      combinations: Array<{
        id: string;
        combination_id: string;
      }>;
      referenceMethod: 'mean' | 'period-mean' | 'period-median' | 'median';
      referencePeriod: {
        from: string;
        to: string;
      };
      resultViews: Array<{
        id: string;
        name: string;
        selectedCombinations: string[];
      }>;
      selectedView: string;
      combinationInputs?: {
        [combinationId: string]: {
          [featureId: string]: {
            input: string;
            change: string;
          };
        };
      };
      originalReferenceValues?: {
        [combinationId: string]: {
          [featureId: string]: number;
        };
      };
      scenarioResults?: {
        runId: string;
        viewId: string;
        viewName: string;
        datasetUsed: string;
        createdAt: string;
        modelsProcessed: number;
        flat: any;
        hierarchy: any[];
        individuals: any[];
      };
      // ✅ NEW: Per-view results storage
      viewResults?: {
        [viewId: string]: {
          runId: string;
          viewId: string;
          viewName: string;
          datasetUsed: string;
          createdAt: string;
          modelsProcessed: number;
          flat: any;
          hierarchy: any[];
          individuals: any[];
        };
      };
      aggregatedViews?: Array<{
        id: string;
        name: string;
        identifierOrder: string[];
        selectedIdentifiers: Record<string, string[]>;
      }>;
    };
  };
  
  // Global settings (shared across all scenarios)
  referenceMethod: 'mean' | 'period-mean' | 'period-median' | 'median';
  referencePeriod: {
    from: string;
    to: string;
  };
  selectedResultScenario: string;
  selectedView: string;
  
  // Backend data (shared across all scenarios)
  scenarioData?: {
    selectedDataFile?: string;
    objectName?: string;
    allColumns?: string[];
    availableIdentifiers?: string[];
    availableMeasures?: string[];
    selectedIdentifiers?: string[];
    selectedMeasures?: string[];
    outputPath?: string;
    outputFilename?: string;
  };
  backendIdentifiers?: any;
  backendFeatures?: any;
  backendCombinations?: any;
  backendDateRange?: {
    start_date: string;
    end_date: string;
  };
  
  // ✅ NEW: Properties for auto-refresh functionality
  referenceValuesNeedRefresh?: boolean;
  lastReferenceMethod?: 'mean' | 'period-mean' | 'period-median' | 'median';
  lastReferencePeriod?: {
    from: string;
    to: string;
  };
  
  // ✅ NEW: Property to control refresh functionality
  refreshEnabled?: boolean;
  
  // ✅ NEW: Backward compatibility properties (computed from current scenario)
  // These prevent infinite loops by providing the old flat structure
  // NOTE: These are NOT stored in the store - they are computed on-demand
  identifiers?: Array<{
    id: string;
    name: string;
    values: Array<{
      id: string;
      name: string;
      checked: boolean;
    }>;
  }>;
  features?: Array<{
    id: string;
    name: string;
    selected: boolean;
  }>;
  outputs?: Array<{
    id: string;
    name: string;
    selected: boolean;
  }>;
  combinations?: Array<{
    id: string;
    combination_id: string;
  }>;
  resultViews?: Array<{
    id: string;
    name: string;
    selectedCombinations: string[];
  }>;
  selectedCombinations?: string[];
  combinationInputs?: {
    [combinationId: string]: {
      [featureId: string]: {
        input: string;
        change: string;
      };
    };
  };
  originalReferenceValues?: {
    [combinationId: string]: {
      [featureId: string]: number;
    };
  };
  aggregatedViews?: Array<{
    id: string;
    name: string;
    identifierOrder: string[];
    selectedIdentifiers: Record<string, string[]>;
  }>;
  
  // Legacy properties for backward compatibility
  scenarioResults?: any;
}

export const DEFAULT_SCENARIO_PLANNER_SETTINGS: ScenarioPlannerSettings = {
  allScenarios: ['scenario-1'],
  selectedScenario: 'scenario-1',
  scenarios: {
    'scenario-1': {
      identifiers: [], // Will be populated from backend
      features: [], // Will be populated from backend
      outputs: [], // Will be populated from backend
      combinations: [], // Will be generated from identifiers
      referenceMethod: 'mean',
      referencePeriod: null,
      resultViews: [
        { id: 'view-1', name: 'View 1', selectedCombinations: [] },
        { id: 'view-2', name: 'View 2', selectedCombinations: [] },
        { id: 'view-3', name: 'View 3', selectedCombinations: [] }
      ],
      selectedView: 'view-1',
      combinationInputs: {},
      originalReferenceValues: {},
      aggregatedViews: [] // Will be created from backend identifiers
    }
  },
  
  // Global settings (shared across all scenarios)
  referenceMethod: 'mean',
  referencePeriod: null,
  selectedResultScenario: 'scenario-1',
  selectedView: 'view-1',
  
  // Backend data (shared across all scenarios)
  scenarioData: {
    selectedDataFile: '',
    objectName: '',
    allColumns: [],
    availableIdentifiers: [],
    availableMeasures: [],
    selectedIdentifiers: [],
    selectedMeasures: [],
    outputPath: '',
    outputFilename: ''
  },
  
  // ✅ NEW: Default values for auto-refresh functionality
  referenceValuesNeedRefresh: false,
  lastReferenceMethod: 'mean',
  lastReferencePeriod: null,
  
  // ✅ NEW: Default value for refresh functionality
  refreshEnabled: false
};

export interface ExploreData {
  dataframe?: string;
  dimensions: string[];
  measures: string[];
  graphLayout: {
    numberOfGraphsInRow: number;
    rows: number;
  };
  allColumns?: string[];
  numericalColumns?: string[];
  columnSummary?: any[];
  showDataSummary?: boolean;
  filterUnique?: boolean;
  chartType?: string;
  xAxis?: string;
  yAxis?: string;
  xAxisLabel?: string;
  yAxisLabel?: string;
  title?: string;
  legendField?: string;
  aggregation?: string;
  weightColumn?: string;
  dateFilters?: Array<{
    column: string;
    values: string[];
  }>;
  columnClassifierConfig?: {
    identifiers: string[];
    measures: string[];
    dimensions: { [key: string]: string[] };
    client_name?: string;
    app_name?: string;
    project_name?: string;
  };
  availableDimensions?: string[];
  availableMeasures?: string[];
  availableIdentifiers?: string[];
  chartReadyData?: any;
  fallbackDimensions?: string[];
  fallbackMeasures?: string[];
  applied?: boolean;
  chartDataSets?: { [idx: number]: any };
  chartGenerated?: { [chartIndex: number]: boolean };
  chartNotes?: { [chartIndex: number]: string };
  [key: string]: any;
}

export interface ExploreSettings {
  dataSource: string;
  enableFiltering?: boolean;
  enableExport?: boolean;
  autoRefresh?: boolean;
  [key: string]: any;
}

export const DEFAULT_EXPLORE_DATA: ExploreData = {
  dimensions: [],
  measures: [],
  graphLayout: { numberOfGraphsInRow: 1, rows: 1 },
  applied: false,
};

export const DEFAULT_EXPLORE_SETTINGS: ExploreSettings = {
  dataSource: "",
  enableFiltering: false,
  enableExport: false,
  autoRefresh: false,
};

// Auto-regressive Models Atom Settings
export interface AutoRegressiveModelConfig {
  id: string;
  name: string;
  parameters: Record<string, any>;
}

export interface TimeSeriesTransformation {
  id: string;
  component1: string;
  component2: string;
  transformationType: string;
}

export interface AutoRegressiveModelsData {
  uploadedFile: File | null;
  selectedDataset: string;
  selectedScope: string;
  selectedCombinations: string[];
  selectedModels: string[];
  modelConfigs: AutoRegressiveModelConfig[];
  targetVariable: string;
  timeVariable: string;
  exogenousVariables: (string | string[])[];
  transformations: TimeSeriesTransformation[];
  availableFiles?: string[];
  availableColumns: string[];
  scopes: string[];
  outputFileName: string;
  timeSeriesLength?: number;
  forecastHorizon?: number;
  validationSplit?: number;
  frequency?: string;
  availableDateColumns?: string[];
  modelResults?: any;
  lastRunTimestamp?: string;
  trainingStatus?: 'idle' | 'training' | 'completed' | 'error';
  lastError?: string;
}

export interface AutoRegressiveModelsSettings {
  dataType: string;
  aggregationLevel: string;
  dateFrom: string;
  dateTo: string;
}

export const DEFAULT_AUTO_REGRESSIVE_MODELS_DATA: AutoRegressiveModelsData = {
  uploadedFile: null,
  selectedDataset: '',
  selectedScope: '',
  selectedCombinations: [],
  selectedModels: ['ARIMA', 'SARIMA', 'Holt-Winters', 'ETS', 'Prophet'],
  modelConfigs: [
    { id: 'ARIMA', name: 'ARIMA', parameters: { 'AR Order': '1', 'Differencing': '1', 'MA Order': '1' } },
    { id: 'SARIMA', name: 'SARIMA', parameters: { 'AR Order': '1', 'Differencing': '1', 'MA Order': '1', 'Seasonal Period': '12' } },
    { id: 'Holt-Winters', name: 'Holt-Winters', parameters: { 'Trend': 'additive', 'Seasonal': 'additive', 'Seasonal Periods': '12' } },
    { id: 'ETS', name: 'ETS', parameters: { 'Error': 'additive', 'Trend': 'additive', 'Seasonal': 'additive' } },
    { id: 'Prophet', name: 'Prophet', parameters: { 'Growth': 'linear', 'Seasonality': 'additive', 'Holidays': 'auto' } }
  ],
  targetVariable: '',
  timeVariable: '',
  exogenousVariables: [],
  transformations: [],
  availableFiles: [],
  availableColumns: ['Time', 'Target', 'Feature 1', 'Feature 2', 'Feature 3', 'Feature 4', 'Feature 5'],
  scopes: ['Scope 1', 'Scope 2', 'Scope 3', 'Scope 4', 'Scope 5'],
  outputFileName: '',
  timeSeriesLength: 100,
  forecastHorizon: 12,
  validationSplit: 0.2,
  frequency: 'D',
  availableDateColumns: ['Date'],
  trainingStatus: 'idle',
  lastRunTimestamp: undefined,
  lastError: undefined
};

export const DEFAULT_AUTO_REGRESSIVE_MODELS_SETTINGS: AutoRegressiveModelsSettings = {
  dataType: '',
  aggregationLevel: '',
  dateFrom: '',
  dateTo: ''
};

// Select Models Auto-regressive Atom Settings
export interface SelectModelsAutoRegressiveData {
  selectedScope: string;
  availableScopes: string[];
  selectedVariable: string;
  modelResults: any[];
  modelFilters: {
    mape: number;
    pValue: number;
    rSquared: number;
    aic: number;
    filters: string[];
  };
  selectedModel: string;
  performanceData: any[];
  isRunning: boolean;
  dataType: string;
  aggregationLevel: string;
}

export const DEFAULT_SELECT_MODELS_AUTO_REGRESSIVE_DATA: SelectModelsAutoRegressiveData = {
  selectedScope: 'SCOPE 12',
  availableScopes: ['SCOPE 12', 'SCOPE 13', 'SCOPE 14', 'SCOPE 15'],
  selectedVariable: 'Select Variable to View Model Results',
  modelResults: [
    { name: 'Jan', value: 45 },
    { name: 'Feb', value: 62 },
    { name: 'Mar', value: 38 },
    { name: 'Apr', value: 75 },
    { name: 'May', value: 55 },
    { name: 'Jun', value: 88 },
    { name: 'Jul', value: 42 },
    { name: 'Aug', value: 68 },
    { name: 'Sep', value: 35 },
    { name: 'Oct', value: 92 },
    { name: 'Nov', value: 58 },
    { name: 'Dec', value: 73 }
  ],
  modelFilters: {
    mape: 0.75,
    pValue: 0.45,
    rSquared: 0.82,
    aic: 0.63,
    filters: []
  },
  selectedModel: 'Select Model to View Model Performance',
  performanceData: [],
  isRunning: false,
  dataType: '',
  aggregationLevel: ''
};

// Evaluate Models Auto-regressive Atom Settings
export interface EvaluateModelsAutoRegressiveData {
  selectedScope: string;
  availableScopes: string[];
  selectedVariable: string;
  modelResults: any[];
  evaluationMetrics: {
    mape: number;
    rmse: number;
    mae: number;
    rSquared: number;
  };
  selectedModel: string;
  performanceData: any[];
  isRunning: boolean;
  dataType: string;
  aggregationLevel: string;
}

export const DEFAULT_EVALUATE_MODELS_AUTO_REGRESSIVE_DATA: EvaluateModelsAutoRegressiveData = {
  selectedScope: 'SCOPE 12',
  availableScopes: ['SCOPE 12', 'SCOPE 13', 'SCOPE 14', 'SCOPE 15'],
  selectedVariable: 'Select Variable to Evaluate',
  modelResults: [],
  evaluationMetrics: {
    mape: 0,
    rmse: 0,
    mae: 0,
    rSquared: 0
  },
  selectedModel: 'Select Model to Evaluate',
  performanceData: [],
  isRunning: false,
  dataType: '',
  aggregationLevel: ''
};

export const DEFAULT_SELECT_MODELS_FEATURE_SETTINGS: SelectModelsFeatureSettings = {
  uploadedFile: null,
  selectedDataset: '',
  ensembleMethod: true,
  selectedScope: 'SCOPE 12',
  availableScopes: ['SCOPE 12', 'SCOPE 13', 'SCOPE 14', 'SCOPE 15'],
  selectedVariable: 'Select Variable to View Model Results',
  modelResults: [
    { name: 'Jan', value: 45 },
    { name: 'Feb', value: 62 },
    { name: 'Mar', value: 38 },
    { name: 'Apr', value: 75 },
    { name: 'May', value: 55 },
    { name: 'Jun', value: 88 },
    { name: 'Jul', value: 42 },
    { name: 'Aug', value: 68 },
    { name: 'Sep', value: 35 },
    { name: 'Oct', value: 92 },
    { name: 'Nov', value: 58 },
    { name: 'Dec', value: 73 }
  ],
  modelFilters: {
    mape: 0.75,
    pValue: 0.45,
    rSquared: 0.82,
    aic: 0.63,
    filters: []
  },
  selectedModel: 'Select Model to View Model Performance',
  performanceData: [],
  isRunning: false,
  dataType: '',
  aggregationLevel: ''
};

export interface ScopeSelectorPreviewRow {
  scopeId: string;
  values: Record<string, string>;
  count: number;
  pctPass?: boolean;
}

export interface ScopeSelectorSettings {
  scopes: Array<{
    id: string;
    name: string;
    identifiers: { [key: string]: string };
    timeframe: {
      from: string;
      to: string;
    };
  }>;
  availableIdentifiers: string[];
  selectedIdentifiers: string[];
  measures?: string[];
  allColumns?: Array<{
    column_name: string;
    dtype: string;
  }>;
  dataSource?: string;
  previewRows?: ScopeSelectorPreviewRow[];
}

export const DEFAULT_SCOPE_SELECTOR_SETTINGS: ScopeSelectorSettings = {
  scopes: [],
  availableIdentifiers: [],
  selectedIdentifiers: [],
  measures: [],
  allColumns: [],
  dataSource: '',
  previewRows: []
};

export interface BuildModelFeatureBasedSettings {
  data: {
    uploadedFile: File | null;
    selectedDataset: string;
    selectedScope: string;
    selectedCombinations: string[];
    selectedModels: string[];
    modelConfigs: Array<{
      id: string;
      name: string;
      parameters: Record<string, any>;
    }>;
    yVariable: string;
    xVariables: (string | string[])[];
    transformations: Array<{
      id: string;
      component1: string;
      component2: string;
      operation: string;
    }>;
    availableFiles?: string[];
    availableColumns: string[];
    scopes: string[];
    outputFileName: string;
    kFolds?: number;
    testSize?: number;
  };
  settings: {
    dataType: string;
    aggregationLevel: string;
    dateFrom: string;
    dateTo: string;
  };
  modelResult?: any;
  modelError?: string | null;
}

export const DEFAULT_BUILD_MODEL_FEATURE_BASED_SETTINGS: BuildModelFeatureBasedSettings = {
  data: {
    uploadedFile: null,
    selectedDataset: '',
    selectedScope: '',
    selectedCombinations: [],
    selectedModels: ['Linear Regression', 'Ridge Regression', 'Lasso Regression', 'ElasticNet Regression', 'Bayesian Ridge Regression', 'Custom Constrained Ridge', 'Constrained Linear Regression'],
    modelConfigs: [
      { id: 'Linear Regression', name: 'Linear Regression', parameters: {} },
      { id: 'Ridge Regression', name: 'Ridge Regression', parameters: { 'Alpha': '1.0' } },
      { id: 'Lasso Regression', name: 'Lasso Regression', parameters: { 'Alpha': '1.0' } },
      { id: 'ElasticNet Regression', name: 'ElasticNet Regression', parameters: { 'Alpha': '1.0', 'L1 Ratio': '0.5' } },
      { id: 'Bayesian Ridge Regression', name: 'Bayesian Ridge Regression', parameters: {} },
      { id: 'Custom Constrained Ridge', name: 'Custom Constrained Ridge', parameters: { 'L2 Penalty': '0.1', 'Learning Rate': '0.001', 'Iterations': '10000', 'Adam': 'false' } },
      { id: 'Constrained Linear Regression', name: 'Constrained Linear Regression', parameters: { 'Learning Rate': '0.001', 'Iterations': '10000', 'Adam': 'false' } }
    ],
    yVariable: '',
    xVariables: [],
    transformations: [],
    availableFiles: [],
    availableColumns: ['Feature 1', 'Feature 2', 'Feature 3', 'Feature 4', 'Feature 5', 'Feature 6', 'Feature 7', 'Feature 8'],
    scopes: ['Scope 1', 'Scope 2', 'Scope 3', 'Scope 4', 'Scope 5'],
    outputFileName: '',
    kFolds: 5,
    testSize: 0.2
  },
  settings: {
    dataType: '',
    aggregationLevel: '',
    dateFrom: '',
    dateTo: ''
  },
  modelResult: null,
  modelError: null
};
export interface DroppedAtom {
  id: string;
  atomId: string;
  title: string;
  category: string;
  color: string;
  llm?: string;
  source?: 'ai' | 'manual';
  settings?: any;
}

export interface CardVariable {
  id: string;
  name: string;
  formula?: string;
  value?: string;
  description?: string;
  usageSummary?: string;
  appended: boolean;
  originCardId: string;
  originVariableId?: string;
  originAtomId?: string;
  clientId?: string;
  appId?: string;
  projectId?: string;
  createdAt?: string;
  updatedAt?: string;
}

export interface LayoutCard {
  id: string;
  atoms: DroppedAtom[];
  isExhibited: boolean;
  moleculeId?: string;
  moleculeTitle?: string;
<<<<<<< HEAD
  variables?: CardVariable[];
=======
  order?: number; // For positioning standalone cards between molecules
  afterMoleculeId?: string; // Reference to molecule this card is positioned after
  beforeMoleculeId?: string; // Reference to molecule this card is positioned before
  betweenMolecules?: [string, string]; // [moleculeId1, moleculeId2] - card is between these two molecules
  afterLastMolecule?: boolean; // true if card is after the last molecule (converted to betweenMolecules when new molecule added)
  beforeFirstMolecule?: boolean; // true if card is before the first molecule
>>>>>>> a116696c
}

// GroupBy Atom Settings
export interface GroupByAtomSettings {
  // Data source and validation
  dataSource?: string;
  validator_atom_id?: string;
  allColumns?: Array<{ column: string; data_type: string; unique_count?: number }>;
  
  // Identifiers and measures
  identifiers?: string[];
  measures?: string[];
  selectedIdentifiers?: string[];
  selectedMeasures?: Array<{ field: string; aggregator: string; weight_by?: string; rename_to?: string }>;
  selectedMeasureNames?: string[];
  selectedAggregationMethods?: string[];
  
  // Draggable lists for settings tab
  identifierList?: string[];
  measureList?: string[];
  
  // Configuration panel state
  configCollapsed?: boolean;
  
  // Pagination state
  currentPage?: number;
  
  // Results filtering and sorting
  resultsSortColumn?: string;
  resultsSortDirection?: 'asc' | 'desc';
  resultsColumnFilters?: Record<string, string[]>;
  
  // Cardinality view filtering and sorting
  sortColumn?: string;
  sortDirection?: 'asc' | 'desc';
  columnFilters?: Record<string, string[]>;
  
  // GroupBy results
  groupbyResults?: {
    result_file?: string;
    result_shape?: [number, number];
    row_count?: number;
    columns?: string[];
    unsaved_data?: Record<string, any>[];
  };
}

export const DEFAULT_GROUPBY_ATOM_SETTINGS: GroupByAtomSettings = {
  dataSource: '',
  validator_atom_id: '',
  allColumns: [],
  identifiers: [],
  measures: [],
  selectedIdentifiers: [],
  selectedMeasures: [],
  selectedMeasureNames: [],
  selectedAggregationMethods: ['Sum', 'Mean', 'Min', 'Max', 'Count', 'Median', 'Weighted Mean', 'Rank Percentile'],
  identifierList: [],
  measureList: [],
  configCollapsed: false,
  currentPage: 1,
  resultsSortColumn: '',
  resultsSortDirection: 'asc',
  resultsColumnFilters: {},
  sortColumn: 'unique_count',
  sortDirection: 'desc',
  columnFilters: {},
  groupbyResults: {
    result_file: '',
    result_shape: [0, 0],
    row_count: 0,
    columns: [],
    unsaved_data: []
  }
};

export interface PivotTableSettings {
  dataSource?: string;
  dataSourceColumns?: string[];
  fields: string[];
  selectedFields: string[];
  rowFields: string[];
  columnFields: string[];
  valueFields: { field: string; aggregation: string; weightColumn?: string }[];
  filterFields: string[];
  pivotResults: any[];
  pivotStatus?: 'idle' | 'pending' | 'success' | 'failed';
  pivotError?: string | null;
  pivotUpdatedAt?: string;
  pivotRowCount?: number;
  pivotLastSavedPath?: string | null;
  pivotLastSavedAt?: string | null;
  pivotFilterOptions?: Record<string, string[]>;
  pivotFilterSelections?: Record<string, string[]>;
  grandTotalsMode?: 'off' | 'rows' | 'columns' | 'both';
  subtotalsMode?: 'off' | 'top' | 'bottom';
  percentageMode?: 'off' | 'row' | 'column' | 'grand_total';
  percentageDecimals?: number;
  pivotStyleId?: string;
  pivotStyleOptions?: {
    rowHeaders: boolean;
    columnHeaders: boolean;
    bandedRows: boolean;
  };
  pivotHierarchy?: any[];
  pivotColumnHierarchy?: any[];
  reportLayout?: 'compact' | 'outline' | 'tabular';
  collapsedKeys?: string[];
}

export const DEFAULT_PIVOT_TABLE_SETTINGS: PivotTableSettings = {
  dataSource: '',
  dataSourceColumns: [],
  fields: [],
  selectedFields: [],
  rowFields: [],
  columnFields: [],
  valueFields: [],
  filterFields: [],
  pivotResults: [],
  pivotStatus: 'idle',
  pivotError: null,
  pivotUpdatedAt: undefined,
  pivotRowCount: 0,
  pivotLastSavedPath: null,
  pivotLastSavedAt: null,
  pivotFilterOptions: {},
  pivotFilterSelections: {},
  grandTotalsMode: 'off',
  subtotalsMode: 'off',
  percentageMode: 'off',
  percentageDecimals: 2,
  pivotStyleId: 'light-slate',
  pivotStyleOptions: {
    rowHeaders: true,
    columnHeaders: true,
    bandedRows: false,
  },
  pivotHierarchy: [],
  pivotColumnHierarchy: [],
  reportLayout: 'compact',
  collapsedKeys: [],
};

interface LaboratoryStore {
  cards: LayoutCard[];
  auxPanelActive: 'settings' | 'frames' | null;
  setCards: (cards: LayoutCard[]) => void;
  setAuxPanelActive: (panel: 'settings' | 'frames' | null) => void;
  updateCard: (cardId: string, updates: Partial<LayoutCard>) => void;
  updateAtomSettings: (atomId: string, settings: any) => void;
  getAtom: (atomId: string) => DroppedAtom | undefined;
  addCardVariable: (cardId: string, variable: CardVariable) => void;
  updateCardVariable: (
    cardId: string,
    variableId: string,
    update: Partial<Omit<CardVariable, 'id' | 'originCardId'>>
  ) => void;
  deleteCardVariable: (cardId: string, variableId: string) => void;
  toggleCardVariableAppend: (cardId: string, variableId: string, appended: boolean) => void;
  reset: () => void;
}

export const useLaboratoryStore = create<LaboratoryStore>((set, get) => ({
  cards: [],
  auxPanelActive: null,
  setCards: (cards: LayoutCard[]) => {
    // FIX: Ensure cards is always an array
    if (!Array.isArray(cards)) {
      console.error('[Laboratory Store] setCards called with non-array:', cards);
      set({ cards: [] });
      return;
    }
    set({ cards });
  },
  
  setAuxPanelActive: (panel: 'settings' | 'frames' | null) => {
    set({ auxPanelActive: panel });
  },

  updateCard: (cardId: string, updates: Partial<LayoutCard>) => {
    set((state) => ({
      cards: state.cards.map((card) =>
        card.id === cardId ? { ...card, ...updates } : card
      ),
    }));
  },

  updateAtomSettings: (atomId: string, settings: any) => {
    // console.log('=== Store: updateAtomSettings called ===');
    // console.log('Store: atomId:', atomId);
    // console.log('Store: settings to update:', settings);
    
    set((state) => {
      // FIX: Ensure cards is always an array
      if (!Array.isArray(state.cards)) {
        console.error('[Laboratory Store] state.cards is not an array in updateAtomSettings:', state.cards);
        return { cards: [] };
      }
      
      const updatedCards = state.cards.map((card) => ({
        ...card,
        atoms: Array.isArray(card.atoms) ? card.atoms.map((atom) =>
          atom.id === atomId
            ? { 
                ...atom, 
                settings: { 
                  ...(atom.settings || {}), 
                  ...settings
                } 
              }
            : atom,
        ) : [],
      }));
      
      return { cards: updatedCards };
    });
  },

  getAtom: (atomId: string) => {
    const state = get();
    // FIX: Ensure cards is always an array
    if (!Array.isArray(state.cards)) {
      console.error('[Laboratory Store] state.cards is not an array in getAtom:', state.cards);
      return undefined;
    }
    return state.cards.flatMap(card => Array.isArray(card.atoms) ? card.atoms : []).find(atom => atom.id === atomId);
  },

  addCardVariable: (cardId: string, variable: CardVariable) => {
    set(state => ({
      cards: state.cards.map(card =>
        card.id === cardId
          ? {
              ...card,
              variables: [...(card.variables ?? []), variable],
            }
          : card,
      ),
    }));
  },

  updateCardVariable: (cardId: string, variableId: string, update: Partial<Omit<CardVariable, 'id' | 'originCardId'>>) => {
    set(state => ({
      cards: state.cards.map(card =>
        card.id === cardId
          ? {
              ...card,
              variables: (card.variables ?? []).map(variable =>
                variable.id === variableId
                  ? {
                      ...variable,
                      ...update,
                      updatedAt: update.updatedAt ?? new Date().toISOString(),
                    }
                  : variable,
              ),
            }
          : card,
      ),
    }));
  },

  deleteCardVariable: (cardId: string, variableId: string) => {
    set(state => ({
      cards: state.cards.map(card =>
        card.id === cardId
          ? {
              ...card,
              variables: (card.variables ?? []).filter(variable => variable.id !== variableId),
            }
          : card,
      ),
    }));
  },

  toggleCardVariableAppend: (cardId: string, variableId: string, appended: boolean) => {
    set(state => ({
      cards: state.cards.map(card =>
        card.id === cardId
          ? {
              ...card,
              variables: (card.variables ?? []).map(variable =>
                variable.id === variableId ? { ...variable, appended } : variable,
              ),
            }
          : card,
      ),
    }));
  },

  reset: () => {
    set({ cards: [] });
  },
}));<|MERGE_RESOLUTION|>--- conflicted
+++ resolved
@@ -1637,16 +1637,13 @@
   isExhibited: boolean;
   moleculeId?: string;
   moleculeTitle?: string;
-<<<<<<< HEAD
   variables?: CardVariable[];
-=======
   order?: number; // For positioning standalone cards between molecules
   afterMoleculeId?: string; // Reference to molecule this card is positioned after
   beforeMoleculeId?: string; // Reference to molecule this card is positioned before
   betweenMolecules?: [string, string]; // [moleculeId1, moleculeId2] - card is between these two molecules
   afterLastMolecule?: boolean; // true if card is after the last molecule (converted to betweenMolecules when new molecule added)
   beforeFirstMolecule?: boolean; // true if card is before the first molecule
->>>>>>> a116696c
 }
 
 // GroupBy Atom Settings
