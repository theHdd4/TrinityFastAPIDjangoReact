import { create } from "zustand";
import { safeStringify } from "@/utils/safeStringify";

export interface TextBoxSettings {
  format: "quill-delta" | "markdown" | "html" | "plain";
  content: string;
  allow_variables: boolean;
  max_chars: number;
  text_align: "left" | "center" | "right" | "justify";
  font_size: number;
  font_family: string;
  text_color: string;
  bold: boolean;
  italics: boolean;
  underline: boolean;
  headline: string;
  slide_layout: "full" | "sidebar" | "note-callout";
  transition_effect: "none" | "fade" | "typewriter";
  lock_content: boolean;
}

export const DEFAULT_TEXTBOX_SETTINGS: TextBoxSettings = {
  format: "plain",
  content: "",
  allow_variables: false,
  max_chars: 100,
  text_align: "left",
  font_size: 14,
  font_family: "Inter",
  text_color: "#000000",
  bold: false,
  italics: false,
  underline: false,
  headline: "",
  slide_layout: "full",
  transition_effect: "none",
  lock_content: false,
};

export interface DataUploadSettings {
  masterFile: string;
  fileValidation: boolean;
  /** When true, allow uploads without selecting a master file */
  bypassMasterUpload?: boolean;
  columnConfig: Record<string, Record<string, string>>;
  frequency: string;
  dimensions: Record<string, unknown>;
  measures: Record<string, unknown>;
  uploadedFiles: string[];
  validatorId?: string;
  requiredFiles?: string[];
  validations?: Record<string, any>;
  fileMappings?: Record<string, string>;
  /** Map of displayed master file names to the original names known by the backend */
  fileKeyMap?: Record<string, string>;
  /** Map of uploaded file display names to the stored MinIO object path */
  filePathMap?: Record<string, string>;
}

export const DEFAULT_DATAUPLOAD_SETTINGS: DataUploadSettings = {
  masterFile: "",
  fileValidation: true,
  bypassMasterUpload: false,
  columnConfig: {},
  frequency: "monthly",
  dimensions: {},
  measures: {},
  uploadedFiles: [],
  validatorId: undefined,
  requiredFiles: [],
  validations: {},
  fileMappings: {},
  fileKeyMap: {},
  filePathMap: {},
};

export const createDefaultDataUploadSettings = (): DataUploadSettings => ({
  masterFile: "",
  fileValidation: true,
  bypassMasterUpload: false,
  columnConfig: {},
  frequency: "monthly",
  dimensions: {},
  measures: {},
  uploadedFiles: [],
  validatorId: undefined,
  requiredFiles: [],
  validations: {},
  fileMappings: {},
  fileKeyMap: {},
  filePathMap: {},
});

export interface FeatureOverviewSettings {
  selectedColumns: string[];
  hierarchicalView: boolean;
  dataSource: string;
  csvDisplay?: string;
  filterCriteria: Record<string, unknown>;
  columnSummary?: any[];
  allColumns?: any[];
  numericColumns?: string[];
  marketDims?: string[];
  productDims?: string[];
  yAxes?: string[];
  xAxis?: string;
  skuTable?: any[];
  statDataMap?: Record<string, any>;
  activeMetric?: string;
  activeRow?: number | null;
  dimensionMap?: Record<string, string[]>;
  filterUnique?: boolean;
}

export const DEFAULT_FEATURE_OVERVIEW_SETTINGS: FeatureOverviewSettings = {
  selectedColumns: [],
  hierarchicalView: true,
  dataSource: "",
  csvDisplay: "",
  filterCriteria: {},
  columnSummary: [],
  allColumns: [],
  numericColumns: [],
  marketDims: [],
  productDims: [],
  yAxes: [],
  xAxis: "date",
  skuTable: [],
  statDataMap: {},
  activeMetric: "",
  activeRow: null,
  dimensionMap: {},
  filterUnique: true,
};

export interface ConcatSettings {
  file1: File | string | null;
  file2: File | string | null;
  direction: string;
  performConcat: boolean;
  concatResults?: any;
  concatId?: string;
}

export const DEFAULT_CONCAT_SETTINGS: ConcatSettings = {
  file1: null,
  file2: null,
  direction: "vertical",
  performConcat: false,
  concatResults: undefined,
  concatId: undefined,
};

export interface CorrelationSettings {
  variables: string[];
  selectedVar1: string | null;
  selectedVar2: string | null;
  correlationMatrix: number[][];
  timeSeriesData: Array<{
    date: Date | number;
    var1Value: number;
    var2Value: number;
  }>;
  identifiers: {
    identifier3: string;
    identifier4: string;
    identifier6: string;
    identifier7: string;
    identifier15: string;
  };
  settings: {
    dataSource: string;
    dataset: string;
    dateFrom: string;
    dateTo: string;
    aggregationLevel: string;
    correlationMethod: string;
    selectData: string;
    selectFilter: string;
    uploadedFile?: string;
    filterDimensions?: Record<string, string[]>;
  };
  // Enhanced visualization options
  visualizationOptions?: {
    heatmapColorScheme: string;
    var1Color: string;
    var2Color: string;
    normalizeValues: boolean;
    selectedVizType: string;
  };
  // Add missing properties for saved dataframes
  selectedFile?: string;  // Selected dataframe object_name
  validatorAtomId?: string;  // Validator atom ID for column extraction
  selectedColumns?: string[];  // Selected columns for correlation analysis
  // File processing related data
  fileData?: {
    fileName: string;
    rawData: any[];
    numericColumns: string[];
    dateColumns: string[];
    categoricalColumns: string[];
    columnValues?: { [columnName: string]: string[] }; // Cached unique values for categorical columns
    isProcessed: boolean;
  };
  isUsingFileData?: boolean;
  showAllColumns?: boolean;
  // Column values loading state
  columnValuesLoading?: boolean;
  columnValuesError?: string;
  // Date analysis data
  dateAnalysis?: {
    has_date_data: boolean;
    date_columns: Array<{
      column_name: string;
      min_date?: string;
      max_date?: string;
      format_detected: string;
      granularity: string;
      sample_values: string[];
      is_valid_date: boolean;
    }>;
    overall_date_range?: {
      min_date: string;
      max_date: string;
    };
    recommended_granularity: string;
    date_format_detected: string;
  };
}

export const DEFAULT_CORRELATION_SETTINGS: CorrelationSettings = {
  variables: [],
  selectedVar1: null,
  selectedVar2: null,
  correlationMatrix: [],
  timeSeriesData: [],
  identifiers: {
    identifier3: 'All',
    identifier4: 'All',
    identifier6: 'All',
    identifier7: 'All',
    identifier15: 'All'
  },
  settings: {
    dataSource: 'CSV',
    dataset: '',
    dateFrom: '01 JAN 2023',
    dateTo: '31 DEC 2024',
    aggregationLevel: 'None',
    correlationMethod: 'pearson',
    selectData: 'Single Selection',
    selectFilter: 'Single Selection',
    uploadedFile: undefined,
    filterDimensions: {}
  },
  visualizationOptions: {
    heatmapColorScheme: 'RdBu',
    var1Color: '#ef4444',
    var2Color: '#3b82f6',
    normalizeValues: false,
    selectedVizType: 'heatmap'
  },
  selectedFile: undefined,
  validatorAtomId: undefined,
  selectedColumns: [],
  fileData: undefined,
  isUsingFileData: true,  // Default to always using file data
  showAllColumns: false,
  columnValuesLoading: false,
  columnValuesError: undefined
};

export interface ColumnClassifierColumn {
  name: string;
  category: "identifiers" | "measures" | "unclassified" | string;
}

export interface ColumnClassifierFile {
  fileName: string;
  columns: ColumnClassifierColumn[];
  customDimensions: { [key: string]: string[] };
}

export interface ColumnClassifierData {
  files: ColumnClassifierFile[];
  activeFileIndex: number;
}

export interface ColumnClassifierSettings {
  data: ColumnClassifierData;
  validatorId?: string;
  fileKey?: string;
  dimensions: string[];
  assignments: { [key: string]: string[] };
  enableDimensionMapping?: boolean;
  enableColumnView?: boolean;
  filterColumnViewUnique?: boolean;
}

export const DEFAULT_COLUMN_CLASSIFIER_SETTINGS: ColumnClassifierSettings = {
  data: {
    files: [],
    activeFileIndex: 0,
  },
  validatorId: "",
  fileKey: "",
  dimensions: [],
  assignments: {},
  enableDimensionMapping: false,
  enableColumnView: true,
  filterColumnViewUnique: false,
};

export interface DataFrameOperationsSettings {
  rowsPerPage: number;
  searchTerm: string;
  sortColumns: Array<{ column: string; direction: 'asc' | 'desc' }>;
  filters: { [key: string]: any };
  selectedColumns: string[];
  showRowNumbers: boolean;
  enableEditing: boolean;
  uploadedFile?: string;
  selectedFile?: string;
  tableData?: any;
  data?: any;
}

export const DEFAULT_DATAFRAME_OPERATIONS_SETTINGS: DataFrameOperationsSettings = {
  rowsPerPage: 15,
  searchTerm: '',
  sortColumns: [],
  filters: {},
  selectedColumns: [],
  showRowNumbers: true,
  enableEditing: true,
  selectedFile: '',
  tableData: undefined,
  data: undefined,
};

export interface ChartData {
  columns: string[];
  rows: Record<string, any>[];
  numeric_columns?: string[];
  categorical_columns?: string[];
  unique_values?: Record<string, string[]>;
  file_id?: string;
  row_count?: number;
  allColumns?: string[];
  numericColumns?: string[];
  categoricalColumns?: string[];
  uniqueValuesByColumn?: Record<string, string[]>;
}

export interface ChartTraceConfig {
  yAxis: string;
  name?: string;
  filters: Record<string, string[]>;
  color?: string;
  aggregation?: 'sum' | 'mean' | 'count' | 'min' | 'max';
}

export interface ChartMakerConfig {
  id: string;
  title: string;
  type: 'line' | 'bar' | 'area' | 'pie' | 'scatter';
  xAxis: string;
  yAxis: string;
  filters: Record<string, string[]>;
  chartConfig?: any;
  filteredData?: Record<string, any>[];
  chartRendered?: boolean;
  chartLoading?: boolean;
  lastUpdateTime?: number;
  isAdvancedMode?: boolean;
  traces?: ChartTraceConfig[];
}

export interface ChartMakerSettings {
  dataSource?: string;
  fileId?: string;
  uploadedData: ChartData | null;
  numberOfCharts: number;
  charts: ChartMakerConfig[];
  loading: {
    uploading: boolean;
    fetchingColumns: boolean;
    fetchingUniqueValues: boolean;
    filtering: boolean;
  };
  error?: string;
}

export interface SelectModelsFeatureSettings {
  uploadedFile: File | null;
  selectedDataset: string;
  ensembleMethod: boolean;
  selectedScope: string;
  availableScopes: string[];
  selectedVariable: string;
  modelResults: any[];
  modelFilters: {
    mape: number;
    pValue: number;
    rSquared: number;
    aic: number;
    filters: string[];
  };
  selectedModel: string;
  performanceData: any[];
  isRunning: boolean;
  dataType: string;
  aggregationLevel: string;
}

export const DEFAULT_CHART_MAKER_SETTINGS: ChartMakerSettings = {
  dataSource: '',
  fileId: '',
  uploadedData: null,
  numberOfCharts: 1,
  charts: [
    {
      id: '1',
      title: 'Chart 1',
      type: 'line',
      xAxis: '',
      yAxis: '',
      filters: {},
      chartRendered: false,
      chartLoading: false,
      isAdvancedMode: false,
      traces: [],
    },
  ],
  loading: {
    uploading: false,
    fetchingColumns: false,
    fetchingUniqueValues: false,
    filtering: false,
  },
  error: undefined,
};

export interface ExploreData {
  dataframe?: string;
  dimensions: string[];
  measures: string[];
  graphLayout: {
    numberOfGraphsInRow: number;
    rows: number;
  };
  allColumns?: string[];
  numericalColumns?: string[];
  columnSummary?: any[];
  showDataSummary?: boolean;
  filterUnique?: boolean;
  chartType?: string;
  xAxis?: string;
  yAxis?: string;
  xAxisLabel?: string;
  yAxisLabel?: string;
  title?: string;
  legendField?: string;
  aggregation?: string;
  weightColumn?: string;
  dateFilters?: Array<{
    column: string;
    values: string[];
  }>;
  columnClassifierConfig?: {
    identifiers: string[];
    measures: string[];
    dimensions: { [key: string]: string[] };
    client_name?: string;
    app_name?: string;
    project_name?: string;
  };
  availableDimensions?: string[];
  availableMeasures?: string[];
  availableIdentifiers?: string[];
  chartReadyData?: any;
  fallbackDimensions?: string[];
  fallbackMeasures?: string[];
  applied?: boolean;
  chartDataSets?: { [idx: number]: any };
  chartGenerated?: { [chartIndex: number]: boolean };
  chartNotes?: { [chartIndex: number]: string };
  [key: string]: any;
}

export interface ExploreSettings {
  dataSource: string;
  enableFiltering?: boolean;
  enableExport?: boolean;
  autoRefresh?: boolean;
  [key: string]: any;
}

export const DEFAULT_EXPLORE_DATA: ExploreData = {
  dimensions: [],
  measures: [],
  graphLayout: { numberOfGraphsInRow: 1, rows: 1 },
  applied: false,
};

export const DEFAULT_EXPLORE_SETTINGS: ExploreSettings = {
  dataSource: "",
  enableFiltering: false,
  enableExport: false,
  autoRefresh: false,
};

<<<<<<< HEAD
export const DEFAULT_SELECT_MODELS_FEATURE_SETTINGS: SelectModelsFeatureSettings = {
  uploadedFile: null,
  selectedDataset: '',
  ensembleMethod: true,
  selectedScope: 'SCOPE 12',
  availableScopes: ['SCOPE 12', 'SCOPE 13', 'SCOPE 14', 'SCOPE 15'],
  selectedVariable: 'Select Variable to View Model Results',
  modelResults: [
    { name: 'Jan', value: 45 },
    { name: 'Feb', value: 62 },
    { name: 'Mar', value: 38 },
    { name: 'Apr', value: 75 },
    { name: 'May', value: 55 },
    { name: 'Jun', value: 88 },
    { name: 'Jul', value: 42 },
    { name: 'Aug', value: 68 },
    { name: 'Sep', value: 35 },
    { name: 'Oct', value: 92 },
    { name: 'Nov', value: 58 },
    { name: 'Dec', value: 73 }
  ],
  modelFilters: {
    mape: 0.75,
    pValue: 0.45,
    rSquared: 0.82,
    aic: 0.63,
    filters: []
  },
  selectedModel: 'Select Model to View Model Performance',
  performanceData: [],
  isRunning: false,
  dataType: '',
  aggregationLevel: ''
};

=======
>>>>>>> 21a3a477
export interface DroppedAtom {
  id: string;
  atomId: string;
  title: string;
  category: string;
  color: string;
  llm?: string;
  source?: 'ai' | 'manual';
  settings?: any;
}

export interface LayoutCard {
  id: string;
  atoms: DroppedAtom[];
  isExhibited: boolean;
  moleculeId?: string;
  moleculeTitle?: string;
}

interface LaboratoryStore {
  cards: LayoutCard[];
  auxPanelActive: 'settings' | 'frames' | null;
  setCards: (cards: LayoutCard[]) => void;
  setAuxPanelActive: (panel: 'settings' | 'frames' | null) => void;
  updateAtomSettings: (atomId: string, settings: any) => void;
  getAtom: (atomId: string) => DroppedAtom | undefined;
  reset: () => void;
}

export const useLaboratoryStore = create<LaboratoryStore>((set, get) => ({
  cards: [],
  auxPanelActive: null,
  setCards: (cards: LayoutCard[]) => {
    set({ cards });
  },
  
  setAuxPanelActive: (panel: 'settings' | 'frames' | null) => {
    set({ auxPanelActive: panel });
  },

  updateAtomSettings: (atomId: string, settings: any) => {
    set((state) => {
      const updatedCards = state.cards.map((card) => ({
        ...card,
        atoms: card.atoms.map((atom) =>
          atom.id === atomId
            ? { ...atom, settings: { ...(atom.settings || {}), ...settings } }
            : atom,
        ),
      }));
      return { cards: updatedCards };
    });
  },
  getAtom: (atomId) => {
    for (const card of get().cards) {
      const atom = card.atoms.find((a) => a.id === atomId);
      if (atom) return atom;
    }
    return undefined;
  },
  reset: () => {
    set({ cards: [] });
  },
}));<|MERGE_RESOLUTION|>--- conflicted
+++ resolved
@@ -509,8 +509,6 @@
   enableExport: false,
   autoRefresh: false,
 };
-
-<<<<<<< HEAD
 export const DEFAULT_SELECT_MODELS_FEATURE_SETTINGS: SelectModelsFeatureSettings = {
   uploadedFile: null,
   selectedDataset: '',
@@ -545,9 +543,6 @@
   dataType: '',
   aggregationLevel: ''
 };
-
-=======
->>>>>>> 21a3a477
 export interface DroppedAtom {
   id: string;
   atomId: string;
