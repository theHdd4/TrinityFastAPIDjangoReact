--- conflicted
+++ resolved
@@ -419,7 +419,6 @@
   error: undefined,
 };
 
-<<<<<<< HEAD
 export interface ClusteringData {
   selectedIdentifiers: string[];
   availableIdentifiers: string[]; // <-- Added to store all available identifier columns
@@ -836,7 +835,8 @@
   
   // ✅ NEW: Default value for refresh functionality
   refreshEnabled: false
-=======
+};
+
 export interface ExploreData {
   dataframe?: string;
   dimensions: string[];
@@ -904,7 +904,6 @@
   enableFiltering: false,
   enableExport: false,
   autoRefresh: false,
->>>>>>> 21a3a477
 };
 
 export interface DroppedAtom {
