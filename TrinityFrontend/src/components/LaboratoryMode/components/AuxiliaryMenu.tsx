import React, { useState } from 'react';
import SettingsPanel from './SettingsPanel/';
import SavedDataFramesPanel from './SavedDataFramesPanel';
import HelpPanel from './HelpPanel/';
import { Settings, Database, HelpCircle, HelpCircleIcon } from 'lucide-react';

interface Props {
  selectedAtomId?: string;
  selectedCardId?: string;
  cardExhibited?: boolean;
  active?: 'settings' | 'frames' | 'help' | null;
  onActiveChange?: (active: 'settings' | 'frames' | 'help' | null) => void;
}

const AuxiliaryMenu: React.FC<Props> = ({
  selectedAtomId,
  selectedCardId,
  cardExhibited,
  active: activeProp,
  onActiveChange
}) => {
  const [internalActive, setInternalActive] = useState<'settings' | 'frames' | 'help' | null>(null);
  const controlled = activeProp !== undefined;
  const active = controlled ? activeProp : internalActive;

  const setActive = (value: 'settings' | 'frames' | 'help' | null) => {
    if (controlled) {
      onActiveChange?.(value);
    } else {
      setInternalActive(value);
    }
  };

  const openSettings = () => setActive(active === 'settings' ? null : 'settings');
  const openFrames = () => setActive(active === 'frames' ? null : 'frames');
  const openHelp = () => setActive(active === 'help' ? null : 'help');

  return (
    <div className="flex h-full">
      {/* Panel Area - Shows when active */}
      {active === 'settings' && (
        <SettingsPanel
          isCollapsed={false}
          onToggle={() => setActive(null)}
          selectedAtomId={selectedAtomId}
          selectedCardId={selectedCardId}
          cardExhibited={cardExhibited}
        />
      )}
      
      {active === 'frames' && (
        <SavedDataFramesPanel isOpen={true} onToggle={() => setActive(null)} />
      )}

      {active === 'help' && (
        <HelpPanel
          isCollapsed={false}
          onToggle={() => setActive(null)}
          selectedAtomId={selectedAtomId}
          selectedCardId={selectedCardId}
          cardExhibited={cardExhibited}
        />
      )}

      {/* Icons Column - Always visible and stays on the right */}
      <div className="bg-white border-l border-gray-200 transition-all duration-300 flex flex-col h-full w-12 flex-shrink-0">
        <div className="p-3 border-b border-gray-200 flex items-center justify-between">
          <button 
            onClick={openSettings} 
            className={`inline-flex items-center justify-center gap-2 whitespace-nowrap text-sm font-medium ring-offset-background transition-colors focus-visible:outline-none focus-visible:ring-2 focus-visible:ring-ring focus-visible:ring-offset-2 disabled:pointer-events-none disabled:opacity-50 [&_svg]:pointer-events-none [&_svg]:size-4 [&_svg]:shrink-0 hover:bg-accent hover:text-accent-foreground rounded-md p-1 h-8 w-8 ${
              active === 'settings' ? 'bg-accent text-accent-foreground' : ''
            }`}
            title="Settings"
            data-settings="true"
          >
            <Settings className="w-4 h-4" />
          </button>
        </div>
        <div className="p-3 border-b border-gray-200 flex items-center justify-between">
<<<<<<< HEAD
          <button onClick={openFrames} className="inline-flex items-center justify-center gap-2 whitespace-nowrap text-sm font-medium ring-offset-background transition-colors focus-visible:outline-none focus-visible:ring-2 focus-visible:ring-ring focus-visible:ring-offset-2 disabled:pointer-events-none disabled:opacity-50 [&_svg]:pointer-events-none [&_svg]:size-4 [&_svg]:shrink-0 hover:bg-accent hover:text-accent-foreground rounded-md p-1 h-8 w-8">
=======
          <button 
            onClick={openFrames} 
            className={`inline-flex items-center justify-center gap-2 whitespace-nowrap text-sm font-medium ring-offset-background transition-colors focus-visible:outline-none focus-visible:ring-2 focus-visible:ring-ring focus-visible:ring-offset-2 disabled:pointer-events-none disabled:opacity-50 [&_svg]:pointer-events-none [&_svg]:size-4 [&_svg]:shrink-0 hover:bg-accent hover:text-accent-foreground rounded-md p-1 h-8 w-8 ${
              active === 'frames' ? 'bg-accent text-accent-foreground' : ''
            }`}
            title="Saved DataFrames"
            data-saved-dataframes="true"
          >
>>>>>>> da3231e5
            <Database className="w-4 h-4" />
          </button>
        </div>
        <div className="p-3 border-b border-gray-200 flex items-center justify-between">
          <button 
            onClick={openHelp} 
            className={`inline-flex items-center justify-center gap-2 whitespace-nowrap text-sm font-medium ring-offset-background transition-colors focus-visible:outline-none focus-visible:ring-2 focus-visible:ring-ring focus-visible:ring-offset-2 disabled:pointer-events-none disabled:opacity-50 [&_svg]:pointer-events-none [&_svg]:size-4 [&_svg]:shrink-0 hover:bg-accent hover:text-accent-foreground rounded-md p-1 h-8 w-8 ${
              active === 'help' ? 'bg-accent text-accent-foreground' : ''
            }`}
          >
            <HelpCircle className="w-5 h-5 text-gray-600" strokeWidth={2} />
          </button>
        </div>
      </div>
    </div>
  );
};

export default AuxiliaryMenu;<|MERGE_RESOLUTION|>--- conflicted
+++ resolved
@@ -77,9 +77,6 @@
           </button>
         </div>
         <div className="p-3 border-b border-gray-200 flex items-center justify-between">
-<<<<<<< HEAD
-          <button onClick={openFrames} className="inline-flex items-center justify-center gap-2 whitespace-nowrap text-sm font-medium ring-offset-background transition-colors focus-visible:outline-none focus-visible:ring-2 focus-visible:ring-ring focus-visible:ring-offset-2 disabled:pointer-events-none disabled:opacity-50 [&_svg]:pointer-events-none [&_svg]:size-4 [&_svg]:shrink-0 hover:bg-accent hover:text-accent-foreground rounded-md p-1 h-8 w-8">
-=======
           <button 
             onClick={openFrames} 
             className={`inline-flex items-center justify-center gap-2 whitespace-nowrap text-sm font-medium ring-offset-background transition-colors focus-visible:outline-none focus-visible:ring-2 focus-visible:ring-ring focus-visible:ring-offset-2 disabled:pointer-events-none disabled:opacity-50 [&_svg]:pointer-events-none [&_svg]:size-4 [&_svg]:shrink-0 hover:bg-accent hover:text-accent-foreground rounded-md p-1 h-8 w-8 ${
@@ -88,7 +85,6 @@
             title="Saved DataFrames"
             data-saved-dataframes="true"
           >
->>>>>>> da3231e5
             <Database className="w-4 h-4" />
           </button>
         </div>
