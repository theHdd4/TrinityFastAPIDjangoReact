import React, { useCallback, useState, useRef } from 'react';
import SettingsPanel from './SettingsPanel/';
import SavedDataFramesPanel from './SavedDataFramesPanel';
import HelpPanel from './HelpPanel/';
import ExhibitionPanel from './ExhibitionPanel';
import { GuidedWorkflowPanel } from './GuidedWorkflowPanel';
import MetricsPanel from './MetricsPanel';
import { TrinityAIIcon, TrinityAIPanel } from '@/components/TrinityAI';
import { Settings, Database, HelpCircle, GalleryHorizontal, Undo2, Save, Share2, List, Play, Wrench } from 'lucide-react';
import { Button } from '@/components/ui/button';
import { Switch } from '@/components/ui/switch';
import { useLaboratoryStore } from '@/components/LaboratoryMode/store/laboratoryStore';

interface TrinityBackgroundStatus {
  isProcessing: boolean;
  isCollapsed: boolean;
  hasActiveWorkflow: boolean;
}

interface ActiveUser {
  client_id: string;
  name: string;
  email: string;
  color?: string;
}

interface Props {
  selectedAtomId?: string;
  selectedCardId?: string;
  cardExhibited?: boolean;
  active?: 'settings' | 'frames' | 'help' | 'trinity' | 'exhibition' | 'guided' | 'metrics' | null;
  onActiveChange?: (
    active: 'settings' | 'frames' | 'help' | 'trinity' | 'exhibition' | 'guided' | 'metrics' | null,
  ) => void;
  trinityAILayout?: 'vertical' | 'horizontal';
  isTrinityAIVisible?: boolean;
  onTrinityAIClose?: () => void;
  // Toolbar props
  canEdit?: boolean;
  activeUsers?: ActiveUser[];
  autosaveEnabled?: boolean;
  setAutosaveEnabled?: (enabled: boolean) => void;
  onUndo?: () => void;
  onSave?: () => void;
  onShare?: () => void;
  showFloatingNavigationList?: boolean;
  setShowFloatingNavigationList?: (show: boolean) => void;
  // Guided workflow props
  onCreateDataUploadAtom?: () => Promise<void>;
  isGuidedModeEnabled?: boolean;
}

const AuxiliaryMenu: React.FC<Props> = ({
  selectedAtomId,
  selectedCardId,
  cardExhibited,
  active: activeProp,
  onActiveChange,
  trinityAILayout = 'vertical',
  isTrinityAIVisible = true,
  onTrinityAIClose,
  canEdit = true,
  activeUsers = [],
  autosaveEnabled = true,
  setAutosaveEnabled,
  onUndo,
  onSave,
  onShare,
  showFloatingNavigationList = true,
  setShowFloatingNavigationList,
  onCreateDataUploadAtom,
  isGuidedModeEnabled = false,
}) => {
  const [internalActive, setInternalActive] = useState<
    'settings' | 'frames' | 'help' | 'trinity' | 'exhibition' | 'guided' | 'metrics' | null
  >(null);
  const controlled = activeProp !== undefined;
  const active = controlled ? activeProp : internalActive;

  // Get metric guided flow state from store
  const isMetricGuidedFlowOpen = useLaboratoryStore(state => state.isMetricGuidedFlowOpen);

  // Refs to track user interactions with guided workflow
  const userClosedGuidedRef = useRef(false);
  const settingsExplicitlyOpenedRef = useRef(false);

  const setActive = (
    value: 'settings' | 'frames' | 'help' | 'trinity' | 'exhibition' | 'guided' | 'metrics' | null,
  ) => {
    if (controlled) {
      onActiveChange?.(value);
    } else {
      setInternalActive(value);
    }
  };

  const openSettings = () => {
    // Mark as explicitly opened when user clicks Settings icon
    settingsExplicitlyOpenedRef.current = true;
    // In horizontal layout, don't close AI panel when opening settings
    if (trinityAILayout === 'horizontal') {
      setActive(active === 'settings' ? null : 'settings');
    } else {
      setActive(active === 'settings' ? null : 'settings');
    }
  };
  const openFrames = () => {
    // In horizontal layout, don't close AI panel when opening frames
    if (trinityAILayout === 'horizontal') {
      setActive(active === 'frames' ? null : 'frames');
    } else {
      setActive(active === 'frames' ? null : 'frames');
    }
  };
  const openHelp = () => setActive(active === 'help' ? null : 'help');
  const openExhibition = () => setActive(active === 'exhibition' ? null : 'exhibition');
  const openTrinityAI = () => setActive(active === 'trinity' ? null : 'trinity');
  const openGuidedWorkflow = () => setActive(active === 'guided' ? null : 'guided');
  const openMetrics = () => setActive(active === 'metrics' ? null : 'metrics');

  // Keep guided workflow panel open when any guided mode is enabled (data upload or metric)
  const anyGuidedModeActive = isGuidedModeEnabled || isMetricGuidedFlowOpen;
  
  // Track the previous value of anyGuidedModeActive to detect when it changes from true to false
  const prevAnyGuidedModeActiveRef = useRef(anyGuidedModeActive);

  React.useEffect(() => {
    const wasGuidedModeActive = prevAnyGuidedModeActiveRef.current;
    prevAnyGuidedModeActiveRef.current = anyGuidedModeActive;

    if (anyGuidedModeActive) {
      // If Settings tries to open automatically (not explicitly), redirect to Guided Workflow
      if (active === 'settings' && !settingsExplicitlyOpenedRef.current && !userClosedGuidedRef.current) {
        // Use setTimeout to avoid state update conflicts
        const timeoutId = setTimeout(() => {
          setActive('guided');
        }, 0);
        return () => clearTimeout(timeoutId);
      }
      // If no panel is active and user hasn't explicitly closed it, open Guided Workflow
      if (active === null && !userClosedGuidedRef.current) {
        setActive('guided');
      }
    } else {
      // Only close the guided panel if guided mode was previously active and is now disabled
      // This prevents auto-closing when the user manually opens the guided panel
      if (wasGuidedModeActive && active === 'guided') {
        setActive(null);
      }
      userClosedGuidedRef.current = false;
      settingsExplicitlyOpenedRef.current = false;
    }
  }, [anyGuidedModeActive, active, setActive]);

  const [trinityBackgroundStatus, setTrinityBackgroundStatus] = useState<TrinityBackgroundStatus>({
    isProcessing: false,
    isCollapsed: true,
    hasActiveWorkflow: false
  });

  const handleTrinityBackgroundStatus = useCallback((status: TrinityBackgroundStatus) => {
    setTrinityBackgroundStatus(status);
  }, []);

  const showTrinityBackgroundBanner = trinityBackgroundStatus.isProcessing && trinityBackgroundStatus.isCollapsed;

  return (
    <div className="relative z-30 flex h-full">
      {/* Panel Area - Shows when active */}
      {active === 'settings' && (
        <SettingsPanel
          isCollapsed={false}
          onToggle={() => setActive(null)}
          selectedAtomId={selectedAtomId}
          selectedCardId={selectedCardId}
          cardExhibited={cardExhibited}
        />
      )}
      
      {active === 'frames' && (
        <SavedDataFramesPanel isOpen={true} onToggle={() => setActive(null)} />
      )}

      {active === 'help' && (
        <HelpPanel
          isCollapsed={false}
          onToggle={() => setActive(null)}
          selectedAtomId={selectedAtomId}
          selectedCardId={selectedCardId}
          cardExhibited={cardExhibited}
        />
      )}

      {active === 'guided' && (
        <GuidedWorkflowPanel
          isCollapsed={false}
          onToggle={() => {
            userClosedGuidedRef.current = true;
            setActive(null);
          }}
          onCreateDataUploadAtom={onCreateDataUploadAtom}
        />
      )}

      {active === 'metrics' && (
        <MetricsPanel
          selectedAtomId={selectedAtomId}
          selectedCardId={selectedCardId}
          cardExhibited={cardExhibited}
          onClose={() => setActive(null)}
        />
      )}

      {/* Trinity AI Panel - Only render for vertical layout */}
      {/* For horizontal layout, it's rendered in LaboratoryMode component at bottom */}
      {trinityAILayout === 'vertical' && isTrinityAIVisible && (
        <div className={active === 'trinity' ? '' : 'hidden'}>
          <TrinityAIPanel
            isCollapsed={active !== 'trinity'}
            onToggle={() => setActive(active === 'trinity' ? null : 'trinity')}
            onBackgroundStatusChange={handleTrinityBackgroundStatus}
            layout="vertical"
            onClose={onTrinityAIClose}
          />
        </div>
      )}

      {showTrinityBackgroundBanner && (
        <div className="absolute right-16 bottom-8 z-40 pointer-events-none">
          <div className="pointer-events-auto flex items-center gap-3 bg-white/95 border-2 border-[#458EE2]/30 rounded-2xl shadow-xl px-4 py-3 backdrop-blur-md">
            <div className="flex flex-col">
              <span className="text-sm font-semibold text-gray-800 font-inter">
                Trinity AI is processing in background
              </span>
              {trinityBackgroundStatus.hasActiveWorkflow && (
                <span className="text-xs text-gray-500 font-inter">
                  Workflow execution continues
                </span>
              )}
            </div>
            <Button
              onClick={() => setActive('trinity')}
              className="h-9 bg-[#458EE2] hover:bg-[#376fba] text-white font-semibold px-4 rounded-xl transition-all duration-200"
            >
              Reopen
            </Button>
          </div>
        </div>
      )}


      {/* Icons Column - Always visible and stays on the right */}
      {/* Same icons in both modes - only add opacity effect on non-clickable icons when guided mode is ON */}
      <div className="bg-white border-l border-gray-200 transition-all duration-300 flex flex-col h-full w-12 flex-shrink-0">
        {/* Position 1: Trinity AI - visible but not clickable when guided mode is ON */}
        <div className={`p-3 border-b border-gray-200 flex items-center justify-center relative ${isGuidedModeEnabled ? 'opacity-40' : ''}`}>
          <button
            onClick={() => {
              if (!isGuidedModeEnabled) {
                openTrinityAI();
              }
            }}
            disabled={isGuidedModeEnabled}
            className={`w-9 h-9 rounded-lg transition-all group relative flex items-center justify-center ${
              isGuidedModeEnabled 
                ? 'cursor-not-allowed' 
                : 'hover:bg-muted hover:scale-105 hover:shadow-lg'
            } ${active === 'trinity' ? 'bg-muted text-foreground' : ''}`}
            title="Trinity AI - Click to expand/collapse"
            data-trinity-ai="true"
            type="button"
          >
            <TrinityAIIcon className="text-purple-500" />
            {!isGuidedModeEnabled && (
              <span className="absolute right-full mr-2 px-2 py-1 bg-popover text-popover-foreground text-xs rounded opacity-0 group-hover:opacity-100 transition-opacity whitespace-nowrap z-50 pointer-events-none shadow-lg border border-border">
                Trinity AI
              </span>
            )}
          </button>
        </div>
        {/* Position 2: Settings - visible but not clickable when guided mode is ON */}
        <div className={`p-3 border-b border-gray-200 flex items-center justify-center ${isGuidedModeEnabled ? 'opacity-40' : ''}`}>
          <button
            onClick={() => {
              if (!isGuidedModeEnabled) {
                openSettings();
              }
            }}
            disabled={isGuidedModeEnabled}
            className={`w-9 h-9 rounded-lg transition-all group relative flex items-center justify-center ${
              isGuidedModeEnabled 
                ? 'cursor-not-allowed' 
                : 'hover:bg-muted hover:scale-105 hover:shadow-lg'
            } ${active === 'settings' ? 'bg-muted text-foreground' : ''}`}
            title="Settings"
            data-settings="true"
            type="button"
          >
            <Settings className="w-3.5 h-3.5" />
            {!isGuidedModeEnabled && (
              <span className="absolute right-full mr-2 px-2 py-1 bg-popover text-popover-foreground text-xs rounded opacity-0 group-hover:opacity-100 transition-opacity whitespace-nowrap z-50 pointer-events-none shadow-lg border border-border">
                Settings
              </span>
            )}
          </button>
        </div>
        {/* Position 3: Metrics - Always visible and clickable */}
        <div className="p-3 border-b border-gray-200 flex items-center justify-center">
          <button
            onClick={openMetrics}
            className={`w-9 h-9 rounded-lg hover:bg-muted transition-all group relative hover:scale-105 hover:shadow-lg flex items-center justify-center ${
              active === 'metrics' ? 'bg-muted text-foreground' : ''
            }`}
            title="Metrics"
            data-metrics="true"
            type="button"
          >
            <span className="text-xs font-semibold">M</span>
            <span className="absolute right-full mr-2 px-2 py-1 bg-popover text-popover-foreground text-xs rounded opacity-0 group-hover:opacity-100 transition-opacity whitespace-nowrap z-50 pointer-events-none shadow-lg border border-border">
              Metrics
            </span>
          </button>
        </div>
        {/* Position 4: Saved DataFrames - Always visible and clickable */}
        <div className="p-3 border-b border-gray-200 flex items-center justify-center">
          <button
            onClick={openFrames}
            className={`w-9 h-9 rounded-lg hover:bg-muted transition-all group relative hover:scale-105 hover:shadow-lg flex items-center justify-center ${
              active === 'frames' ? 'bg-muted text-foreground' : ''
            }`}
            title="Saved DataFrames"
            data-saved-dataframes="true"
            type="button"
          >
            <Database className="w-4 h-4 pointer-events-none" />
            <span className="absolute right-full mr-2 px-2 py-1 bg-popover text-popover-foreground text-xs rounded opacity-0 group-hover:opacity-100 transition-opacity whitespace-nowrap z-50 pointer-events-none shadow-lg border border-border">
              Saved DataFrames
            </span>
          </button>
        </div>
<<<<<<< HEAD
        {/* Position 4 previously contained the Guided Workflow wrench icon.
            Guided Workflow is now controlled directly from the Data Upload card header,
            so we intentionally omit the wrench icon from the auxiliary menu. */}
=======
        {/* Position 4: Guided Workflow (Wrench) - Shown when global guided mode OR metric guided flow is ON */}
        {(isGuidedModeEnabled || isMetricGuidedFlowOpen) && (
          <div className="p-3 border-b border-gray-200 flex items-center justify-center relative z-10 pointer-events-auto">
            <button
              onClick={(e) => {
                e.stopPropagation();
                openGuidedWorkflow();
              }}
              className={`w-9 h-9 rounded-lg hover:bg-muted transition-all group relative hover:scale-105 hover:shadow-lg flex items-center justify-center z-10 pointer-events-auto ${
                active === 'guided' ? 'bg-muted text-foreground' : ''
              }`}
              title="Guided Workflow"
              data-guided-workflow="true"
              type="button"
            >
              <Wrench className="w-4 h-4 pointer-events-none" />
              <span className="absolute right-full mr-2 px-2 py-1 bg-popover text-popover-foreground text-xs rounded opacity-0 group-hover:opacity-100 transition-opacity whitespace-nowrap z-50 pointer-events-none shadow-lg border border-border">
                Guided Workflow
              </span>
            </button>
          </div>
        )}
>>>>>>> 63ac8cdb
        {/* Help - Hidden (has hidden class) */}
        <div className="p-3 border-b border-gray-200 flex items-center justify-center hidden">
          <button
            onClick={openHelp}
            className={`w-9 h-9 rounded-lg hover:bg-muted transition-all group relative hover:scale-105 hover:shadow-lg flex items-center justify-center ${
              active === 'help' ? 'bg-muted text-foreground' : ''
            }`}
            title="Help"
            type="button"
          >
            <HelpCircle className="w-4 h-4 text-gray-600" strokeWidth={2} />
            <span className="absolute right-full mr-2 px-2 py-1 bg-popover text-popover-foreground text-xs rounded opacity-0 group-hover:opacity-100 transition-opacity whitespace-nowrap z-50 pointer-events-none shadow-lg border border-border">
              Help
            </span>
          </button>
        </div>
      </div>
    </div>
  );
};

export default AuxiliaryMenu;<|MERGE_RESOLUTION|>--- conflicted
+++ resolved
@@ -338,34 +338,9 @@
             </span>
           </button>
         </div>
-<<<<<<< HEAD
         {/* Position 4 previously contained the Guided Workflow wrench icon.
             Guided Workflow is now controlled directly from the Data Upload card header,
             so we intentionally omit the wrench icon from the auxiliary menu. */}
-=======
-        {/* Position 4: Guided Workflow (Wrench) - Shown when global guided mode OR metric guided flow is ON */}
-        {(isGuidedModeEnabled || isMetricGuidedFlowOpen) && (
-          <div className="p-3 border-b border-gray-200 flex items-center justify-center relative z-10 pointer-events-auto">
-            <button
-              onClick={(e) => {
-                e.stopPropagation();
-                openGuidedWorkflow();
-              }}
-              className={`w-9 h-9 rounded-lg hover:bg-muted transition-all group relative hover:scale-105 hover:shadow-lg flex items-center justify-center z-10 pointer-events-auto ${
-                active === 'guided' ? 'bg-muted text-foreground' : ''
-              }`}
-              title="Guided Workflow"
-              data-guided-workflow="true"
-              type="button"
-            >
-              <Wrench className="w-4 h-4 pointer-events-none" />
-              <span className="absolute right-full mr-2 px-2 py-1 bg-popover text-popover-foreground text-xs rounded opacity-0 group-hover:opacity-100 transition-opacity whitespace-nowrap z-50 pointer-events-none shadow-lg border border-border">
-                Guided Workflow
-              </span>
-            </button>
-          </div>
-        )}
->>>>>>> 63ac8cdb
         {/* Help - Hidden (has hidden class) */}
         <div className="p-3 border-b border-gray-200 flex items-center justify-center hidden">
           <button
