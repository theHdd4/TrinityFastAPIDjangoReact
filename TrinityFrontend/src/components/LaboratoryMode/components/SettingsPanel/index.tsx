
import React, { useState, useEffect } from 'react';
import { Card } from '@/components/ui/card';
import { Input } from '@/components/ui/input';
import { Button } from '@/components/ui/button';
import { Badge } from '@/components/ui/badge';
import { Tabs, TabsContent, TabsList, TabsTrigger } from '@/components/ui/tabs';
import { ChevronRight, Sliders, Eye, BarChart2 } from 'lucide-react';
import {
  useLaboratoryStore,
  TextBoxSettings,
  DEFAULT_TEXTBOX_SETTINGS,
  DataUploadSettings,
  DEFAULT_DATAUPLOAD_SETTINGS,
  FeatureOverviewSettings,
  DEFAULT_FEATURE_OVERVIEW_SETTINGS,
  DataFrameOperationsSettings,
  DEFAULT_DATAFRAME_OPERATIONS_SETTINGS,
  ChartMakerSettings,
  DEFAULT_CHART_MAKER_SETTINGS,
} from '../../store/laboratoryStore';
import DataUploadValidateProperties from '@/components/AtomList/atoms/data-upload-validate/components/properties/DataUploadValidateProperties';
import FeatureOverviewProperties from '@/components/AtomList/atoms/feature-overview/components/properties/FeatureOverviewProperties';
import GroupByProperties from '@/components/AtomList/atoms/groupby-wtg-avg/components/properties/GroupByProperties';
import ConcatProperties from '@/components/AtomList/atoms/concat/components/properties/ConcatProperties';
import ScopeSelectorProperties from '@/components/AtomList/atoms/scope-selector/components/properties/ScopeSelectorProperties';
import CreateColumnProperties from '@/components/AtomList/atoms/createcolumn/components/properties/CreateColumnProperties';
import BuildModelFeatureBasedPropertiesPanel from '@/components/AtomList/atoms/build-model-feature-based/components/properties/BuildModelFeatureBasedProperties';
import MergeProperties from '@/components/AtomList/atoms/merge/components/properties/MergeProperties';
import ColumnClassifierProperties from '@/components/AtomList/atoms/column-classifier/components/properties/ColumnClassifierProperties';
import DataFrameOperationsProperties from '@/components/AtomList/atoms/dataframe-operations/components/properties/DataFrameOperationsProperties';
import ChartMakerProperties from '@/components/AtomList/atoms/chart-maker/components/properties/ChartMakerProperties';
import AtomSettingsTabs from "./AtomSettingsTabs";

interface SettingsPanelProps {
  isCollapsed: boolean;
  onToggle: () => void;
  selectedAtomId?: string;
  selectedCardId?: string;
  cardExhibited?: boolean;
}

const SettingsPanel: React.FC<SettingsPanelProps> = ({
  isCollapsed,
  onToggle,
  selectedAtomId,
  selectedCardId,
  cardExhibited,
}) => {
  const [tab, setTab] = useState('settings');
  const atom = useLaboratoryStore(state =>
    selectedAtomId ? state.getAtom(selectedAtomId) : undefined
  );
  const updateSettings = useLaboratoryStore(state => state.updateAtomSettings);
  const settings:
    | TextBoxSettings
    | DataUploadSettings
    | FeatureOverviewSettings
    | DataFrameOperationsSettings
    | ChartMakerSettings =
    atom?.settings ||
    (atom?.atomId === 'data-upload-validate'
            ? { ...DEFAULT_DATAUPLOAD_SETTINGS }
      : atom?.atomId === 'feature-overview'
            ? { ...DEFAULT_FEATURE_OVERVIEW_SETTINGS }
      : atom?.atomId === 'dataframe-operations'
<<<<<<< HEAD
          ? { ...DEFAULT_DATAFRAME_OPERATIONS_SETTINGS }
=======
      ? { ...DEFAULT_DATAFRAME_OPERATIONS_SETTINGS }
      : atom?.atomId === 'chart-maker'
      ? { ...DEFAULT_CHART_MAKER_SETTINGS }
>>>>>>> ce16bc81
      : { ...DEFAULT_TEXTBOX_SETTINGS });

  useEffect(() => {
    if (!cardExhibited && tab === 'exhibition') {
      setTab('settings');
    }
  }, [cardExhibited]);

  useEffect(() => {
    setTab('settings');
  }, [selectedAtomId, selectedCardId]);
                        return (
    <div
      className={`bg-white border-l border-gray-200 transition-all duration-300 flex flex-col h-full ${
        isCollapsed ? 'w-12' : 'w-80'
      }`}
    >
      {/* Toggle Button */}
      <div className="p-3 border-b border-gray-200 flex items-center justify-between">
        {!isCollapsed && (
          <h3 className="font-semibold text-gray-900 flex items-center space-x-2">
            <Sliders className="w-4 h-4" />
            <span>Properties</span>
          </h3>
        )}
        <Button
          variant="ghost"
          size="sm"
          onClick={onToggle}
          className="p-1 h-8 w-8"
        >
          {isCollapsed ? (
            <Sliders className="w-4 h-4" />
          ) : (
            <ChevronRight className="w-4 h-4" />
          )}
        </Button>
            </div>

      {!isCollapsed && (
        <div className="flex-1 overflow-y-auto scrollbar-thin scrollbar-thumb-gray-300">
          {!selectedAtomId && !selectedCardId ? (
            <div className="p-4 text-gray-600 text-sm">Please select a Card/Atom</div>
          ) : selectedAtomId && atom?.atomId === 'data-upload-validate' ? (
            <DataUploadValidateProperties atomId={selectedAtomId} />
          ) : selectedAtomId && atom?.atomId === 'feature-overview' ? (
            <FeatureOverviewProperties atomId={selectedAtomId} />
          ) : selectedAtomId && atom?.atomId === 'chart-maker' ? (
            <ChartMakerProperties atomId={selectedAtomId} />
          ) : selectedAtomId && atom?.atomId === 'build-model-feature-based' ? (
            <BuildModelFeatureBasedPropertiesPanel atomId={selectedAtomId} />
          ) : selectedAtomId && atom?.atomId === 'concat' ? (
            <ConcatProperties atomId={selectedAtomId} />
          ) : selectedAtomId && atom?.atomId === 'scope-selector' ? (
            <ScopeSelectorProperties atomId={selectedAtomId} />
          ) : selectedAtomId && atom?.atomId === 'merge' ? (
            <MergeProperties atomId={selectedAtomId} />
          ) : selectedAtomId && atom?.atomId === 'column-classifier' ? (
            <ColumnClassifierProperties atomId={selectedAtomId} />
          ) : selectedAtomId && atom?.atomId === 'dataframe-operations' ? (
            <DataFrameOperationsProperties atomId={selectedAtomId} />
          ) : (
<<<<<<< HEAD
          <AtomSettingsTabs tab={tab} setTab={setTab} selectedAtomId={selectedAtomId!} cardExhibited={cardExhibited} settings={settings as TextBoxSettings} updateSettings={updateSettings} />
        )}
                </div>
              )}
=======
            <AtomSettingsTabs tab={tab} setTab={setTab} selectedAtomId={selectedAtomId!} cardExhibited={cardExhibited} settings={settings as TextBoxSettings} updateSettings={updateSettings} />
          )}
        </div>
      )}
>>>>>>> ce16bc81
    </div>
  );
};

export default SettingsPanel;<|MERGE_RESOLUTION|>--- conflicted
+++ resolved
@@ -1,11 +1,7 @@
+import React, { useEffect, useState } from 'react';
+import { Button } from '@/components/ui/button';
+import { ChevronRight, Sliders } from 'lucide-react';
 
-import React, { useState, useEffect } from 'react';
-import { Card } from '@/components/ui/card';
-import { Input } from '@/components/ui/input';
-import { Button } from '@/components/ui/button';
-import { Badge } from '@/components/ui/badge';
-import { Tabs, TabsContent, TabsList, TabsTrigger } from '@/components/ui/tabs';
-import { ChevronRight, Sliders, Eye, BarChart2 } from 'lucide-react';
 import {
   useLaboratoryStore,
   TextBoxSettings,
@@ -19,6 +15,7 @@
   ChartMakerSettings,
   DEFAULT_CHART_MAKER_SETTINGS,
 } from '../../store/laboratoryStore';
+
 import DataUploadValidateProperties from '@/components/AtomList/atoms/data-upload-validate/components/properties/DataUploadValidateProperties';
 import FeatureOverviewProperties from '@/components/AtomList/atoms/feature-overview/components/properties/FeatureOverviewProperties';
 import GroupByProperties from '@/components/AtomList/atoms/groupby-wtg-avg/components/properties/GroupByProperties';
@@ -30,7 +27,8 @@
 import ColumnClassifierProperties from '@/components/AtomList/atoms/column-classifier/components/properties/ColumnClassifierProperties';
 import DataFrameOperationsProperties from '@/components/AtomList/atoms/dataframe-operations/components/properties/DataFrameOperationsProperties';
 import ChartMakerProperties from '@/components/AtomList/atoms/chart-maker/components/properties/ChartMakerProperties';
-import AtomSettingsTabs from "./AtomSettingsTabs";
+
+import AtomSettingsTabs from './AtomSettingsTabs';
 
 interface SettingsPanelProps {
   isCollapsed: boolean;
@@ -47,11 +45,13 @@
   selectedCardId,
   cardExhibited,
 }) => {
-  const [tab, setTab] = useState('settings');
-  const atom = useLaboratoryStore(state =>
+  const [tab, setTab] = useState<'settings' | 'exhibition'>('settings');
+
+  const atom = useLaboratoryStore((state) =>
     selectedAtomId ? state.getAtom(selectedAtomId) : undefined
   );
-  const updateSettings = useLaboratoryStore(state => state.updateAtomSettings);
+  const updateSettings = useLaboratoryStore((state) => state.updateAtomSettings);
+
   const settings:
     | TextBoxSettings
     | DataUploadSettings
@@ -60,17 +60,13 @@
     | ChartMakerSettings =
     atom?.settings ||
     (atom?.atomId === 'data-upload-validate'
-            ? { ...DEFAULT_DATAUPLOAD_SETTINGS }
+      ? { ...DEFAULT_DATAUPLOAD_SETTINGS }
       : atom?.atomId === 'feature-overview'
-            ? { ...DEFAULT_FEATURE_OVERVIEW_SETTINGS }
+      ? { ...DEFAULT_FEATURE_OVERVIEW_SETTINGS }
       : atom?.atomId === 'dataframe-operations'
-<<<<<<< HEAD
-          ? { ...DEFAULT_DATAFRAME_OPERATIONS_SETTINGS }
-=======
       ? { ...DEFAULT_DATAFRAME_OPERATIONS_SETTINGS }
       : atom?.atomId === 'chart-maker'
       ? { ...DEFAULT_CHART_MAKER_SETTINGS }
->>>>>>> ce16bc81
       : { ...DEFAULT_TEXTBOX_SETTINGS });
 
   useEffect(() => {
@@ -82,13 +78,14 @@
   useEffect(() => {
     setTab('settings');
   }, [selectedAtomId, selectedCardId]);
-                        return (
+
+  return (
     <div
       className={`bg-white border-l border-gray-200 transition-all duration-300 flex flex-col h-full ${
         isCollapsed ? 'w-12' : 'w-80'
       }`}
     >
-      {/* Toggle Button */}
+      {/* Toggle / Header */}
       <div className="p-3 border-b border-gray-200 flex items-center justify-between">
         {!isCollapsed && (
           <h3 className="font-semibold text-gray-900 flex items-center space-x-2">
@@ -96,19 +93,10 @@
             <span>Properties</span>
           </h3>
         )}
-        <Button
-          variant="ghost"
-          size="sm"
-          onClick={onToggle}
-          className="p-1 h-8 w-8"
-        >
-          {isCollapsed ? (
-            <Sliders className="w-4 h-4" />
-          ) : (
-            <ChevronRight className="w-4 h-4" />
-          )}
+        <Button variant="ghost" size="sm" onClick={onToggle} className="p-1 h-8 w-8">
+          {isCollapsed ? <Sliders className="w-4 h-4" /> : <ChevronRight className="w-4 h-4" />}
         </Button>
-            </div>
+      </div>
 
       {!isCollapsed && (
         <div className="flex-1 overflow-y-auto scrollbar-thin scrollbar-thumb-gray-300">
@@ -132,18 +120,22 @@
             <ColumnClassifierProperties atomId={selectedAtomId} />
           ) : selectedAtomId && atom?.atomId === 'dataframe-operations' ? (
             <DataFrameOperationsProperties atomId={selectedAtomId} />
+          ) : selectedAtomId && atom?.atomId === 'groupby-wtg-avg' ? (
+            <GroupByProperties atomId={selectedAtomId} />
+          ) : selectedAtomId && atom?.atomId === 'createcolumn' ? (
+            <CreateColumnProperties atomId={selectedAtomId} />
           ) : (
-<<<<<<< HEAD
-          <AtomSettingsTabs tab={tab} setTab={setTab} selectedAtomId={selectedAtomId!} cardExhibited={cardExhibited} settings={settings as TextBoxSettings} updateSettings={updateSettings} />
-        )}
-                </div>
-              )}
-=======
-            <AtomSettingsTabs tab={tab} setTab={setTab} selectedAtomId={selectedAtomId!} cardExhibited={cardExhibited} settings={settings as TextBoxSettings} updateSettings={updateSettings} />
+            <AtomSettingsTabs
+              tab={tab}
+              setTab={setTab}
+              selectedAtomId={selectedAtomId!}
+              cardExhibited={cardExhibited}
+              settings={settings as TextBoxSettings}
+              updateSettings={updateSettings}
+            />
           )}
         </div>
       )}
->>>>>>> ce16bc81
     </div>
   );
 };
