import React, { useEffect, useState } from 'react';
import { Button } from '@/components/ui/button';
import { ChevronRight, Sliders } from 'lucide-react';

import {
  useLaboratoryStore,
  TextBoxSettings,
  DEFAULT_TEXTBOX_SETTINGS,
  DataUploadSettings,
  createDefaultDataUploadSettings,
  FeatureOverviewSettings,
  DEFAULT_FEATURE_OVERVIEW_SETTINGS,
  DataFrameOperationsSettings,
  DEFAULT_DATAFRAME_OPERATIONS_SETTINGS,
  CorrelationSettings,
  DEFAULT_CORRELATION_SETTINGS,
  ChartMakerSettings,
  DEFAULT_CHART_MAKER_SETTINGS,
} from '../../store/laboratoryStore';

import DataUploadValidateProperties from '@/components/AtomList/atoms/data-upload-validate/components/properties/DataUploadValidateProperties';
import FeatureOverviewProperties from '@/components/AtomList/atoms/feature-overview/components/properties/FeatureOverviewProperties';
import GroupByProperties from '@/components/AtomList/atoms/groupby-wtg-avg/components/properties/GroupByProperties';
import ConcatProperties from '@/components/AtomList/atoms/concat/components/properties/ConcatProperties';
import ScopeSelectorProperties from '@/components/AtomList/atoms/scope-selector/components/properties/ScopeSelectorProperties';
import CreateColumnProperties from '@/components/AtomList/atoms/createcolumn/components/properties/CreateColumnProperties';
import BuildModelFeatureBasedPropertiesPanel from '@/components/AtomList/atoms/build-model-feature-based/components/properties/BuildModelFeatureBasedProperties';
import MergeProperties from '@/components/AtomList/atoms/merge/components/properties/MergeProperties';
import ColumnClassifierProperties from '@/components/AtomList/atoms/column-classifier/components/properties/ColumnClassifierProperties';
import DataFrameOperationsProperties from '@/components/AtomList/atoms/dataframe-operations/components/properties/DataFrameOperationsProperties';
import CorrelationProperties from '@/components/AtomList/atoms/correlation/components/properties/CorrelationProperties';
import ChartMakerProperties from '@/components/AtomList/atoms/chart-maker/components/properties/ChartMakerProperties';
<<<<<<< HEAD

import AtomSettingsTabs from './AtomSettingsTabs';
=======
import ExploreProperties from '@/components/AtomList/atoms/explore/components/properties/ExploreProperties';

import AtomSettingsTabs from "./AtomSettingsTabs";
>>>>>>> 21a3a477

interface SettingsPanelProps {
  isCollapsed: boolean;
  onToggle: () => void;
  selectedAtomId?: string;
  selectedCardId?: string;
  cardExhibited?: boolean;
}

const SettingsPanel: React.FC<SettingsPanelProps> = ({
  isCollapsed,
  onToggle,
  selectedAtomId,
  selectedCardId,
  cardExhibited,
}) => {
  const [tab, setTab] = useState<'settings' | 'exhibition'>('settings');

  const atom = useLaboratoryStore((state) =>
    selectedAtomId ? state.getAtom(selectedAtomId) : undefined
  );
  const updateSettings = useLaboratoryStore((state) => state.updateAtomSettings);

  const settings:
    | TextBoxSettings
    | DataUploadSettings
    | FeatureOverviewSettings
    | DataFrameOperationsSettings
    | ChartMakerSettings
    | CorrelationSettings =
    atom?.settings ||
    (atom?.atomId === 'correlation'
      ? { ...DEFAULT_CORRELATION_SETTINGS }
      : atom?.atomId === 'data-upload-validate'
      ? createDefaultDataUploadSettings()
      : atom?.atomId === 'feature-overview'
      ? { ...DEFAULT_FEATURE_OVERVIEW_SETTINGS }
      : atom?.atomId === 'dataframe-operations'
      ? { ...DEFAULT_DATAFRAME_OPERATIONS_SETTINGS }
      : atom?.atomId === 'chart-maker'
      ? { ...DEFAULT_CHART_MAKER_SETTINGS }
      : { ...DEFAULT_TEXTBOX_SETTINGS });

  useEffect(() => {
    if (!cardExhibited && tab === 'exhibition') {
      setTab('settings');
    }
  }, [cardExhibited]);

  useEffect(() => {
    setTab('settings');
  }, [selectedAtomId, selectedCardId]);

  return (
    <div
      className={`bg-white border-l border-gray-200 transition-all duration-300 flex flex-col h-full ${
        isCollapsed ? 'w-12' : 'w-80'
      }`}
    >
      {/* Toggle / Header */}
      <div className="p-3 border-b border-gray-200 flex items-center justify-between">
        {!isCollapsed && (
          <h3 className="font-semibold text-gray-900 flex items-center space-x-2">
            <Sliders className="w-4 h-4" />
            <span>Properties</span>
          </h3>
        )}
        <Button variant="ghost" size="sm" onClick={onToggle} className="p-1 h-8 w-8">
          {isCollapsed ? <Sliders className="w-4 h-4" /> : <ChevronRight className="w-4 h-4" />}
        </Button>
      </div>

      {!isCollapsed && (
        <div className="flex-1 overflow-y-auto scrollbar-thin scrollbar-thumb-gray-300">
          {!selectedAtomId && !selectedCardId ? (
            <div className="p-4 text-gray-600 text-sm">Please select a Card/Atom</div>
          ) : selectedAtomId && atom?.atomId === 'data-upload-validate' ? (
            <DataUploadValidateProperties atomId={selectedAtomId} />
          ) : selectedAtomId && atom?.atomId === 'feature-overview' ? (
            <FeatureOverviewProperties atomId={selectedAtomId} />
          ) : selectedAtomId && atom?.atomId === 'groupby-wtg-avg' ? (
            <GroupByProperties atomId={selectedAtomId} />
          ) : selectedAtomId && atom?.atomId === 'create-column' ? (
            <CreateColumnProperties atomId={selectedAtomId} />
          ) : selectedAtomId && atom?.atomId === 'explore' ? (
            <ExploreProperties atomId={selectedAtomId} />
          ) : selectedAtomId && atom?.atomId === 'chart-maker' ? (
            <ChartMakerProperties atomId={selectedAtomId} />
          ) : selectedAtomId && atom?.atomId === 'build-model-feature-based' ? (
            <BuildModelFeatureBasedPropertiesPanel atomId={selectedAtomId} />
          ) : selectedAtomId && atom?.atomId === 'concat' ? (
            <ConcatProperties atomId={selectedAtomId} />
          ) : selectedAtomId && atom?.atomId === 'scope-selector' ? (
            <ScopeSelectorProperties atomId={selectedAtomId} />
          ) : selectedAtomId && atom?.atomId === 'merge' ? (
            <MergeProperties atomId={selectedAtomId} />
          ) : selectedAtomId && atom?.atomId === 'column-classifier' ? (
            <ColumnClassifierProperties atomId={selectedAtomId} />
          ) : selectedAtomId && atom?.atomId === 'dataframe-operations' ? (
            <DataFrameOperationsProperties atomId={selectedAtomId} />
<<<<<<< HEAD
          ) : selectedAtomId && atom?.atomId === 'groupby-wtg-avg' ? (
            <GroupByProperties atomId={selectedAtomId} />
          ) : selectedAtomId && atom?.atomId === 'createcolumn' ? (
            <CreateColumnProperties atomId={selectedAtomId} />
=======
          ) : selectedAtomId && atom?.atomId === 'correlation' ? (
            <CorrelationProperties atomId={selectedAtomId} />
>>>>>>> 21a3a477
          ) : (
            <AtomSettingsTabs
              tab={tab}
              setTab={setTab}
              selectedAtomId={selectedAtomId!}
              cardExhibited={cardExhibited}
              settings={settings as TextBoxSettings}
              updateSettings={updateSettings}
            />
          )}
        </div>
      )}
    </div>
  );
};

export default SettingsPanel;<|MERGE_RESOLUTION|>--- conflicted
+++ resolved
@@ -16,6 +16,10 @@
   DEFAULT_CORRELATION_SETTINGS,
   ChartMakerSettings,
   DEFAULT_CHART_MAKER_SETTINGS,
+  ClusteringSettings,
+  DEFAULT_CLUSTERING_SETTINGS,
+  ScenarioPlannerSettings,
+  DEFAULT_SCENARIO_PLANNER_SETTINGS,
 } from '../../store/laboratoryStore';
 
 import DataUploadValidateProperties from '@/components/AtomList/atoms/data-upload-validate/components/properties/DataUploadValidateProperties';
@@ -30,14 +34,12 @@
 import DataFrameOperationsProperties from '@/components/AtomList/atoms/dataframe-operations/components/properties/DataFrameOperationsProperties';
 import CorrelationProperties from '@/components/AtomList/atoms/correlation/components/properties/CorrelationProperties';
 import ChartMakerProperties from '@/components/AtomList/atoms/chart-maker/components/properties/ChartMakerProperties';
-<<<<<<< HEAD
+import ClusteringProperties from '@/components/AtomList/atoms/clustering/components/properties/ClusteringProperties';
+import { ScenarioPlannerProperties } from '@/components/AtomList/atoms/scenario-planner/components/properties/ScenarioPlannerProperties';
+
+import ExploreProperties from '@/components/AtomList/atoms/explore/components/properties/ExploreProperties';
 
 import AtomSettingsTabs from './AtomSettingsTabs';
-=======
-import ExploreProperties from '@/components/AtomList/atoms/explore/components/properties/ExploreProperties';
-
-import AtomSettingsTabs from "./AtomSettingsTabs";
->>>>>>> 21a3a477
 
 interface SettingsPanelProps {
   isCollapsed: boolean;
@@ -67,10 +69,16 @@
     | FeatureOverviewSettings
     | DataFrameOperationsSettings
     | ChartMakerSettings
-    | CorrelationSettings =
+    | CorrelationSettings
+    | ClusteringSettings
+    | ScenarioPlannerSettings =
     atom?.settings ||
     (atom?.atomId === 'correlation'
       ? { ...DEFAULT_CORRELATION_SETTINGS }
+      : atom?.atomId === 'clustering'
+      ? { ...DEFAULT_CLUSTERING_SETTINGS }
+      : atom?.atomId === 'scenario-planner'
+      ? { ...DEFAULT_SCENARIO_PLANNER_SETTINGS }
       : atom?.atomId === 'data-upload-validate'
       ? createDefaultDataUploadSettings()
       : atom?.atomId === 'feature-overview'
@@ -138,15 +146,16 @@
             <ColumnClassifierProperties atomId={selectedAtomId} />
           ) : selectedAtomId && atom?.atomId === 'dataframe-operations' ? (
             <DataFrameOperationsProperties atomId={selectedAtomId} />
-<<<<<<< HEAD
           ) : selectedAtomId && atom?.atomId === 'groupby-wtg-avg' ? (
             <GroupByProperties atomId={selectedAtomId} />
-          ) : selectedAtomId && atom?.atomId === 'createcolumn' ? (
+          ) : selectedAtomId && (atom?.atomId === 'create-column' || atom?.atomId === 'createcolumn') ? (
             <CreateColumnProperties atomId={selectedAtomId} />
-=======
           ) : selectedAtomId && atom?.atomId === 'correlation' ? (
             <CorrelationProperties atomId={selectedAtomId} />
->>>>>>> 21a3a477
+          ) : selectedAtomId && atom?.atomId === 'clustering' ? (
+            <ClusteringProperties atomId={selectedAtomId} />
+          ) : selectedAtomId && atom?.atomId === 'scenario-planner' ? (
+            <ScenarioPlannerProperties atomId={selectedAtomId} />
           ) : (
             <AtomSettingsTabs
               tab={tab}
