--- conflicted
+++ resolved
@@ -20,13 +20,10 @@
 import ConcatProperties from '@/components/AtomList/atoms/concat/components/properties/ConcatProperties';
 import MergeProperties from '@/components/AtomList/atoms/merge/components/properties/MergeProperties';
 import ColumnClassifierProperties from '@/components/AtomList/atoms/column-classifier/components/properties/ColumnClassifierProperties';
-<<<<<<< HEAD
 import ChartMakerProperties from '@/components/AtomList/atoms/chart-maker/components/properties/ChartMakerProperties';
-=======
 import CreateColumnProperties from '@/components/AtomList/atoms/createcolumn/components/properties/CreateColumnProperties';
 import GroupByProperties from '@/components/AtomList/atoms/groupby-wtg-avg/components/properties/GroupByProperties';
 import ScopeSelectorProperties from '@/components/AtomList/atoms/scope-selector/components/properties/ScopeSelectorProperties';
->>>>>>> f21c7802
 
 interface SettingsPanelProps {
   isCollapsed: boolean;
@@ -107,17 +104,14 @@
             <MergeProperties atomId={selectedAtomId} />
           ) : selectedAtomId && atom?.atomId === 'column-classifier' ? (
             <ColumnClassifierProperties atomId={selectedAtomId} />
-<<<<<<< HEAD
           ) : selectedAtomId && atom?.atomId === 'chart-maker' ? (
             <ChartMakerProperties atomId={selectedAtomId} />
-=======
           ) : selectedAtomId && (atom?.atomId === 'create-column' || atom?.atomId === 'createcolumn') ? (
             <CreateColumnProperties atomId={selectedAtomId} />
           ) : selectedAtomId && atom?.atomId === 'groupby-wtg-avg' ? (
             <GroupByProperties atomId={selectedAtomId} />
           ) : selectedAtomId && atom?.atomId === 'scope-selector' ? (
             <ScopeSelectorProperties atomId={selectedAtomId} />
->>>>>>> f21c7802
           ) : (
           <>
           <Tabs value={tab} onValueChange={setTab} className="w-full">
