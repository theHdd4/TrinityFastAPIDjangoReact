import React, { useState, useEffect } from 'react';
import { Button } from '@/components/ui/button';
<<<<<<< HEAD
import { RotateCcw, X, Settings, ChevronRight, ChevronDown, Upload, LogOut } from 'lucide-react';
=======
import { RotateCcw, X, Settings, ChevronRight, ChevronDown, Upload, BarChart3 } from 'lucide-react';
>>>>>>> 63ac8cdb
import { cn } from '@/lib/utils';
import { VerticalProgressStepper as DataUploadVerticalProgressStepper } from '@/components/AtomList/atoms/data-upload/components/guided-upload/VerticalProgressStepper';
import { VerticalProgressStepper as MetricVerticalProgressStepper } from '@/components/LaboratoryMode/components/SettingsPanel/metricstabs/metricguildeflow/VerticalProgressStepper';
import { useLaboratoryStore } from '@/components/LaboratoryMode/store/laboratoryStore';
import type { UploadStage } from '@/components/AtomList/atoms/data-upload/components/guided-upload/useGuidedUploadFlow';
import type { MetricStage } from '@/components/LaboratoryMode/components/SettingsPanel/metricstabs/metricguildeflow/useMetricGuidedFlow';

interface GuidedWorkflowPanelProps {
  isCollapsed: boolean;
  onToggle: () => void;
  onCreateDataUploadAtom?: () => Promise<void>;
}

export const GuidedWorkflowPanel: React.FC<GuidedWorkflowPanelProps> = ({
  isCollapsed,
  onToggle,
  onCreateDataUploadAtom,
}) => {
  // Get active guided flows from the laboratory store
  const activeGuidedFlows = useLaboratoryStore((state) => state.activeGuidedFlows || {});
  const activeMetricGuidedFlow = useLaboratoryStore((state) => state.activeMetricGuidedFlow);
  const isMetricGuidedFlowOpen = useLaboratoryStore((state) => state.isMetricGuidedFlowOpen);
  const getAtom = useLaboratoryStore((state) => state.getAtom);
  const updateGuidedFlowStage = useLaboratoryStore((state) => state.updateGuidedFlowStage);
  const setActiveMetricGuidedFlow = useLaboratoryStore((state) => state.setActiveMetricGuidedFlow);
  const globalGuidedModeEnabled = useLaboratoryStore((state) => state.globalGuidedModeEnabled);
  const setGlobalGuidedMode = useLaboratoryStore((state) => state.setGlobalGuidedMode);

  // Get the first active guided flow (or allow user to select if multiple)
  const activeFlowEntries = Object.entries(activeGuidedFlows);
  
  const [selectedAtomId, setSelectedAtomId] = useState<string | null>(
    activeFlowEntries.length > 0 ? activeFlowEntries[0][0] : null
  );

  // Auto-select the first available guided flow when flows change
  useEffect(() => {
    if (activeFlowEntries.length > 0 && !selectedAtomId) {
      setSelectedAtomId(activeFlowEntries[0][0]);
    } else if (activeFlowEntries.length === 0) {
      setSelectedAtomId(null);
    } else if (selectedAtomId && !activeGuidedFlows[selectedAtomId]) {
      // Selected atom no longer has a guided flow, select the first available
      setSelectedAtomId(activeFlowEntries.length > 0 ? activeFlowEntries[0][0] : null);
    }
  }, [activeGuidedFlows, selectedAtomId, activeFlowEntries]);

  const selectedFlow = selectedAtomId ? activeGuidedFlows[selectedAtomId] : null;
  const selectedAtom = selectedAtomId ? getAtom(selectedAtomId) : null;

  // State to track if progress steppers are collapsed
  const [isDataUploadProgressCollapsed, setIsDataUploadProgressCollapsed] = useState(false);
  const [isMetricProgressCollapsed, setIsMetricProgressCollapsed] = useState(true); // Collapsed by default

  // Handle clicking on a step to navigate (data upload)
  const handleDataUploadStageClick = (stage: UploadStage) => {
    if (selectedAtomId && updateGuidedFlowStage) {
      updateGuidedFlowStage(selectedAtomId, stage);
    }
  };

  // Handle clicking on a step to navigate (metric)
  const handleMetricStageClick = (stage: MetricStage) => {
    if (activeMetricGuidedFlow) {
      setActiveMetricGuidedFlow(stage, activeMetricGuidedFlow.state);
    }
  };

  // Toggle data upload progress stepper visibility
  const toggleDataUploadProgressStepper = () => {
    setIsDataUploadProgressCollapsed(prev => !prev);
  };

  // Toggle metric progress stepper visibility
  const toggleMetricProgressStepper = () => {
    setIsMetricProgressCollapsed(prev => !prev);
  };

  // Handle reset for data upload - go back to step 1
  const handleDataUploadReset = () => {
    if (selectedAtomId && updateGuidedFlowStage) {
      // Reset to U2 (Confirm Headers) - first step in the guided flow (U1 removed)
      updateGuidedFlowStage(selectedAtomId, 'U2');
    }
  };

<<<<<<< HEAD
  // Handle exit workflow mode - disable guided mode and close panel
  const handleExitWorkflowMode = () => {
    setGlobalGuidedMode(false);
    onToggle(); // Close the panel
=======
  // Handle reset for metric - go back to step 1
  const handleMetricReset = () => {
    if (activeMetricGuidedFlow) {
      // Reset to type stage
      setActiveMetricGuidedFlow('type', {
        selectedType: null,
        dataSource: '',
        createdVariables: [],
        createdColumns: [],
        createdTables: [],
      });
    }
>>>>>>> 63ac8cdb
  };

  if (isCollapsed) {
    return null;
  }

  return (
    <div className="w-80 bg-white border-l border-gray-200 shadow-lg flex flex-col h-full">
      {/* Header */}
      <div className="flex items-center justify-between p-4 border-b border-gray-200 bg-gradient-to-r from-blue-50 to-indigo-50">
        <div className="flex items-center gap-2">
          <div className="w-8 h-8 bg-blue-500/10 rounded-full flex items-center justify-center">
            <Settings className="w-4 h-4 text-blue-600" />
          </div>
          <h3 className="text-sm font-semibold text-gray-900">Guided Workflow</h3>
        </div>
        <Button
          variant="ghost"
          size="icon"
          onClick={onToggle}
          className="h-8 w-8 hover:bg-white/50"
          title="Close guided workflow panel"
        >
          <X className="w-4 h-4" />
        </Button>
      </div>

      {/* Priming Info - Made bigger and bolder (Data Upload) */}
      {selectedFlow && (
        <div className="p-4 border-b border-gray-200 bg-gradient-to-r from-gray-50 to-blue-50/30">
          <div className="text-xs text-gray-500 mb-1 uppercase tracking-wide">Priming</div>
          <button
            onClick={toggleDataUploadProgressStepper}
            className="w-full text-left flex items-center justify-between group hover:opacity-80 transition-opacity"
          >
            <div className="text-lg font-bold text-gray-900 flex items-center gap-2">
              {(() => {
                // Get file name from guided flow state
                const state = selectedFlow.state;
                const fileName = 
                  state?.initialFile?.name ||
                  (state?.uploadedFiles && state.uploadedFiles.length > 0 
                    ? (state.selectedFileIndex !== undefined && state.uploadedFiles[state.selectedFileIndex]
                      ? state.uploadedFiles[state.selectedFileIndex].name
                      : state.uploadedFiles[0].name)
                    : null);
                return fileName || 'No file selected';
              })()}
            </div>
            {isDataUploadProgressCollapsed ? (
              <ChevronRight className="w-4 h-4 text-gray-400 group-hover:text-gray-600 transition-colors" />
            ) : (
              <ChevronDown className="w-4 h-4 text-gray-400 group-hover:text-gray-600 transition-colors" />
            )}
          </button>
        </div>
      )}

      {/* Atom Selector (if multiple data upload flows) */}
      {activeFlowEntries.length > 1 && (
        <div className="p-3 border-b border-gray-200 bg-gray-50">
          <div className="text-xs font-medium text-gray-700 mb-2">Active Data Upload Flows:</div>
          <div className="space-y-1">
            {activeFlowEntries.map(([atomId, flow]) => {
              const atom = getAtom(atomId);
              return (
                <button
                  key={atomId}
                  onClick={() => setSelectedAtomId(atomId)}
                  className={cn(
                    "w-full text-left px-2 py-1.5 rounded text-xs transition-colors",
                    selectedAtomId === atomId
                      ? 'bg-blue-100 text-blue-700 font-medium'
                      : 'bg-white text-gray-600 hover:bg-gray-100'
                  )}
                >
                  {atom?.title || `Atom ${atomId.slice(0, 8)}`}
                </button>
              );
            })}
          </div>
        </div>
      )}

      {/* Steps List - Data Upload Flow */}
      <div className="flex-1 overflow-y-auto">
        {!isDataUploadProgressCollapsed && (
          <div className="p-4">
            {selectedFlow ? (
              <DataUploadVerticalProgressStepper
                currentStage={selectedFlow.currentStage}
                onStageClick={handleDataUploadStageClick}
                className="w-full"
              />
            ) : (
              <div className="text-center text-gray-500 py-8">
                <div className="mb-4">
                  <Upload className="w-12 h-12 text-gray-300 mx-auto mb-2" />
                  <p className="text-sm">No files uploaded yet</p>
                  <p className="text-xs text-gray-400 mt-1">Use the guided upload flow to get started</p>
                </div>
              </div>
            )}
          </div>
        )}

        {/* Reset Button for Data Upload */}
        {selectedFlow && !isDataUploadProgressCollapsed && (
          <div className="px-4 pb-4">
            <Button
              onClick={handleDataUploadReset}
              variant="outline"
              className="w-full border-gray-300 hover:bg-gray-100"
              size="sm"
            >
              <RotateCcw className="w-4 h-4 mr-2" />
              Reset Data Upload
            </Button>
          </div>
        )}

        {/* Metric Flow Section - Collapsible */}
        {isMetricGuidedFlowOpen && activeMetricGuidedFlow && (
          <>
            <div className="border-t border-gray-200">
              <div className="p-4">
                <div className="text-xs text-gray-500 mb-1 uppercase tracking-wide">Metric Creation</div>
                <button
                  onClick={toggleMetricProgressStepper}
                  className="w-full text-left flex items-center justify-between group hover:opacity-80 transition-opacity"
                >
                  <div className="text-lg font-bold text-gray-900">
                    {(() => {
                      const dataSource = activeMetricGuidedFlow.state?.dataSource || '';
                      if (!dataSource) return 'No data source selected';
                      // Extract just the filename from the MinIO path
                      const filename = dataSource.split('/').pop() || dataSource;
                      return filename;
                    })()}
                  </div>
                  {isMetricProgressCollapsed ? (
                    <ChevronRight className="w-4 h-4 text-gray-400 group-hover:text-gray-600 transition-colors" />
                  ) : (
                    <ChevronDown className="w-4 h-4 text-gray-400 group-hover:text-gray-600 transition-colors" />
                  )}
                </button>
              </div>
            </div>

<<<<<<< HEAD
      {/* Reset Button */}
      {selectedFlow && (
        <div className="p-4 border-t border-gray-200 bg-gray-50/50 space-y-2">
          <Button
            onClick={handleReset}
            variant="outline"
            className="w-full border-gray-300 hover:bg-gray-100"
            size="sm"
          >
            <RotateCcw className="w-4 h-4 mr-2" />
            Reset
          </Button>
          <Button
            onClick={handleExitWorkflowMode}
            variant="outline"
            className="w-full border-gray-300 hover:bg-red-50 hover:border-red-300 hover:text-red-600"
            size="sm"
          >
            <LogOut className="w-4 h-4 mr-2" />
            Exit
          </Button>
        </div>
      )}

      {/* Exit Workflow Mode Button - shown even when no flow is selected */}
      {!selectedFlow && (
        <div className="p-4 border-t border-gray-200 bg-gray-50/50">
          <Button
            onClick={handleExitWorkflowMode}
            variant="outline"
            className="w-full border-gray-300 hover:bg-red-50 hover:border-red-300 hover:text-red-600"
            size="sm"
          >
            <LogOut className="w-4 h-4 mr-2" />
            Exit
          </Button>
        </div>
      )}
=======
            {!isMetricProgressCollapsed && (
              <>
                <div className="p-4">
                  <MetricVerticalProgressStepper
                    currentStage={activeMetricGuidedFlow.currentStage}
                    onStageClick={handleMetricStageClick}
                    className="w-full"
                  />
                </div>
                <div className="px-4 pb-4">
                  <Button
                    onClick={handleMetricReset}
                    variant="outline"
                    className="w-full border-gray-300 hover:bg-gray-100"
                    size="sm"
                  >
                    <RotateCcw className="w-4 h-4 mr-2" />
                    Reset Metric Flow
                  </Button>
                </div>
              </>
            )}
          </>
        )}
      </div>
>>>>>>> 63ac8cdb

      {/* Footer */}
      <div className="p-3 border-t border-gray-200 bg-gray-100/50">
        <p className="text-xs text-gray-500 italic text-center">
          Click steps to navigate • All decisions remain under your control
        </p>
      </div>
    </div>
  );
};<|MERGE_RESOLUTION|>--- conflicted
+++ resolved
@@ -1,16 +1,10 @@
 import React, { useState, useEffect } from 'react';
 import { Button } from '@/components/ui/button';
-<<<<<<< HEAD
 import { RotateCcw, X, Settings, ChevronRight, ChevronDown, Upload, LogOut } from 'lucide-react';
-=======
-import { RotateCcw, X, Settings, ChevronRight, ChevronDown, Upload, BarChart3 } from 'lucide-react';
->>>>>>> 63ac8cdb
 import { cn } from '@/lib/utils';
-import { VerticalProgressStepper as DataUploadVerticalProgressStepper } from '@/components/AtomList/atoms/data-upload/components/guided-upload/VerticalProgressStepper';
-import { VerticalProgressStepper as MetricVerticalProgressStepper } from '@/components/LaboratoryMode/components/SettingsPanel/metricstabs/metricguildeflow/VerticalProgressStepper';
+import { VerticalProgressStepper } from '@/components/AtomList/atoms/data-upload/components/guided-upload/VerticalProgressStepper';
 import { useLaboratoryStore } from '@/components/LaboratoryMode/store/laboratoryStore';
 import type { UploadStage } from '@/components/AtomList/atoms/data-upload/components/guided-upload/useGuidedUploadFlow';
-import type { MetricStage } from '@/components/LaboratoryMode/components/SettingsPanel/metricstabs/metricguildeflow/useMetricGuidedFlow';
 
 interface GuidedWorkflowPanelProps {
   isCollapsed: boolean;
@@ -25,17 +19,13 @@
 }) => {
   // Get active guided flows from the laboratory store
   const activeGuidedFlows = useLaboratoryStore((state) => state.activeGuidedFlows || {});
-  const activeMetricGuidedFlow = useLaboratoryStore((state) => state.activeMetricGuidedFlow);
-  const isMetricGuidedFlowOpen = useLaboratoryStore((state) => state.isMetricGuidedFlowOpen);
   const getAtom = useLaboratoryStore((state) => state.getAtom);
   const updateGuidedFlowStage = useLaboratoryStore((state) => state.updateGuidedFlowStage);
-  const setActiveMetricGuidedFlow = useLaboratoryStore((state) => state.setActiveMetricGuidedFlow);
   const globalGuidedModeEnabled = useLaboratoryStore((state) => state.globalGuidedModeEnabled);
   const setGlobalGuidedMode = useLaboratoryStore((state) => state.setGlobalGuidedMode);
 
   // Get the first active guided flow (or allow user to select if multiple)
   const activeFlowEntries = Object.entries(activeGuidedFlows);
-  
   const [selectedAtomId, setSelectedAtomId] = useState<string | null>(
     activeFlowEntries.length > 0 ? activeFlowEntries[0][0] : null
   );
@@ -55,61 +45,33 @@
   const selectedFlow = selectedAtomId ? activeGuidedFlows[selectedAtomId] : null;
   const selectedAtom = selectedAtomId ? getAtom(selectedAtomId) : null;
 
-  // State to track if progress steppers are collapsed
-  const [isDataUploadProgressCollapsed, setIsDataUploadProgressCollapsed] = useState(false);
-  const [isMetricProgressCollapsed, setIsMetricProgressCollapsed] = useState(true); // Collapsed by default
-
-  // Handle clicking on a step to navigate (data upload)
-  const handleDataUploadStageClick = (stage: UploadStage) => {
+  // State to track if progress stepper is collapsed
+  const [isProgressCollapsed, setIsProgressCollapsed] = useState(false);
+
+  // Handle clicking on a step to navigate
+  const handleStageClick = (stage: UploadStage) => {
     if (selectedAtomId && updateGuidedFlowStage) {
       updateGuidedFlowStage(selectedAtomId, stage);
     }
   };
 
-  // Handle clicking on a step to navigate (metric)
-  const handleMetricStageClick = (stage: MetricStage) => {
-    if (activeMetricGuidedFlow) {
-      setActiveMetricGuidedFlow(stage, activeMetricGuidedFlow.state);
-    }
-  };
-
-  // Toggle data upload progress stepper visibility
-  const toggleDataUploadProgressStepper = () => {
-    setIsDataUploadProgressCollapsed(prev => !prev);
-  };
-
-  // Toggle metric progress stepper visibility
-  const toggleMetricProgressStepper = () => {
-    setIsMetricProgressCollapsed(prev => !prev);
-  };
-
-  // Handle reset for data upload - go back to step 1
-  const handleDataUploadReset = () => {
+  // Toggle progress stepper visibility
+  const toggleProgressStepper = () => {
+    setIsProgressCollapsed(prev => !prev);
+  };
+
+  // Handle reset - go back to step 1 (U2 - Confirm Headers)
+  const handleReset = () => {
     if (selectedAtomId && updateGuidedFlowStage) {
       // Reset to U2 (Confirm Headers) - first step in the guided flow (U1 removed)
       updateGuidedFlowStage(selectedAtomId, 'U2');
     }
   };
 
-<<<<<<< HEAD
   // Handle exit workflow mode - disable guided mode and close panel
   const handleExitWorkflowMode = () => {
     setGlobalGuidedMode(false);
     onToggle(); // Close the panel
-=======
-  // Handle reset for metric - go back to step 1
-  const handleMetricReset = () => {
-    if (activeMetricGuidedFlow) {
-      // Reset to type stage
-      setActiveMetricGuidedFlow('type', {
-        selectedType: null,
-        dataSource: '',
-        createdVariables: [],
-        createdColumns: [],
-        createdTables: [],
-      });
-    }
->>>>>>> 63ac8cdb
   };
 
   if (isCollapsed) {
@@ -137,12 +99,12 @@
         </Button>
       </div>
 
-      {/* Priming Info - Made bigger and bolder (Data Upload) */}
+      {/* Priming Info - Made bigger and bolder */}
       {selectedFlow && (
         <div className="p-4 border-b border-gray-200 bg-gradient-to-r from-gray-50 to-blue-50/30">
           <div className="text-xs text-gray-500 mb-1 uppercase tracking-wide">Priming</div>
           <button
-            onClick={toggleDataUploadProgressStepper}
+            onClick={toggleProgressStepper}
             className="w-full text-left flex items-center justify-between group hover:opacity-80 transition-opacity"
           >
             <div className="text-lg font-bold text-gray-900 flex items-center gap-2">
@@ -159,7 +121,7 @@
                 return fileName || 'No file selected';
               })()}
             </div>
-            {isDataUploadProgressCollapsed ? (
+            {isProgressCollapsed ? (
               <ChevronRight className="w-4 h-4 text-gray-400 group-hover:text-gray-600 transition-colors" />
             ) : (
               <ChevronDown className="w-4 h-4 text-gray-400 group-hover:text-gray-600 transition-colors" />
@@ -168,10 +130,10 @@
         </div>
       )}
 
-      {/* Atom Selector (if multiple data upload flows) */}
+      {/* Atom Selector (if multiple flows) */}
       {activeFlowEntries.length > 1 && (
         <div className="p-3 border-b border-gray-200 bg-gray-50">
-          <div className="text-xs font-medium text-gray-700 mb-2">Active Data Upload Flows:</div>
+          <div className="text-xs font-medium text-gray-700 mb-2">Active Flows:</div>
           <div className="space-y-1">
             {activeFlowEntries.map(([atomId, flow]) => {
               const atom = getAtom(atomId);
@@ -194,72 +156,27 @@
         </div>
       )}
 
-      {/* Steps List - Data Upload Flow */}
-      <div className="flex-1 overflow-y-auto">
-        {!isDataUploadProgressCollapsed && (
-          <div className="p-4">
-            {selectedFlow ? (
-              <DataUploadVerticalProgressStepper
-                currentStage={selectedFlow.currentStage}
-                onStageClick={handleDataUploadStageClick}
-                className="w-full"
-              />
-            ) : (
-              <div className="text-center text-gray-500 py-8">
-                <div className="mb-4">
-                  <Upload className="w-12 h-12 text-gray-300 mx-auto mb-2" />
-                  <p className="text-sm">No files uploaded yet</p>
-                  <p className="text-xs text-gray-400 mt-1">Use the guided upload flow to get started</p>
-                </div>
-              </div>
-            )}
-          </div>
-        )}
-
-        {/* Reset Button for Data Upload */}
-        {selectedFlow && !isDataUploadProgressCollapsed && (
-          <div className="px-4 pb-4">
-            <Button
-              onClick={handleDataUploadReset}
-              variant="outline"
-              className="w-full border-gray-300 hover:bg-gray-100"
-              size="sm"
-            >
-              <RotateCcw className="w-4 h-4 mr-2" />
-              Reset Data Upload
-            </Button>
-          </div>
-        )}
-
-        {/* Metric Flow Section - Collapsible */}
-        {isMetricGuidedFlowOpen && activeMetricGuidedFlow && (
-          <>
-            <div className="border-t border-gray-200">
-              <div className="p-4">
-                <div className="text-xs text-gray-500 mb-1 uppercase tracking-wide">Metric Creation</div>
-                <button
-                  onClick={toggleMetricProgressStepper}
-                  className="w-full text-left flex items-center justify-between group hover:opacity-80 transition-opacity"
-                >
-                  <div className="text-lg font-bold text-gray-900">
-                    {(() => {
-                      const dataSource = activeMetricGuidedFlow.state?.dataSource || '';
-                      if (!dataSource) return 'No data source selected';
-                      // Extract just the filename from the MinIO path
-                      const filename = dataSource.split('/').pop() || dataSource;
-                      return filename;
-                    })()}
-                  </div>
-                  {isMetricProgressCollapsed ? (
-                    <ChevronRight className="w-4 h-4 text-gray-400 group-hover:text-gray-600 transition-colors" />
-                  ) : (
-                    <ChevronDown className="w-4 h-4 text-gray-400 group-hover:text-gray-600 transition-colors" />
-                  )}
-                </button>
+      {/* Steps List - Using real guided flow data */}
+      {!isProgressCollapsed && (
+        <div className="flex-1 overflow-y-auto p-4">
+          {selectedFlow ? (
+            <VerticalProgressStepper
+              currentStage={selectedFlow.currentStage}
+              onStageClick={handleStageClick}
+              className="w-full"
+            />
+          ) : (
+            <div className="text-center text-gray-500 py-8">
+              <div className="mb-4">
+                <Upload className="w-12 h-12 text-gray-300 mx-auto mb-2" />
+                <p className="text-sm">No files uploaded yet</p>
+                <p className="text-xs text-gray-400 mt-1">Use the guided upload flow to get started</p>
               </div>
             </div>
-
-<<<<<<< HEAD
+          )}
+        </div>
+      )}
+
       {/* Reset Button */}
       {selectedFlow && (
         <div className="p-4 border-t border-gray-200 bg-gray-50/50 space-y-2">
@@ -298,33 +215,6 @@
           </Button>
         </div>
       )}
-=======
-            {!isMetricProgressCollapsed && (
-              <>
-                <div className="p-4">
-                  <MetricVerticalProgressStepper
-                    currentStage={activeMetricGuidedFlow.currentStage}
-                    onStageClick={handleMetricStageClick}
-                    className="w-full"
-                  />
-                </div>
-                <div className="px-4 pb-4">
-                  <Button
-                    onClick={handleMetricReset}
-                    variant="outline"
-                    className="w-full border-gray-300 hover:bg-gray-100"
-                    size="sm"
-                  >
-                    <RotateCcw className="w-4 h-4 mr-2" />
-                    Reset Metric Flow
-                  </Button>
-                </div>
-              </>
-            )}
-          </>
-        )}
-      </div>
->>>>>>> 63ac8cdb
 
       {/* Footer */}
       <div className="p-3 border-t border-gray-200 bg-gray-100/50">
