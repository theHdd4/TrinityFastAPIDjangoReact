--- conflicted
+++ resolved
@@ -1,4 +1,4 @@
-import React, { useState, useEffect, useMemo } from 'react';
+ import React, { useState, useEffect, useMemo } from 'react';
 import { createPortal } from 'react-dom';
 import { safeStringify } from '@/utils/safeStringify';
 import { sanitizeLabConfig, persistLaboratoryConfig } from '@/utils/projectStorage';
@@ -193,13 +193,10 @@
     isExhibited: !!card.isExhibited,
     moleculeId: card.moleculeId,
     moleculeTitle: card.moleculeTitle,
-<<<<<<< HEAD
     variables: normalizeCardVariables(card.variables, card.id),
-=======
     order: card.order,
     afterMoleculeId: card.afterMoleculeId ?? card.after_molecule_id ?? undefined,
     beforeMoleculeId: card.beforeMoleculeId ?? card.before_molecule_id ?? undefined,
->>>>>>> a116696c
   }));
 };
 
@@ -278,19 +275,14 @@
           id: card.id,
           atoms: card.atoms || [],
           isExhibited: card.isExhibited || false,
-<<<<<<< HEAD
-          moleculeId: card.moleculeId,
-          moleculeTitle: card.moleculeTitle,
+          moleculeId,
+          moleculeTitle,
           collapsed: card.collapsed || false,
           scroll_position: card.scroll_position || 0,
           variables: normalizeCardVariables(card.variables, card.id),
-=======
-          moleculeId: moleculeId, // Preserve undefined/null to distinguish standalone cards
-          moleculeTitle: moleculeTitle,
           order: card.order,
           afterMoleculeId: card.afterMoleculeId ?? card.after_molecule_id ?? undefined,
           beforeMoleculeId: card.beforeMoleculeId ?? card.before_molecule_id ?? undefined,
->>>>>>> a116696c
         };
 
         // Validation: Log warning if we expected moleculeId but it's missing
@@ -1585,7 +1577,7 @@
                   atomName: atomId,
                   moleculeId: molecule.id,
                   moleculeTitle: molecule.title,
-                  order: atomIndex
+                  order: atomIndex,
                 });
               });
             }
@@ -3571,268 +3563,6 @@
                 ? [...molecule.atoms]
                 : [];
 
-<<<<<<< HEAD
-                {/* Molecule Content */}
-                {!isCollapsed && (
-                <div className="p-6 space-y-6 w-full bg-gradient-to-br from-gray-50 to-white">
-                    {Array.isArray(layoutCards) &&
-                      layoutCards
-                        .filter(card => card.moleculeId === molecule.moleculeId)
-                        .map(card => {
-                        const cardTitle = card.moleculeTitle
-                          ? card.atoms.length > 0
-                            ? `${card.moleculeTitle} - ${card.atoms[0].title}`
-                            : card.moleculeTitle
-                          : card.atoms.length > 0
-                            ? card.atoms[0].title
-                            : 'Card';
-                        return (
-                        <Card
-                          key={card.id}
-                          data-card-id={card.id}
-                          className={`w-full ${collapsedCards[card.id] ? '' : 'min-h-[200px]'} bg-white rounded-2xl border-2 transition-all duration-300 flex flex-col overflow-hidden ${
-                            dragOverCardId === card.id
-                              ? 'border-blue-500 bg-blue-50 shadow-lg'
-                              : draggedCardId === card.id
-                              ? 'opacity-50'
-                              : dragOver === card.id
-                              ? 'border-[#458EE2] bg-gradient-to-br from-blue-50 to-blue-100 shadow-lg'
-                              : 'border-gray-200 shadow-sm hover:shadow-md'
-                          }`}
-                          draggable={canEdit}
-                          onDragStart={(e) => handleCardDragStart(e, card.id)}
-                          onDoubleClick={(e) => handleCardDoubleClick(e, card.id, card.isExhibited)}
-                          onDragOver={(e) => {
-                            handleCardDragOver(e, card.id);
-                            handleDragOver(e, card.id); // Keep existing functionality
-                          }}
-                          onDragLeave={(e) => {
-                            handleCardDragLeave(e);
-                            handleDragLeave(e); // Keep existing functionality
-                          }}
-                          onDrop={(e) => {
-                            handleCardDrop(e, card.id);
-                            handleDrop(e, card.id); // Keep existing functionality
-                          }}
-                        >
-                          <div className="flex items-center justify-between p-4 border-b border-gray-100">
-                            <div className="flex items-center space-x-2">
-                              {canEdit && (
-                                <div 
-                                  className="cursor-move p-1 hover:bg-gray-100 rounded"
-                                  onMouseDown={(e) => e.stopPropagation()}
-                                  title="Drag to reorder"
-                                >
-                                  <GripVertical className="w-3 h-3 text-gray-400" />
-                                </div>
-                              )}
-                              <span className="text-sm font-medium text-gray-700">
-                                {cardTitle}
-                              </span>
-                              <AIChatBot
-                                cardId={card.id}
-                                cardTitle={cardTitle}
-                                onAddAtom={(id, atom) => addAtomByName(id, atom)}
-                                disabled={card.atoms.length > 0}
-                              />
-                              <button
-                                onClick={e => handleCardSettingsClick(e, card.id, card.isExhibited)}
-                                className="p-1 hover:bg-gray-100 rounded"
-                                title="Card Settings"
-                              >
-                                <Settings className="w-4 h-4 text-gray-400" />
-                              </button>
-                            </div>
-                            <div className="flex items-center space-x-2">
-                              <button
-                                onClick={e => { e.stopPropagation(); deleteCard(card.id); }}
-                                className="p-1 hover:bg-gray-100 rounded"
-                              >
-                                <Trash2 className="w-4 h-4 text-gray-400" />
-                              </button>
-                              <button
-                                onClick={e => {
-                                  e.stopPropagation();
-                                  toggleCardExpand(card.id);
-                                }}
-                                className="p-1 hover:bg-gray-100 rounded"
-                                title="Expand Card"
-                              >
-                                <Maximize2 className="w-4 h-4 text-gray-400" />
-                              </button>
-                              <button
-                                onClick={e => {
-                                  e.stopPropagation();
-                                  toggleCardCollapse(card.id);
-                                }}
-                                className="p-1 hover:bg-gray-100 rounded"
-                                title="Toggle Card"
-                              >
-                                {collapsedCards[card.id] ? (
-                                  <ChevronDown className="w-4 h-4 text-gray-400" />
-                                ) : (
-                                  <Minus className="w-4 h-4 text-gray-400" />
-                                )}
-                              </button>
-                            </div>
-                          </div>
-
-                          <div className={`flex-1 flex flex-col p-4 overflow-y-auto ${collapsedCards[card.id] ? 'hidden' : ''}`}>
-                            {card.atoms.length === 0 ? (
-                              <div className="flex-1 flex flex-col items-center justify-center text-center border-2 border-dashed border-gray-300 rounded-lg min-h-[140px] mb-4">
-                                <div className="w-16 h-16 bg-gray-100 rounded-full flex items-center justify-center mb-4">
-                                  <Grid3X3 className="w-8 h-8 text-gray-400" />
-                                </div>
-                                <p className="text-gray-500 mb-2">No atoms in this section</p>
-                                <p className="text-sm text-gray-400">Configure this atom for your application</p>
-                              </div>
-                            ) : (
-                              <div
-                                className={`grid gap-4 w-full ${
-                                  card.atoms.length === 1
-                                    ? 'grid-cols-1'
-                                    : 'grid-cols-1 md:grid-cols-2 lg:grid-cols-3'
-                                }`}
-                              >
-                                {card.atoms.map(atom => (
-                                  <AtomBox
-                                    key={atom.id}
-                                    data-atom-id={atom.id}
-                                    className="p-4 cursor-pointer hover:shadow-lg transition-all duration-200 group border border-gray-200 bg-white overflow-hidden"
-                                    onClick={(e) => handleAtomClick(e, atom.id)}
-                                  >
-                                    <div className="flex items-center justify-between mb-3">
-                                      <div className="flex items-center space-x-1">
-                                        <div className={`w-3 h-3 ${atom.color} rounded-full`}></div>
-                                        <AtomAIChatBot
-                                          atomId={atom.id}
-                                          atomType={atom.atomId}
-                                          atomTitle={atom.title}
-                                          disabled={!LLM_MAP[atom.atomId]}
-                                          className="transition-transform hover:scale-110"
-                                        />
-                                        <button
-                                          onClick={e => handleAtomSettingsClick(e, atom.id)}
-                                          className="p-1 hover:bg-gray-100 rounded transition-transform hover:scale-110"
-                                          title="Atom Settings"
-                                        >
-                                          <Settings className="w-4 h-4 text-gray-400" />
-                                        </button>
-                                      </div>
-                                      <button
-                                        onClick={e => {
-                                          e.stopPropagation();
-                                          removeAtom(card.id, atom.id);
-                                        }}
-                                        className="p-1 hover:bg-gray-100 rounded transition-transform hover:scale-110"
-                                      >
-                                        <Trash2 className="w-4 h-4 text-gray-400" />
-                                      </button>
-                                    </div>
-
-                                    {atom.atomId === 'text-box' ? (
-                                      <TextBoxEditor textId={atom.id} />
-                                    ) : atom.atomId === 'data-upload-validate' ? (
-                                      <DataUploadValidateAtom atomId={atom.id} />
-                                    ) : atom.atomId === 'feature-overview' ? (
-                                      <FeatureOverviewAtom atomId={atom.id} />
-                                    ) : atom.atomId === 'explore' ? (
-                                      <ExploreAtom atomId={atom.id} />
-                                    ) : atom.atomId === 'chart-maker' ? (
-                                      <ChartMakerAtom atomId={atom.id} />
-                                    ) : atom.atomId === 'concat' ? (
-                                      <ConcatAtom atomId={atom.id} />
-                                    ) : atom.atomId === 'merge' ? (
-                                      <MergeAtom atomId={atom.id} />
-                                    ) : atom.atomId === 'column-classifier' ? (
-                                      <ColumnClassifierAtom atomId={atom.id} />
-                                    ) : atom.atomId === 'dataframe-operations' ? (
-                                      <DataFrameOperationsAtom atomId={atom.id} />
-                                    ) : atom.atomId === 'create-column' ? (
-                                      <CreateColumnAtom atomId={atom.id} />
-                                    ) : atom.atomId === 'groupby-wtg-avg' ? (
-                                      <GroupByAtom atomId={atom.id} />
-                                    ) : atom.atomId === 'build-model-feature-based' ? (
-                                      <BuildModelFeatureBasedAtom atomId={atom.id} />
-                                    ) : atom.atomId === 'select-models-feature' ? (
-                                      <SelectModelsFeatureAtom atomId={atom.id} />
-                                    ) : atom.atomId === 'evaluate-models-feature' ? (
-                                      <EvaluateModelsFeatureAtom atomId={atom.id} />
-                                    ) : atom.atomId === 'scope-selector' ? (
-                                      <ScopeSelectorAtom atomId={atom.id} />
-                                    ) : atom.atomId === 'correlation' ? (
-                                      <CorrelationAtom atomId={atom.id} />
-                                    ) : atom.atomId === 'auto-regressive-models' ? (
-                                      <AutoRegressiveModelsAtom atomId={atom.id} />
-                                    ) : atom.atomId === 'select-models-auto-regressive' ? (
-                                      <SelectModelsAutoRegressiveAtom atomId={atom.id} />
-                                    ) : atom.atomId === 'evaluate-models-auto-regressive' ? (
-                                      <EvaluateModelsAutoRegressiveAtom atomId={atom.id} />
-                                    ) : (
-                                      <div>
-                                        <h4 className="font-semibold text-gray-900 mb-1 text-sm">{atom.title}</h4>
-                                        <p className="text-xs text-gray-600 mb-2">{atom.category}</p>
-                                        <p className="text-xs text-gray-500">Configure this atom for your application</p>
-                                      </div>
-                                    )}
-                                  </AtomBox>
-                                ))}
-                              </div>
-                            )}
-
-                              {(() => {
-                                const appendedVariables = (card.variables ?? []).filter(variable => variable.appended);
-                                if (appendedVariables.length === 0) {
-                                  return null;
-                                }
-
-                                return (
-                                  <div className="mt-4 space-y-3">
-                                    {appendedVariables.map(variable => {
-                                      const originCard = Array.isArray(layoutCards)
-                                        ? layoutCards.find(c => c.id === variable.originCardId)
-                                        : undefined;
-                                      const originTitle =
-                                        variable.originCardId === card.id ? 'This card' : resolveCardTitle(originCard);
-                                      const originAtomTitle = variable.originAtomId
-                                        ? originCard?.atoms.find(a => a.id === variable.originAtomId)?.title
-                                        : undefined;
-                                      const infoText = originAtomTitle
-                                        ? `Origin atom: ${originAtomTitle}`
-                                        : variable.originCardId !== card.id
-                                        ? 'Global'
-                                        : '';
-
-                                      return (
-                                        <div
-                                          key={variable.id}
-                                          className="border border-blue-200 bg-blue-50/70 rounded-xl p-4 shadow-sm flex flex-col gap-2"
-                                        >
-                                          <div className="flex items-start justify-between">
-                                            <div>
-                                              <p className="text-xs uppercase tracking-wide text-blue-600 font-medium">
-                                                Variable
-                                              </p>
-                                              <h4 className="text-base font-semibold text-gray-900">{variable.name}</h4>
-                                            </div>
-                                            <span className="inline-flex items-center rounded-full bg-blue-100 text-blue-700 px-2.5 py-0.5 text-xs font-semibold">
-                                              Appended
-                                            </span>
-                                          </div>
-                                          {infoText && (
-                                            <div className="text-xs text-gray-500">{infoText}</div>
-                                          )}
-                                        </div>
-                                      );
-                                    })}
-                                  </div>
-                                );
-                              })()}
-                          </div>
-                        </Card>
-                        );
-                      })}
-=======
             const atomPositions = buildAtomPositions(orderSource);
 
             return {
@@ -4182,19 +3912,6 @@
           cancelLabel="Cancel"
           confirmButtonClass="bg-red-500 hover:bg-red-600"
         />
-        <ConfirmationDialog
-          open={deleteAtomDialogOpen}
-          onOpenChange={handleDeleteAtomDialogOpenChange}
-          onConfirm={confirmDeleteAtom}
-          onCancel={cancelDeleteAtom}
-          title="Delete atom?"
-          description={`Are you sure you want to delete "${atomToDelete?.atomTitle || ''}"? This action cannot be undone.`}
-          icon={<Trash2 className="w-6 h-6 text-white" />}
-          iconBgClass="bg-red-500"
-          confirmLabel="Yes, delete"
-          cancelLabel="Cancel"
-          confirmButtonClass="bg-red-500 hover:bg-red-600"
-        />
       <div className="h-full bg-gradient-to-br from-gray-50 to-gray-100 rounded-xl border border-gray-200 shadow-sm overflow-auto">
         <div className={canEdit ? '' : 'pointer-events-none'}>
           <div className="p-6 space-y-6">
@@ -4207,8 +3924,6 @@
                   ? layoutCards.filter(card => card.moleculeId === molecule.moleculeId)
                   : [];
                 const atomCount = moleculeCards.reduce((sum, card) => sum + (card.atoms?.length || 0), 0);
->>>>>>> a116696c
-
                 return (
                   <React.Fragment key={molecule.moleculeId}>
                     <Card 
@@ -4284,10 +3999,7 @@
                 {/* Molecule Content */}
                 {!isCollapsed && (
                 <div className="p-6 space-y-6 w-full bg-gradient-to-br from-gray-50 to-white">
-                    {Array.isArray(layoutCards) &&
-                      layoutCards
-                        .filter(card => card.moleculeId === molecule.moleculeId)
-                        .map((card, index) => {
+                    {moleculeCards.map((card, index) => {
                         const cardTitle = card.moleculeTitle
                           ? card.atoms.length > 0
                             ? `${card.moleculeTitle} - ${card.atoms[0].title}`
@@ -4344,14 +4056,6 @@
                                 onAddAtom={(id, atom) => addAtomByName(id, atom)}
                                 disabled={card.atoms.length > 0}
                               />
-<<<<<<< HEAD
-                              <button
-                                onClick={e => handleCardSettingsClick(e, card.id, card.isExhibited)}
-                                className="p-1 hover:bg-gray-100 rounded"
-                                title="Card Settings"
-                              >
-                                <Settings className="w-4 h-4 text-gray-400" />
-=======
                               {card.atoms.length > 0 && (
                                 <button
                                   onClick={e => handleCardSettingsClick(e, card.id, card.isExhibited)}
@@ -4370,7 +4074,6 @@
                                 title="Refresh Atom"
                               >
                                 <RefreshCcw className="w-4 h-4 text-gray-400" />
->>>>>>> a116696c
                               </button>
                             </div>
                             <div className="flex items-center space-x-2">
@@ -4516,54 +4219,54 @@
                               </div>
                             )}
 
-                            {(() => {
-                              const appendedVariables = (card.variables ?? []).filter(variable => variable.appended);
-                              if (appendedVariables.length === 0) {
-                                return null;
-                              }
-
-                              return (
-                                <div className="mt-4 space-y-3">
-                                  {appendedVariables.map(variable => {
-                                    const originCard = Array.isArray(layoutCards)
-                                      ? layoutCards.find(c => c.id === variable.originCardId)
-                                      : undefined;
-                                    const originTitle =
-                                      variable.originCardId === card.id ? 'This card' : resolveCardTitle(originCard);
-                                    const originAtomTitle = variable.originAtomId
-                                      ? originCard?.atoms.find(a => a.id === variable.originAtomId)?.title
-                                      : undefined;
-                                    const infoText = originAtomTitle
-                                      ? `Origin atom: ${originAtomTitle}`
-                                      : variable.originCardId !== card.id
-                                      ? 'Global'
-                                      : '';
-
-                                    return (
-                                      <div
-                                        key={variable.id}
-                                        className="border border-blue-200 bg-blue-50/70 rounded-xl p-4 shadow-sm flex flex-col gap-2"
-                                      >
-                                        <div className="flex items-start justify-between">
-                                          <div>
-                                            <p className="text-xs uppercase tracking-wide text-blue-600 font-medium">
-                                              Variable
-                                            </p>
-                                            <h4 className="text-base font-semibold text-gray-900">{variable.name}</h4>
+                              {(() => {
+                                const appendedVariables = (card.variables ?? []).filter(variable => variable.appended);
+                                if (appendedVariables.length === 0) {
+                                  return null;
+                                }
+
+                                return (
+                                  <div className="mt-4 space-y-3">
+                                    {appendedVariables.map(variable => {
+                                      const originCard = Array.isArray(layoutCards)
+                                        ? layoutCards.find(c => c.id === variable.originCardId)
+                                        : undefined;
+                                      const originTitle =
+                                        variable.originCardId === card.id ? 'This card' : resolveCardTitle(originCard);
+                                      const originAtomTitle = variable.originAtomId
+                                        ? originCard?.atoms.find(a => a.id === variable.originAtomId)?.title
+                                        : undefined;
+                                      const infoText = originAtomTitle
+                                        ? `Origin atom: ${originAtomTitle}`
+                                        : variable.originCardId !== card.id
+                                        ? 'Global'
+                                        : '';
+
+                                      return (
+                                        <div
+                                          key={variable.id}
+                                          className="border border-blue-200 bg-blue-50/70 rounded-xl p-4 shadow-sm flex flex-col gap-2"
+                                        >
+                                          <div className="flex items-start justify-between">
+                                            <div>
+                                              <p className="text-xs uppercase tracking-wide text-blue-600 font-medium">
+                                                Variable
+                                              </p>
+                                              <h4 className="text-base font-semibold text-gray-900">{variable.name}</h4>
+                                            </div>
+                                            <span className="inline-flex items-center rounded-full bg-blue-100 text-blue-700 px-2.5 py-0.5 text-xs font-semibold">
+                                              Appended
+                                            </span>
                                           </div>
-                                          <span className="inline-flex items-center rounded-full bg-blue-100 text-blue-700 px-2.5 py-0.5 text-xs font-semibold">
-                                            Appended
-                                          </span>
+                                          {infoText && (
+                                            <div className="text-xs text-gray-500">{infoText}</div>
+                                          )}
                                         </div>
-                                        {infoText && (
-                                          <div className="text-xs text-gray-500">{infoText}</div>
-                                        )}
-                                      </div>
-                                    );
-                                  })}
-                                </div>
-                              );
-                            })()}
+                                      );
+                                    })}
+                                  </div>
+                                );
+                              })()}
                           </div>
                         </Card>
 
@@ -4588,44 +4291,16 @@
                             </span>
                           </button>
                         </div>
-                        </React.Fragment>
-                        );
-                      })}
+                    </React.Fragment>
+                  );
+                })}
 
                 </div>
                 )}
               </Card>
-
-              {/* Add New Card Button - After molecule container */}
-              <div className="flex justify-center my-4">
-                <button
-                  onClick={() => {
-                    if (item.moleculeIndex !== undefined) {
-                      addNewCardWorkflow(undefined, undefined, item.moleculeIndex, 0);
-                    }
-                  }}
-                  onDragEnter={e => handleAddDragEnter(e, `after-molecule-${molecule.moleculeId}`)}
-                  onDragLeave={handleAddDragLeave}
-                  onDragOver={e => e.preventDefault()}
-                  onDrop={e => {
-                    if (item.moleculeIndex !== undefined) {
-                      void handleDropNewCardWorkflow(e, undefined, undefined, item.moleculeIndex, 0);
-                    }
-                  }}
-                  className={`flex flex-col items-center justify-center px-2 py-2 bg-white border-2 border-dashed rounded-xl hover:border-[#458EE2] hover:bg-blue-50 transition-all duration-500 ease-in-out group ${addDragTarget === `after-molecule-${molecule.moleculeId}` ? 'min-h-[160px] w-full border-[#458EE2] bg-blue-50' : 'border-gray-300'}`}
-                  title="Add standalone card after molecule"
-                >
-                  <Plus className={`w-5 h-5 text-gray-400 group-hover:text-[#458EE2] transition-transform duration-500 ${addDragTarget === `after-molecule-${molecule.moleculeId}` ? 'scale-125 mb-2' : ''}`} />
-                  <span
-                    className="w-0 h-0 overflow-hidden ml-0 group-hover:ml-2 group-hover:w-[120px] group-hover:h-auto text-gray-600 group-hover:text-[#458EE2] font-medium whitespace-nowrap transition-all duration-500 ease-in-out"
-                  >
-                    Add Standalone Card
-                  </span>
-                </button>
-              </div>
-                  </React.Fragment>
-                );
-              } else if (item.type === 'standalone-card' && item.cardData) {
+            </React.Fragment>
+          );
+        } else if (item.type === 'standalone-card' && item.cardData) {
                 // Render standalone card
                 const card = item.cardData;
                 const cardTitle = card.moleculeTitle
@@ -4878,6 +4553,302 @@
                 </div>
           </div>
         </div>
+
+        {/* Cards without moleculeId (standalone cards) */}
+        {(() => {
+          const standaloneCards = Array.isArray(layoutCards)
+            ? layoutCards.filter(card => !card.moleculeId)
+            : [];
+
+          if (standaloneCards.length === 0) {
+            return null;
+          }
+
+          return (
+            <div className="p-6 space-y-6">
+              {standaloneCards.map((card, index) => {
+                const cardTitle = card.moleculeTitle
+                  ? card.atoms.length > 0
+                    ? `${card.moleculeTitle} - ${card.atoms[0].title}`
+                    : card.moleculeTitle
+                  : card.atoms.length > 0
+                  ? card.atoms[0].title
+                  : 'Card';
+
+                return (
+                  <React.Fragment key={card.id}>
+                    <Card
+                      data-card-id={card.id}
+                      className={`w-full ${collapsedCards[card.id] ? '' : 'min-h-[200px]'} bg-white rounded-2xl border-2 transition-all duration-300 flex flex-col overflow-hidden ${
+                        dragOverCardId === card.id
+                          ? 'border-blue-500 bg-blue-50 shadow-lg'
+                          : draggedCardId === card.id
+                          ? 'opacity-50'
+                          : dragOver === card.id
+                          ? 'border-[#458EE2] bg-gradient-to-br from-blue-50 to-blue-100 shadow-lg'
+                          : 'border-gray-200 shadow-sm hover:shadow-md'
+                      }`}
+                      draggable={canEdit}
+                      onDragStart={e => handleCardDragStart(e, card.id)}
+                      onDoubleClick={e => handleCardDoubleClick(e, card.id, card.isExhibited)}
+                      onDragOver={e => {
+                        handleCardDragOver(e, card.id);
+                        handleDragOver(e, card.id); // Keep existing functionality
+                      }}
+                      onDragLeave={e => {
+                        handleCardDragLeave(e);
+                        handleDragLeave(e); // Keep existing functionality
+                      }}
+                      onDrop={e => {
+                        handleCardDrop(e, card.id);
+                        handleDrop(e, card.id); // Keep existing functionality
+                      }}
+                    >
+                      <div className="flex items-center justify-between p-4 border-b border-gray-100">
+                        <div className="flex items-center space-x-2">
+                          {canEdit && (
+                            <div
+                              className="cursor-move p-1 hover:bg-gray-100 rounded"
+                              onMouseDown={e => e.stopPropagation()}
+                              title="Drag to reorder"
+                            >
+                              <GripVertical className="w-3 h-3 text-gray-400" />
+                            </div>
+                          )}
+                          <span className="text-sm font-medium text-gray-700">{cardTitle}</span>
+                          <AIChatBot
+                            cardId={card.id}
+                            cardTitle={cardTitle}
+                            onAddAtom={(id, atom) => addAtomByName(id, atom)}
+                            disabled={card.atoms.length > 0}
+                          />
+                          <button
+                            onClick={e => handleCardSettingsClick(e, card.id, card.isExhibited)}
+                            className="p-1 hover:bg-gray-100 rounded"
+                            title="Card Settings"
+                          >
+                            <Settings className="w-4 h-4 text-gray-400" />
+                          </button>
+                        </div>
+                        <div className="flex items-center space-x-2">
+                          <button
+                            onClick={e => {
+                              e.stopPropagation();
+                              deleteCard(card.id);
+                            }}
+                            className="p-1 hover:bg-gray-100 rounded"
+                          >
+                            <Trash2 className="w-4 h-4 text-gray-400" />
+                          </button>
+                          <button
+                            onClick={e => {
+                              e.stopPropagation();
+                              toggleCardExpand(card.id);
+                            }}
+                            className="p-1 hover:bg-gray-100 rounded"
+                            title="Expand Card"
+                          >
+                            <Maximize2 className="w-4 h-4 text-gray-400" />
+                          </button>
+                          <button
+                            onClick={e => {
+                              e.stopPropagation();
+                              toggleCardCollapse(card.id);
+                            }}
+                            className="p-1 hover:bg-gray-100 rounded"
+                            title="Toggle Card"
+                          >
+                            {collapsedCards[card.id] ? (
+                              <ChevronDown className="w-4 h-4 text-gray-400" />
+                            ) : (
+                              <Minus className="w-4 h-4 text-gray-400" />
+                            )}
+                          </button>
+                        </div>
+                      </div>
+
+                      <div className={`flex-1 flex flex-col p-4 overflow-y-auto ${collapsedCards[card.id] ? 'hidden' : ''}`}>
+                        {card.atoms.length === 0 ? (
+                          <div className="flex-1 flex flex-col items-center justify-center text-center border-2 border-dashed border-gray-300 rounded-lg min-h-[140px] mb-4">
+                            <AtomSuggestion
+                              cardId={card.id}
+                              isVisible={true}
+                              onClose={() => setShowAtomSuggestion(prev => ({ ...prev, [card.id]: false }))}
+                              onAddAtom={handleAddAtomFromSuggestion}
+                            />
+                          </div>
+                        ) : (
+                          <div
+                            className={`grid gap-4 w-full ${
+                              card.atoms.length === 1 ? 'grid-cols-1' : 'grid-cols-1 md:grid-cols-2 lg:grid-cols-3'
+                            }`}
+                          >
+                            {card.atoms.map(atom => (
+                              <AtomBox
+                                key={atom.id}
+                                data-atom-id={atom.id}
+                                className="p-4 cursor-pointer hover:shadow-lg transition-all duration-200 group border border-gray-200 bg-white overflow-hidden"
+                                onClick={e => handleAtomClick(e, atom.id)}
+                              >
+                                {/* Atom Header */}
+                                <div className="flex items-center justify-between mb-3">
+                                  <div className="flex items-center space-x-1">
+                                    <div className={`w-3 h-3 ${atom.color} rounded-full`}></div>
+                                    <AtomAIChatBot
+                                      atomId={atom.id}
+                                      atomType={atom.atomId}
+                                      atomTitle={atom.title}
+                                      disabled={!LLM_MAP[atom.atomId]}
+                                      className="transition-transform hover:scale-110"
+                                    />
+                                    <button
+                                      onClick={e => handleAtomSettingsClick(e, atom.id)}
+                                      className="p-1 hover:bg-gray-100 rounded transition-transform hover:scale-110"
+                                      title="Atom Settings"
+                                    >
+                                      <Settings className="w-4 h-4 text-gray-400" />
+                                    </button>
+                                    <button
+                                      onClick={e => {
+                                        e.stopPropagation();
+                                        if (onAtomSelect) {
+                                          onAtomSelect(atom.id);
+                                        }
+                                        onToggleHelpPanel?.();
+                                      }}
+                                      className="p-1 hover:bg-gray-100 rounded transition-transform hover:scale-110"
+                                      title="Help"
+                                    >
+                                      <span className="w-4 h-4 text-gray-400 text-base font-bold flex items-center justify-center">
+                                        ?
+                                      </span>
+                                    </button>
+                                  </div>
+                                  <button
+                                    onClick={e => {
+                                      e.stopPropagation();
+                                      removeAtom(card.id, atom.id);
+                                    }}
+                                    className="p-1 hover:bg-gray-100 rounded transition-transform hover:scale-110"
+                                  >
+                                    <Trash2 className="w-4 h-4 text-gray-400" />
+                                  </button>
+                                </div>
+
+                                {/* Atom Content */}
+                                {atom.atomId === 'text-box' ? (
+                                  <TextBoxEditor textId={atom.id} />
+                                ) : atom.atomId === 'data-upload-validate' ? (
+                                  <DataUploadValidateAtom atomId={atom.id} />
+                                ) : atom.atomId === 'feature-overview' ? (
+                                  <FeatureOverviewAtom atomId={atom.id} />
+                                ) : atom.atomId === 'clustering' ? (
+                                  <ClusteringAtom atomId={atom.id} />
+                                ) : atom.atomId === 'explore' ? (
+                                  <ExploreAtom atomId={atom.id} />
+                                ) : atom.atomId === 'chart-maker' ? (
+                                  <ChartMakerAtom atomId={atom.id} />
+                                ) : atom.atomId === 'concat' ? (
+                                  <ConcatAtom atomId={atom.id} />
+                                ) : atom.atomId === 'merge' ? (
+                                  <MergeAtom atomId={atom.id} />
+                                ) : atom.atomId === 'column-classifier' ? (
+                                  <ColumnClassifierAtom atomId={atom.id} />
+                                ) : atom.atomId === 'dataframe-operations' ? (
+                                  <DataFrameOperationsAtom atomId={atom.id} />
+                                ) : atom.atomId === 'create-column' ? (
+                                  <CreateColumnAtom atomId={atom.id} />
+                                ) : atom.atomId === 'groupby-wtg-avg' ? (
+                                  <GroupByAtom atomId={atom.id} />
+                                ) : atom.atomId === 'build-model-feature-based' ? (
+                                  <BuildModelFeatureBasedAtom atomId={atom.id} />
+                                ) : atom.atomId === 'scenario-planner' ? (
+                                  <ScenarioPlannerAtom atomId={atom.id} />
+                                ) : atom.atomId === 'select-models-feature' ? (
+                                  <SelectModelsFeatureAtom atomId={atom.id} />
+                                ) : atom.atomId === 'evaluate-models-feature' ? (
+                                  <EvaluateModelsFeatureAtom atomId={atom.id} />
+                                ) : atom.atomId === 'scope-selector' ? (
+                                  <ScopeSelectorAtom atomId={atom.id} />
+                                ) : atom.atomId === 'correlation' ? (
+                                  <CorrelationAtom atomId={atom.id} />
+                                ) : atom.atomId === 'auto-regressive-models' ? (
+                                  <AutoRegressiveModelsAtom atomId={atom.id} />
+                                ) : atom.atomId === 'select-models-auto-regressive' ? (
+                                  <SelectModelsAutoRegressiveAtom atomId={atom.id} />
+                                ) : atom.atomId === 'evaluate-models-auto-regressive' ? (
+                                  <EvaluateModelsAutoRegressiveAtom atomId={atom.id} />
+                                ) : (
+                                  <div>
+                                    <h4 className="font-semibold text-gray-900 mb-1 text-sm">{atom.title}</h4>
+                                    <p className="text-xs text-gray-600 mb-2">{atom.category}</p>
+                                    <p className="text-xs text-gray-500">Configure this atom for your application</p>
+                                  </div>
+                                )}
+                              </AtomBox>
+                            ))}
+                          </div>
+                        )}
+
+                        {(() => {
+                          const appendedVariables = (card.variables ?? []).filter(variable => variable.appended);
+                          if (appendedVariables.length === 0) {
+                            return null;
+                          }
+
+                          return (
+                            <div className="mt-4 space-y-3">
+                              {appendedVariables.map(variable => {
+                                const originCard = Array.isArray(layoutCards)
+                                  ? layoutCards.find(c => c.id === variable.originCardId)
+                                  : undefined;
+                                const originTitle =
+                                  variable.originCardId === card.id ? 'This card' : resolveCardTitle(originCard);
+                                const originAtomTitle = variable.originAtomId
+                                  ? originCard?.atoms.find(a => a.id === variable.originAtomId)?.title
+                                  : undefined;
+                                const infoText = originAtomTitle
+                                  ? `Origin atom: ${originAtomTitle}`
+                                  : variable.originCardId !== card.id
+                                  ? 'Global'
+                                  : '';
+
+                                return (
+                                  <div
+                                    key={variable.id}
+                                    className="border border-blue-200 bg-blue-50/70 rounded-xl p-4 shadow-sm flex flex-col gap-2"
+                                  >
+                                    <div className="flex items-start justify-between">
+                                      <div>
+                                        <p className="text-xs uppercase tracking-wide text-blue-600 font-medium">
+                                          Variable
+                                        </p>
+                                        <h4 className="text-base font-semibold text-gray-900">{variable.name}</h4>
+                                      </div>
+                                      <span className="inline-flex items-center rounded-full bg-blue-100 text-blue-700 px-2.5 py-0.5 text-xs font-semibold">
+                                        Appended
+                                      </span>
+                                    </div>
+                                    {infoText && <div className="text-xs text-gray-500">{infoText}</div>}
+                                  </div>
+                                );
+                              })}
+                            </div>
+                          );
+                        })()}
+                      </div>
+                    </Card>
+                    {index < standaloneCards.length - 1 && (
+                      <div className="flex justify-center my-4">
+                        <div className="h-0.5 w-full max-w-md bg-gray-200 rounded-full" />
+                      </div>
+                    )}
+                  </React.Fragment>
+                );
+              })}
+            </div>
+          );
+        })()}
 
         {/* Fullscreen Card Modal */}
         {expandedCard &&
