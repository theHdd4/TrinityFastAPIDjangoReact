<<<<<<< HEAD
import React, { useState, useEffect, useMemo, useRef } from 'react';
import { createPortal } from 'react-dom';
import { safeStringify } from '@/utils/safeStringify';
import { 
  sanitizeLabConfig, 
  persistLaboratoryConfig,
  getWorkflowMoleculesKey,
  getWorkflowSelectedAtomsKey,
  getWorkflowDataKey
} from '@/utils/projectStorage';
import { Card, Card as AtomBox } from '@/components/ui/card';
import { Tabs, TabsList, TabsTrigger, TabsContent } from '@/components/ui/tabs';
import {
  Plus,
  Grid3X3,
  Trash2,
  Settings,
  ChevronDown,
  Minus,
  RefreshCcw,
  Maximize2,
  X,
  HelpCircle,
  HelpCircleIcon,
  GripVertical,
  Type,
  Lightbulb,
} from 'lucide-react';
import { useExhibitionStore } from '../../../ExhibitionMode/store/exhibitionStore';
import ConfirmationDialog from '@/templates/DialogueBox/ConfirmationDialog';
import { atoms as allAtoms } from '@/components/AtomList/data';
import { molecules } from '@/components/MoleculeList/data';
import {
  REGISTRY_API,
  TEXT_API,
  CARD_API,
  LAB_ACTIONS_API,
  LABORATORY_API,
  VALIDATE_API,
  FEATURE_OVERVIEW_API,
  CLASSIFIER_API,
  MOLECULES_API,
} from '@/lib/api';
import { resolveTaskResponse } from '@/lib/taskQueue';
import { AIChatBot, AtomAIChatBot } from '@/components/TrinityAI';
import LoadingAnimation from '@/templates/LoadingAnimation/LoadingAnimation';
import { AtomSuggestion } from '@/components/AtomSuggestion';
import TextBoxEditor from '@/components/AtomList/atoms/text-box/TextBoxEditor';
import DataValidateAtom from '@/components/AtomList/atoms/data-validate/DataValidateAtom';
import DataUploadAtom from '@/components/AtomList/atoms/data-upload/DataUploadAtom';
import { GuidedUploadFlowInline } from '@/components/AtomList/atoms/data-upload/components/guided-upload/GuidedUploadFlowInline';
import FeatureOverviewAtom from '@/components/AtomList/atoms/feature-overview/FeatureOverviewAtom';
import ConcatAtom from '@/components/AtomList/atoms/concat/ConcatAtom';
import MergeAtom from '@/components/AtomList/atoms/merge/MergeAtom';
import ColumnClassifierAtom from '@/components/AtomList/atoms/column-classifier/ColumnClassifierAtom';
import SelectModelsFeatureAtom from '@/components/AtomList/atoms/select-models-feature/SelectModelsFeatureAtom';
import DataFrameOperationsAtom from '@/components/AtomList/atoms/dataframe-operations/DataFrameOperationsAtom';
import ScopeSelectorAtom from '@/components/AtomList/atoms/scope-selector/ScopeSelectorAtom';
import CreateColumnAtom from '@/components/AtomList/atoms/createcolumn/CreateColumnAtom';
import GroupByAtom from '@/components/AtomList/atoms/groupby-wtg-avg/GroupByAtom';
import CorrelationAtom from '@/components/AtomList/atoms/correlation/CorrelationAtom';
import ChartMakerAtom from '@/components/AtomList/atoms/chart-maker/ChartMakerAtom';
import BuildModelFeatureBasedAtom from '@/components/AtomList/atoms/build-model-feature-based/BuildModelFeatureBasedAtom';
import ExploreAtom from '@/components/AtomList/atoms/explore/ExploreAtom';
import EvaluateModelsFeatureAtom from '@/components/AtomList/atoms/evaluate-models-feature/EvaluateModelsFeatureAtom';
import AutoRegressiveModelsAtom from '@/components/AtomList/atoms/auto-regressive-models/AutoRegressiveModelsAtom';
import SelectModelsAutoRegressiveAtom from '@/components/AtomList/atoms/select-models-auto-regressive/SelectModelsAutoRegressiveAtom';
import EvaluateModelsAutoRegressiveAtom from '@/components/AtomList/atoms/evaluate-models-auto-regressive/EvaluateModelsAutoRegressiveAtom';
import ClusteringAtom from '@/components/AtomList/atoms/clustering/ClusteringAtom';
import ScenarioPlannerAtom from '@/components/AtomList/atoms/scenario-planner/ScenarioPlannerAtom';
import PivotTableAtom from '@/components/AtomList/atoms/pivot-table/PivotTableAtom';
import UnpivotAtom from '@/components/AtomList/atoms/unpivot/UnpivotAtom';
import KPIDashboardAtom from '@/components/AtomList/atoms/kpi-dashboard/KPIDashboardAtom';
import TableAtom from '@/components/AtomList/atoms/table/TableAtom';
import { fetchDimensionMapping } from '@/lib/dimensions';
import { useToast } from '@/hooks/use-toast';
import {
  registerPrefillController,
  cancelPrefillController,
} from '@/components/AtomList/atoms/column-classifier/prefillManager';
import { TextBoxToolbar } from './text-box/TextBoxToolbar';
import type { TextAlignOption, TextStylePreset } from './text-box/types';

import {
  useLaboratoryStore,
  LayoutCard,
  DroppedAtom,
  CardVariable,
  DEFAULT_TEXTBOX_SETTINGS,
  TextBoxConfig,
  createDefaultDataUploadSettings,
  DEFAULT_FEATURE_OVERVIEW_SETTINGS,
  DEFAULT_DATAFRAME_OPERATIONS_SETTINGS,
  DASHBOARD_ALLOWED_ATOMS,
  DEFAULT_CHART_MAKER_SETTINGS,
  DEFAULT_SELECT_MODELS_FEATURE_SETTINGS,
  DEFAULT_AUTO_REGRESSIVE_MODELS_SETTINGS,
  DEFAULT_AUTO_REGRESSIVE_MODELS_DATA,
  TextBoxSettings,
  DataUploadSettings,
  ColumnClassifierColumn,
  DEFAULT_EXPLORE_SETTINGS,
  DEFAULT_EXPLORE_DATA,
  DEFAULT_PIVOT_TABLE_SETTINGS,
  DEFAULT_UNPIVOT_SETTINGS,
} from '../../store/laboratoryStore';
import { deriveWorkflowMolecules, WorkflowMolecule, buildUnifiedRenderArray, UnifiedRenderItem } from './helpers';
import { LABORATORY_PROJECT_STATE_API } from '@/lib/api';
import { getActiveProjectContext } from '@/utils/projectEnv';

const normalizeTextBoxPlaceholder = (value?: string) => (value ?? '').replace(/\s+/g, ' ').trim();

const normalizeTextBoxValue = (value?: string) =>
  normalizeTextBoxPlaceholder(
    value
      ?.replace(/<br\s*\/?\s*>/gi, '\n')
      .replace(/<[^>]+>/g, ' '),
  );

const TEXTBOX_PLACEHOLDER = '';
const TEXTBOX_PLACEHOLDER_NORMALIZED = '';
const isPlaceholderContent = (value?: string) => normalizeTextBoxValue(value) === TEXTBOX_PLACEHOLDER_NORMALIZED;

const normalizeTextBoxes = (card: any): TextBoxConfig[] => {
  const incoming = card?.textBoxes ?? card?.text_boxes;
  const parsed = Array.isArray(incoming) ? incoming : [];

  if (parsed.length > 0) {
    return parsed.map((box: any, index: number) => ({
      id: box.id ?? `text-box-${index + 1}`,
      title: box.title ?? `Text Box ${index + 1}`,
      content: box.content ?? box.text ?? card?.textBoxContent ?? '',
      html: box.html ?? card?.textBoxHtml ?? '',
      settings: { ...DEFAULT_TEXTBOX_SETTINGS, ...(box.settings ?? box) },
    }));
  }

  if (card?.textBoxEnabled ?? card?.text_box_enabled) {
    return [
      {
        id: 'text-box-1',
        title: 'Text Box 1',
        content: card?.textBoxContent ?? card?.text_box_content ?? '',
        html: card?.textBoxHtml ?? card?.text_box_html ?? '',
        settings: { ...DEFAULT_TEXTBOX_SETTINGS, ...(card?.textBoxSettings ?? card?.text_box_settings ?? {}) },
      },
    ];
  }

  return [];
};

type NormalizedTextBox = TextBoxConfig & { settings: TextBoxSettings };

const normalizeCardTextBoxes = (card: LayoutCard): NormalizedTextBox[] => {
  const baseTextBoxes = (Array.isArray(card.textBoxes) && card.textBoxes.length > 0
    ? card.textBoxes
    : normalizeTextBoxes(card)) as NormalizedTextBox[];

  const ensuredTextBoxes = baseTextBoxes.length > 0
    ? baseTextBoxes
    : [
        {
          id: 'text-box-1',
          title: 'Text Box 1',
          content: card.textBoxContent ?? '',
          html: card.textBoxHtml ?? '',
          settings: { ...DEFAULT_TEXTBOX_SETTINGS },
        },
      ];

  return ensuredTextBoxes.map((box, index) => ({
    ...box,
    id: box.id ?? `text-box-${index + 1}`,
    title: box.title ?? `Text Box ${index + 1}`,
    content: box.content ?? '',
    html: box.html ?? '',
    settings: { ...DEFAULT_TEXTBOX_SETTINGS, ...(box.settings ?? {}) },
  }));
};


interface CanvasAreaProps {
  onAtomSelect?: (atomId: string) => void;
  onCardSelect?: (cardId: string, exhibited: boolean) => void;
  selectedCardId?: string;
  onToggleSettingsPanel?: () => void;
  onOpenSettingsPanel?: () => void;
  onToggleHelpPanel?: () => void;
  canEdit: boolean;
  cardEditors?: Map<string, {
    card_id: string;
    user_email: string;
    user_name: string;
    user_color: string;
    client_id: string;
  }>;
  onCardFocus?: (cardId: string) => void;
  onCardBlur?: (cardId: string) => void;
}

interface CanvasAreaRef {
  syncWorkflowCollection: () => Promise<void>;
  addNewCardWithAtom: (atomId: string, moleculeId?: string, position?: number) => Promise<void>;
}


const STORAGE_KEY = 'laboratory-layout-cards';

const LLM_MAP: Record<string, string> = {
  concat: 'Agent Concat',
  'chart-maker': 'Agent Chart Maker',
  merge: 'Agent Merge',
  'create-column': 'Agent Create Transform',
  'groupby-wtg-avg': 'Agent GroupBy',
  'explore': 'Agent Explore',
  'correlation': 'Agent Correlation',
  'dataframe-operations': 'Agent DataFrame Operations',
  'pivot-table': 'Agent Pivot Table',
  'data-upload': 'Agent Data Upload',
  'data-validate': 'Agent Data Validation',
};

const hydrateDroppedAtom = (atom: any): DroppedAtom => {
  const info = allAtoms.find(at => at.id === atom.atomId);
  return {
    ...atom,
    llm: atom.llm || LLM_MAP[atom.atomId],
    color: atom.color || info?.color || 'bg-gray-400',
  };
};

const resolveCardTitle = (layoutCard?: LayoutCard): string => {
  if (!layoutCard) {
    return 'Card';
  }

  if (layoutCard.moleculeTitle) {
    return (Array.isArray(layoutCard.atoms) && layoutCard.atoms.length > 0)
      ? `${layoutCard.moleculeTitle} - ${layoutCard.atoms[0].title}`
      : layoutCard.moleculeTitle;
  }

  return (Array.isArray(layoutCard.atoms) && layoutCard.atoms.length > 0) ? layoutCard.atoms[0].title : 'Card';
};

const normalizeCardVariables = (variables: any, fallbackCardId: string): CardVariable[] => {
  if (!Array.isArray(variables)) {
    return [];
  }

  const newId = () => {
    if (typeof crypto !== 'undefined' && typeof crypto.randomUUID === 'function') {
      return crypto.randomUUID();
    }
    return `variable-${Date.now()}-${Math.random().toString(36).slice(2)}`;
  };

  return variables
    .filter(Boolean)
    .map((variable: any) => {
      const resolvedId = variable.id ?? variable._id ?? newId();
      const resolvedName = variable.name ?? variable.variableName ?? 'Variable';
      const resolvedValue =
        typeof variable.value === 'string'
          ? variable.value
          : variable.value != null
            ? String(variable.value)
            : undefined;

      return {
        id: resolvedId,
        name: resolvedName,
        formula: variable.formula,
        value: resolvedValue,
        description: variable.description,
        usageSummary: variable.usageSummary,
        appended: Boolean(variable.appended),
        originCardId: variable.originCardId ?? fallbackCardId,
        originVariableId: variable.originVariableId,
        originAtomId: variable.originAtomId ?? variable.atomId,
        clientId: variable.clientId,
        appId: variable.appId,
        projectId: variable.projectId,
        createdAt: variable.createdAt,
        updatedAt: variable.updatedAt,
      } satisfies CardVariable;
    });
};

const hydrateLayoutCards = (rawCards: any): LayoutCard[] | null => {
  if (!Array.isArray(rawCards)) {
    return null;
  }

  return rawCards.map((card: any) => ({
    id: card.id,
    atoms: Array.isArray(card.atoms)
      ? card.atoms.map((atom: any) => hydrateDroppedAtom(atom))
      : [],
    isExhibited: !!card.isExhibited,
    moleculeId: card.moleculeId,
    moleculeTitle: card.moleculeTitle,
    order: card.order,
    afterMoleculeId: card.afterMoleculeId ?? card.after_molecule_id ?? undefined,
    beforeMoleculeId: card.beforeMoleculeId ?? card.before_molecule_id ?? undefined,
    variables: normalizeCardVariables(card.variables, card.id),
    textBoxEnabled: card.textBoxEnabled ?? card.text_box_enabled ?? false,
    textBoxContent: card.textBoxContent ?? card.text_box_content,
    textBoxHtml: card.textBoxHtml ?? card.text_box_html,
    textBoxSettings: card.textBoxSettings
      ? { ...DEFAULT_TEXTBOX_SETTINGS, ...card.textBoxSettings }
      : card.text_box_settings
      ? { ...DEFAULT_TEXTBOX_SETTINGS, ...card.text_box_settings }
      : undefined,
    textBoxes: normalizeTextBoxes(card),
  }));
};

interface CardTextBoxCanvasProps {
  data: { text: string; html: string };
  settings: TextBoxSettings;
  onTextChange: (data: { text: string; html: string }) => void;
  onSettingsChange: (updates: Partial<TextBoxSettings>) => void;
  onDelete?: () => void;
}

const clampFontSize = (size: number) => Math.max(8, Math.min(500, size));

/**
 * Parse markdown to HTML with support for headers (###) and bold (**)
 * Makes the content interactive and visually appealing
 */
const parseMarkdownToHtml = (text: string): string => {
  if (!text) return '';
  
  // Split into lines to process headers properly
  const lines = text.split(/\r?\n/);
  const processedLines: string[] = [];
  
  for (let i = 0; i < lines.length; i++) {
    let line = lines[i];
    
    // Escape HTML to prevent XSS
    line = line
      .replace(/&/g, '&amp;')
      .replace(/</g, '&lt;')
      .replace(/>/g, '&gt;');
    
    // Parse headers (### Header text) - must be at start of line
    const headerMatch = line.match(/^(\s*)###\s+(.+)$/);
    if (headerMatch) {
      const [, indent, headerText] = headerMatch;
      processedLines.push(`${indent}<h3 class="markdown-h3">${headerText.trim()}</h3>`);
      continue;
    }
    
    // Parse bold text (**text** or __text__) - handle multiple per line
    // Process **text** first (before single * which could be italic)
    line = line.replace(/\*\*([^*]+?)\*\*/g, '<strong class="markdown-bold">$1</strong>');
    line = line.replace(/__([^_]+?)__/g, '<strong class="markdown-bold">$1</strong>');
    
    // Parse italic text (*text* or _text_) - only match single asterisks/underscores
    // Use a pattern that avoids matching within bold markers
    // Match *text* where * is not followed or preceded by another *
    line = line.replace(/\*([^*\n]+?)\*/g, (match, content) => {
      // Only replace if it's not part of a bold marker (already processed)
      if (!match.includes('<strong')) {
        return `<em class="markdown-italic">${content}</em>`;
      }
      return match;
    });
    
    // Match _text_ where _ is not part of __
    line = line.replace(/_([^_\n]+?)_/g, (match, content) => {
      // Only replace if it's not part of a bold marker (already processed)
      if (!match.includes('<strong')) {
        return `<em class="markdown-italic">${content}</em>`;
      }
      return match;
    });
    
    // Wrap line in div (empty lines get <br>)
    if (line.trim() === '') {
      processedLines.push('<div><br></div>');
    } else {
      processedLines.push(`<div>${line}</div>`);
    }
  }
  
  return processedLines.join('');
};

const CardTextBoxCanvas: React.FC<CardTextBoxCanvasProps> = ({ data, settings, onTextChange, onSettingsChange, onDelete }) => {
  const containerRef = useRef<HTMLDivElement>(null);
  const editorRef = useRef<HTMLDivElement>(null);
  const selectionRef = useRef<Range | null>(null);
  const [showToolbar, setShowToolbar] = useState(false);

  const logToolbarAction = (action: string, details: Record<string, unknown> = {}) => {
    const projectContext = getActiveProjectContext();

    console.log('[Laboratory Text Toolbar]', action, {
      ...details,
      project: projectContext?.project_name,
      app: projectContext?.app_name,
    });

    fetch(`${LABORATORY_PROJECT_STATE_API}/log-text-toolbar`, {
      method: 'POST',
      headers: { 'Content-Type': 'application/json' },
      credentials: 'include',
      body: JSON.stringify({
        action,
        client: projectContext?.client_name,
        app: projectContext?.app_name,
        project: projectContext?.project_name,
        details: {
          ...details,
          textLength: data?.text?.length ?? 0,
        },
      }),
    }).catch(() => {
      /* non-blocking logging */
    });
  };

  const hasEditableSelection = () => {
    if (typeof window === 'undefined' || !editorRef.current) return false;

    const selection = window.getSelection();
    const range = selection?.rangeCount ? selection.getRangeAt(0) : selectionRef.current;

    if (!range || range.collapsed) return false;

    const container = editorRef.current;
    return container.contains(range.commonAncestorContainer);
  };

  const LIST_LINE_SEPARATOR = /\r?\n/;
  const BULLET_PATTERN = /^\s*[•-]\s+/;
  const NUMBERED_PATTERN = /^\s*\d+[.)]?\s+/;

  const stripListPrefix = (line: string): string => {
    if (BULLET_PATTERN.test(line)) return line.replace(BULLET_PATTERN, '');
    if (NUMBERED_PATTERN.test(line)) return line.replace(NUMBERED_PATTERN, '');
    return line;
  };

  const toggleBulletedListContent = (value: string): string => {
    const lines = value.split(LIST_LINE_SEPARATOR);
    const isBulleted = lines.every(line => line.trim().length === 0 || BULLET_PATTERN.test(line));

    if (isBulleted) {
      return lines.map(line => line.replace(BULLET_PATTERN, '')).join('\n');
    }

    return lines
      .map(line => {
        const base = stripListPrefix(line).trimStart();
        return base.length > 0 ? `• ${base}` : '• ';
      })
      .join('\n');
  };

  const toggleNumberedListContent = (value: string): string => {
    const lines = value.split(LIST_LINE_SEPARATOR);
    const isNumbered = lines.every(line => line.trim().length === 0 || NUMBERED_PATTERN.test(line));

    if (isNumbered) {
      return lines.map(line => line.replace(NUMBERED_PATTERN, '')).join('\n');
    }

    return lines
      .map((line, index) => {
        const base = stripListPrefix(line).trimStart();
        const prefix = `${index + 1}. `;
        return base.length > 0 ? `${prefix}${base}` : prefix;
      })
      .join('\n');
  };

  const replaceSelectionWithHtml = (html: string) => {
    if (typeof window === 'undefined' || !editorRef.current) return false;

    const selection = window.getSelection();
    if (!selection?.rangeCount) return false;

    const range = selection.getRangeAt(0);
    if (!editorRef.current.contains(range.commonAncestorContainer)) return false;

    const wrapper = document.createElement('div');
    wrapper.innerHTML = html;

    const fragment = document.createDocumentFragment();
    const nodes = Array.from(wrapper.childNodes);

    nodes.forEach(node => fragment.appendChild(node));

    range.deleteContents();
    range.insertNode(fragment);

    if (nodes.length > 0) {
      const newRange = document.createRange();
      newRange.setStartBefore(nodes[0]);
      newRange.setEndAfter(nodes[nodes.length - 1]);
      selection.removeAllRanges();
      selection.addRange(newRange);
      selectionRef.current = newRange;
    }

    handleInput();
    return true;
  };

  const decodeHtmlEntities = (value: string): string => {
    if (typeof window === 'undefined') return value;

    const textarea = window.document.createElement('textarea');
    textarea.innerHTML = value;
    return textarea.value;
  };

  const htmlToPlainText = (rawValue: string): string => {
    if (!rawValue) return '';

    let working = rawValue
      .replace(/<\s*br\s*\/?\s*>/gi, '\n')
      .replace(/<\/(div|p|li)>/gi, '\n')
      .replace(/<li[^>]*>/gi, '')
      .replace(/<div[^>]*>/gi, '')
      .replace(/<p[^>]*>/gi, '')
      .replace(/<span[^>]*>/gi, '')
      .replace(/<\/span>/gi, '')
      .replace(/<\/ul>/gi, '\n')
      .replace(/<\/ol>/gi, '\n')
      .replace(/<[^>]+>/g, '');

    working = working.replace(/\u00a0/g, ' ');
    working = decodeHtmlEntities(working);

    while (working.endsWith('\n')) {
      working = working.slice(0, -1);
    }

    return working;
  };

  const escapeHtml = (value: string): string =>
    value
      .replace(/&/g, '&amp;')
      .replace(/</g, '&lt;')
      .replace(/>/g, '&gt;')
      .replace(/"/g, '&quot;')
      .replace(/'/g, '&#39;');

  const plainTextToHtml = (value: string): string => {
    if (!value) return '';

    return value
      .split(LIST_LINE_SEPARATOR)
      .map(line => {
        if (line.length === 0) {
          return '<div><br></div>';
        }
        return `<div>${escapeHtml(line)}</div>`;
      })
      .join('');
  };

  const deriveListTypeFromPlain = (plain: string): TextBoxSettings['list_type'] => {
    const lines = plain.split(LIST_LINE_SEPARATOR);
    const isBulleted = lines.every(line => line.trim().length === 0 || BULLET_PATTERN.test(line));
    const isNumbered = lines.every(line => line.trim().length === 0 || NUMBERED_PATTERN.test(line));

    if (isBulleted) return 'bullet';
    if (isNumbered) return 'number';
    return 'none';
  };

  const applyImmediateStyles = (updates: Partial<TextBoxSettings>) => {
    if (!editorRef.current) return;

    if (typeof updates.text_color === 'string') {
      editorRef.current.style.color = updates.text_color;
    }

    if (typeof updates.background_color === 'string') {
      editorRef.current.style.backgroundColor = updates.background_color || 'transparent';
    }
  };

  useEffect(() => {
    if (editorRef.current) {
      // Check if content contains markdown syntax (headers or bold)
      const hasMarkdown = data.text && (
        /^(\s*)###\s+/m.test(data.text) || // Headers (###)
        /\*\*[^*]+\*\*/.test(data.text) || // Bold (**text**)
        /__[^_]+__/.test(data.text) || // Bold (__text__)
        (/\*[^*]+\*/.test(data.text) && !/\*\*/.test(data.text)) || // Italic (*text*) but not bold
        /_[^_]+_/.test(data.text) && !/__/.test(data.text) // Italic (_text_) but not bold
      );
      
      // Check if HTML is already processed (contains markdown classes)
      const isAlreadyProcessed = data.html && (
        data.html.includes('markdown-h3') ||
        data.html.includes('markdown-bold') ||
        data.html.includes('markdown-italic')
      );
      
      // If markdown is detected and HTML is not already processed, parse it
      let htmlToSet = data.html;
      if (hasMarkdown && !isAlreadyProcessed) {
        htmlToSet = parseMarkdownToHtml(data.text);
      } else if (!hasMarkdown && !data.html) {
        // If no markdown and no HTML, create basic HTML from text
        htmlToSet = data.text ? data.text.replace(/\n/g, '<br>').split('<br>').map(line => 
          line.trim() === '' ? '<div><br></div>' : `<div>${line}</div>`
        ).join('') : '';
      }
      
      if (editorRef.current.innerHTML !== htmlToSet) {
        editorRef.current.innerHTML = htmlToSet;
      }
    }
  }, [data.html, data.text]);

  useEffect(() => {
    applyImmediateStyles({
      text_color: settings.text_color,
      background_color: settings.background_color,
    });
  }, [settings.background_color, settings.text_color]);

  const handleInput = () => {
    if (editorRef.current) {
      const html = editorRef.current.innerHTML;
      const text = editorRef.current.innerText;
      onTextChange({ text, html });
    }
  };

  const saveSelection = () => {
    if (typeof window === 'undefined' || !editorRef.current) return;

    const selection = window.getSelection();
    if (!selection?.rangeCount) return;

    const range = selection.getRangeAt(0);
    if (editorRef.current.contains(range.commonAncestorContainer)) {
      selectionRef.current = range;
    }
  };

  const restoreSelection = () => {
    if (typeof window === 'undefined' || !editorRef.current) return;

    const selection = window.getSelection();
    const range = selectionRef.current;

    if (selection && range && editorRef.current.contains(range.commonAncestorContainer)) {
      selection.removeAllRanges();
      selection.addRange(range);
    }
  };

  const runCommand = (command: string, value?: string) => {
    if (typeof document === 'undefined') return false;

    editorRef.current?.focus();
    restoreSelection();

    try {
      const executed = document.execCommand(command, false, value ?? undefined);

      if (executed) {
        handleInput();
      }

      return executed;
    } catch {
      return false;
    }
  };

  const applyStyleToSelection = (styles: Partial<CSSStyleDeclaration>) => {
    if (typeof window === 'undefined' || !editorRef.current) return false;

    restoreSelection();

    const selection = window.getSelection();
    if (!selection?.rangeCount) return false;

    const range = selection.getRangeAt(0);
    if (!editorRef.current.contains(range.commonAncestorContainer) || range.collapsed) return false;

    const span = document.createElement('span');
    Object.assign(span.style, styles);

    span.appendChild(range.extractContents());
    range.insertNode(span);

    selection.removeAllRanges();
    const newRange = document.createRange();
    newRange.selectNodeContents(span);
    selection.addRange(newRange);
    selectionRef.current = newRange;

    handleInput();
    return true;
  };

  const applyFontSizeToSelection = (nextSize: number) => {
    if (!hasEditableSelection() || typeof document === 'undefined') return false;

    editorRef.current?.focus();
    restoreSelection();

    try {
      document.execCommand('fontSize', false, '7');
    } catch {
      return false;
    }

    const container = editorRef.current;
    if (!container) return false;

    const targets = Array.from(container.querySelectorAll('font[size="7"]'));
    if (targets.length === 0) return false;

    targets.forEach(node => {
      const span = document.createElement('span');
      span.style.fontSize = `${nextSize}px`;
      span.innerHTML = node.innerHTML;
      node.replaceWith(span);
    });

    handleInput();
    return true;
  };

  useEffect(() => {
    if (!showToolbar || typeof document === 'undefined') return undefined;

    const handleSelectionChange = () => {
      if (!editorRef.current) return;
      const selection = document.getSelection();
      if (!selection?.rangeCount) return;
      const range = selection.getRangeAt(0);
      if (editorRef.current.contains(range.commonAncestorContainer)) {
        selectionRef.current = range;
      }
    };

    document.addEventListener('selectionchange', handleSelectionChange);
    return () => document.removeEventListener('selectionchange', handleSelectionChange);
  }, [showToolbar]);

  useEffect(() => {
    if (!editorRef.current) return;

    editorRef.current.style.color = settings.text_color;
    editorRef.current.style.backgroundColor = settings.background_color ?? 'transparent';
    editorRef.current.style.fontFamily = settings.font_family;
    editorRef.current.style.fontSize = `${settings.font_size}px`;
    editorRef.current.style.fontWeight = settings.bold ? 'bold' : 'normal';
    editorRef.current.style.fontStyle = settings.italics ? 'italic' : 'normal';
    editorRef.current.style.textDecoration = `${settings.underline ? 'underline' : ''} ${settings.strikethrough ? 'line-through' : ''}`.trim();
    editorRef.current.style.textAlign = settings.text_align;

    editorRef.current.classList.remove('list-disc', 'list-decimal', 'pl-8');
    if (settings.list_type === 'bullet') {
      editorRef.current.classList.add('list-disc', 'pl-8');
      editorRef.current.style.listStyleType = 'disc';
      editorRef.current.style.paddingLeft = '2rem';
    } else if (settings.list_type === 'number') {
      editorRef.current.classList.add('list-decimal', 'pl-8');
      editorRef.current.style.listStyleType = 'decimal';
      editorRef.current.style.paddingLeft = '2rem';
    } else {
      editorRef.current.style.listStyleType = 'none';
      editorRef.current.style.paddingLeft = '0';
    }
  }, [
    settings.background_color,
    settings.text_color,
    settings.bold,
    settings.font_family,
    settings.font_size,
    settings.italics,
    settings.list_type,
    settings.strikethrough,
    settings.text_align,
    settings.underline,
  ]);

  const handleApplyTextStyle = (preset: TextStylePreset) => {
    logToolbarAction('apply-text-style', { preset: preset.id });

    const updates: Partial<TextBoxSettings> = {
      font_size: clampFontSize(preset.fontSize),
    };

    if (typeof preset.bold === 'boolean') updates.bold = preset.bold;
    if (typeof preset.italic === 'boolean') updates.italics = preset.italic;
    if (typeof preset.underline === 'boolean') updates.underline = preset.underline;
    if (typeof preset.strikethrough === 'boolean') updates.strikethrough = preset.strikethrough;

    onSettingsChange(updates);
  };

  const handleContainerBlur = (event: React.FocusEvent<HTMLDivElement>) => {
    const nextTarget = event.relatedTarget as Node | null;
    if (!containerRef.current?.contains(nextTarget)) {
      setShowToolbar(false);
    }
  };

  const getListStyle = () => {
    if (settings.list_type === 'bullet') return 'list-disc pl-8';
    if (settings.list_type === 'number') return 'list-decimal pl-8';
    return '';
  };

  const textDecoration = `${settings.underline ? 'underline' : ''} ${settings.strikethrough ? 'line-through' : ''}`.trim();
  const toolbarAlign: TextAlignOption = ['left', 'center', 'right'].includes(settings.text_align)
    ? (settings.text_align as TextAlignOption)
    : 'left';

  const updateListTypeFromContent = (plainOverride?: string) => {
    const plain =
      plainOverride ?? htmlToPlainText(editorRef.current?.innerHTML ?? settings.html ?? settings.content ?? '');
    onSettingsChange({ list_type: deriveListTypeFromPlain(plain) });
  };

  const applyListTransformation = (
    transformer: (value: string) => string,
    onApplied?: (plain: string) => void,
  ) => {
    if (typeof window === 'undefined' || !editorRef.current) return false;

    const sourceHtml = editorRef.current.innerHTML ?? '';
    const plain = htmlToPlainText(sourceHtml);
    const transformed = transformer(plain);
    const nextHtml = plainTextToHtml(transformed);

    console.log('[Laboratory Text Toolbar] Applying list transform', {
      plain,
      transformed,
      nextHtml,
    });

    onApplied?.(transformed);

    if (nextHtml === sourceHtml) return false;

    editorRef.current.innerHTML = nextHtml;
    handleInput();
    editorRef.current.focus();
    return true;
  };

  const handleToggleStyle = (key: 'bold' | 'italics' | 'underline' | 'strikethrough') => {
    logToolbarAction('toggle-style', { style: key });

    const commandMap: Record<typeof key, string> = {
      bold: 'bold',
      italics: 'italic',
      underline: 'underline',
      strikethrough: 'strikeThrough',
    };

    if (hasEditableSelection()) {
      const executed = runCommand(commandMap[key]);
      if (executed) return;
    }

    onSettingsChange({ [key]: !settings[key] } as Partial<TextBoxSettings>);
  };

  const handleAlign = (align: TextAlignOption) => {
    logToolbarAction('align-text', { align });

    if (hasEditableSelection()) {
      const command = align === 'center' ? 'justifyCenter' : align === 'right' ? 'justifyRight' : 'justifyLeft';
      runCommand(command);
    }

    onSettingsChange({ text_align: align });
  };

  const handleFontFamilyChange = (font: string) => {
    logToolbarAction('change-font-family', { font });

    if (hasEditableSelection()) {
      const executed = runCommand('fontName', font);
      if (executed) return;
    }

    onSettingsChange({ font_family: font });
  };

  const handleIncreaseFontSize = () => {
    const next = clampFontSize(settings.font_size + 1);
    logToolbarAction('increase-font-size', { next });

    if (applyFontSizeToSelection(next)) return;
    onSettingsChange({ font_size: next });
  };

  const handleDecreaseFontSize = () => {
    const next = clampFontSize(settings.font_size - 1);
    logToolbarAction('decrease-font-size', { next });

    if (applyFontSizeToSelection(next)) return;
    onSettingsChange({ font_size: next });
  };

  const handleColorChange = (color: string) => {
    logToolbarAction('text-color', { color });

    const hasSelection = hasEditableSelection();
    const executed = hasSelection ? runCommand('foreColor', color) : false;
    const styled = executed || (hasSelection ? applyStyleToSelection({ color }) : false);

    if (!styled) {
      applyImmediateStyles({ text_color: color });
    }

    onSettingsChange({ text_color: color });
  };

  const handleBackgroundColorChange = (color: string) => {
    logToolbarAction('background-color', { color });

    const hasSelection = hasEditableSelection();
    const executed = hasSelection ? runCommand('hiliteColor', color) || runCommand('backColor', color) : false;
    const styled = executed || (hasSelection ? applyStyleToSelection({ backgroundColor: color }) : false);

    if (!styled) {
      applyImmediateStyles({ background_color: color });
    }

    onSettingsChange({ background_color: color });
  };

  return (
    <div
      ref={containerRef}
      className="relative w-full h-full pt-6"
      onFocusCapture={() => setShowToolbar(true)}
      onBlurCapture={handleContainerBlur}
    >
      {showToolbar ? (
        <div className="absolute left-1/2 top-0 z-10 -translate-x-1/2 -translate-y-full">
          <TextBoxToolbar
            fontFamily={settings.font_family}
            onFontFamilyChange={handleFontFamilyChange}
            fontSize={settings.font_size}
            onIncreaseFontSize={handleIncreaseFontSize}
            onDecreaseFontSize={handleDecreaseFontSize}
            onApplyTextStyle={handleApplyTextStyle}
            bold={settings.bold}
            italic={settings.italics}
            underline={settings.underline}
            strikethrough={Boolean(settings.strikethrough)}
            onToggleBold={() => handleToggleStyle('bold')}
            onToggleItalic={() => handleToggleStyle('italics')}
            onToggleUnderline={() => handleToggleStyle('underline')}
            onToggleStrikethrough={() => handleToggleStyle('strikethrough')}
            align={toolbarAlign}
            onAlign={handleAlign}
            onBulletedList={() => {
              logToolbarAction('toggle-list', { type: 'bullet' });

              console.log('[Laboratory Text Toolbar] Bullet toggle requested', {
                currentHtml: editorRef.current?.innerHTML,
              });

              applyListTransformation(toggleBulletedListContent, transformed => {
                console.log('[Laboratory Text Toolbar] Bullet transform applied to content', transformed);
                updateListTypeFromContent(transformed);
              });
            }}
            onNumberedList={() => {
              logToolbarAction('toggle-list', { type: 'number' });

              console.log('[Laboratory Text Toolbar] Numbered toggle requested', {
                currentHtml: editorRef.current?.innerHTML,
              });

              applyListTransformation(toggleNumberedListContent, transformed => {
                console.log('[Laboratory Text Toolbar] Numbered transform applied to content', transformed);
                updateListTypeFromContent(transformed);
              });
            }}
            color={settings.text_color}
            onColorChange={handleColorChange}
            backgroundColor={settings.background_color ?? 'transparent'}
            onBackgroundColorChange={handleBackgroundColorChange}
            onDelete={onDelete}
          />
        </div>
      ) : null}

      <div className="w-full h-full space-y-3">
        <div
          ref={editorRef}
          contentEditable
          onInput={handleInput}
          onKeyUp={saveSelection}
          onMouseUp={saveSelection}
          suppressContentEditableWarning
          className={`
            w-full min-h-[120px] px-4 py-3
            border border-[#9bbce8] bg-[#f2f7ff]
            rounded-xl shadow-[0_1px_3px_rgba(69,142,226,0.15)]
            focus:outline-none focus:border-[#458EE2] focus:ring-2 focus:ring-[#cfe2ff]
            transition-colors duration-200
            ${getListStyle()}
            markdown-content
          `}
          style={{
            fontFamily: settings.font_family,
            fontSize: `${settings.font_size}px`,
            fontWeight: settings.bold ? 'bold' : 'normal',
            fontStyle: settings.italics ? 'italic' : 'normal',
            textDecoration,
            textAlign: settings.text_align,
            color: settings.text_color,
            backgroundColor: settings.background_color ?? '#f2f7ff',
          }}
        />

      </div>
    </div>
  );
};

// Function to fetch atom configurations from MongoDB
const fetchAtomConfigurationsFromMongoDB = async (subMode: 'analytics' | 'dashboard' = 'analytics'): Promise<{
  cards: LayoutCard[];
  workflowMolecules: WorkflowMolecule[];
  autosaveEnabled?: boolean;
} | null> => {
  try {
    const projectContext = getActiveProjectContext();
    if (!projectContext) {
      console.warn('[Laboratory API] No project context available for MongoDB fetch');
      return null;
    }

    // Include mode parameter to fetch mode-specific data
    const mode = subMode === 'analytics' ? 'laboratory' : 'laboratory-dashboard';
    const requestUrl = `${LABORATORY_PROJECT_STATE_API}/get/${projectContext.client_name}/${projectContext.app_name}/${projectContext.project_name}?mode=${mode}`;

    console.info('[Laboratory API] Fetching atom configurations from MongoDB', {
      url: requestUrl,
      project: projectContext.project_name,
      subMode: subMode,
      mode: mode,
    });

    const response = await fetch(requestUrl, {
      method: 'GET',
      credentials: 'include',
    });

    if (!response.ok) {
      console.warn('[Laboratory API] Failed to fetch atom configurations from MongoDB', {
        status: response.status,
        statusText: response.statusText,
      });
      return null;
    }

    const data = await response.json();
    console.log('[Laboratory API] MongoDB response data:', data);

    if (data.status === 'ok' && data.cards && Array.isArray(data.cards)) {
      console.info('[Laboratory API] Successfully fetched atom configurations from MongoDB', {
        cardsCount: data.cards.length,
        workflowMoleculesCount: data.workflow_molecules?.length || 0,
      });

      // The backend already returns cards in the correct format, so we can use them directly
      // FIX: Ensure data.cards is an array before mapping
      if (!Array.isArray(data.cards)) {
        console.error('[Laboratory API] data.cards is not an array:', data.cards);
        return null;
      }

      const cards = data.cards.map((card: any) => {
        // Handle both camelCase (moleculeId) and snake_case (molecule_id) from backend
        // IMPORTANT: Preserve undefined/null values - these distinguish standalone cards
        const moleculeId = card.moleculeId ?? card.molecule_id ?? undefined;
        const moleculeTitle = card.moleculeTitle ?? card.molecule_title ?? undefined;

        // Get atomId for logging
        const atomId = card.atoms?.[0]?.atomId || 'unknown';

        console.log('[Laboratory API] Processing card from MongoDB:', {
          cardId: card.id,
          atomId: atomId,
          moleculeId: moleculeId,
          moleculeTitle: moleculeTitle,
          atomsCount: card.atoms?.length || 0,
          rawMoleculeId: card.moleculeId,
          rawMolecule_id: card.molecule_id,
          isStandalone: !moleculeId
        });

        // CRITICAL: Preserve moleculeId even if it's null/undefined
        // Cards with moleculeId belong to molecules, cards without are standalone
        // DO NOT remove or modify undefined/null values
        const processedCard: LayoutCard = {
          id: card.id,
          atoms: card.atoms || [],
          isExhibited: card.isExhibited || false,
          moleculeId: moleculeId, // Preserve undefined/null to distinguish standalone cards
          moleculeTitle: moleculeTitle,
          order: card.order,
          afterMoleculeId: card.afterMoleculeId ?? card.after_molecule_id ?? undefined,
          beforeMoleculeId: card.beforeMoleculeId ?? card.before_molecule_id ?? undefined,
          variables: normalizeCardVariables(card.variables, card.id),
          textBoxEnabled: card.textBoxEnabled ?? card.text_box_enabled ?? false,
          textBoxContent: card.textBoxContent ?? card.text_box_content,
          textBoxHtml: card.textBoxHtml ?? card.text_box_html,
          textBoxSettings: card.textBoxSettings
            ? { ...DEFAULT_TEXTBOX_SETTINGS, ...card.textBoxSettings }
            : card.text_box_settings
            ? { ...DEFAULT_TEXTBOX_SETTINGS, ...card.text_box_settings }
            : undefined,
          textBoxes: normalizeTextBoxes(card),
        };

        // Validation: Log warning if we expected moleculeId but it's missing
        if (!moleculeId && card.atoms?.length > 0) {
          console.log(`[Laboratory API] ✓ Card ${card.id} (atom: ${atomId}) is standalone (no moleculeId)`);
        } else if (moleculeId) {
          console.log(`[Laboratory API] ✓ Card ${card.id} (atom: ${atomId}) belongs to molecule ${moleculeId}`);
        }

        return processedCard;
      });

      // Debug: Count cards with/without moleculeId
      const cardsWithMoleculeId = cards.filter(c => c.moleculeId);
      const standaloneCards = cards.filter(c => !c.moleculeId);
      console.log('[Laboratory API] Card summary:', {
        total: cards.length,
        withMoleculeId: cardsWithMoleculeId.length,
        standalone: standaloneCards.length,
        withMoleculeIdDetails: cardsWithMoleculeId.map(c => ({
          cardId: c.id,
          atomId: c.atoms[0]?.atomId,
          moleculeId: c.moleculeId
        })),
        standaloneDetails: standaloneCards.map(c => ({
          cardId: c.id,
          atomId: c.atoms[0]?.atomId
        }))
      });

      // Use workflow molecules from backend - restore isActive and moleculeIndex
      // Sort by moleculeIndex to preserve order, then remove moleculeIndex (it's just for ordering)
      const workflowMoleculesRaw = data.workflow_molecules || [];
      let workflowMolecules: WorkflowMolecule[] = [];

      if (
        workflowMoleculesRaw.length > 0 &&
        Object.prototype.hasOwnProperty.call(workflowMoleculesRaw[0], 'moleculeIndex')
      ) {
        // New format with moleculeIndex - sort by it and preserve isActive
        workflowMoleculesRaw.sort((a: any, b: any) => {
          const indexA = a.moleculeIndex !== undefined ? a.moleculeIndex : 999999;
          const indexB = b.moleculeIndex !== undefined ? b.moleculeIndex : 999999;
          return indexA - indexB;
        });

        workflowMolecules = workflowMoleculesRaw.map((mol: any) => ({
          moleculeId: mol.moleculeId,
          moleculeTitle: mol.moleculeTitle,
          atoms: mol.atoms || [],
          isActive: mol.isActive !== false // Default to true if not specified
        }));

        console.log('[Laboratory API] Restored workflow molecules from MongoDB with isActive and moleculeIndex:', {
          count: workflowMolecules.length,
          molecules: workflowMolecules.map((m, idx) => ({
            index: idx,
            moleculeId: m.moleculeId,
            moleculeTitle: m.moleculeTitle,
            isActive: m.isActive,
            originalMoleculeIndex: workflowMoleculesRaw[idx]?.moleculeIndex
          }))
        });
      } else {
        // Old format - use as-is (backward compatibility)
        workflowMolecules = workflowMoleculesRaw;
        console.log('[Laboratory API] Using workflow molecules from MongoDB (old format, no moleculeIndex):', workflowMolecules);
      }

      // Restore auxiliaryMenuLeftOpen from backend if available
      if (data.auxiliaryMenuLeftOpen !== undefined) {
        useLaboratoryStore.getState().setAuxiliaryMenuLeftOpen(data.auxiliaryMenuLeftOpen);
        console.info('[Laboratory API] Restored auxiliaryMenuLeftOpen:', data.auxiliaryMenuLeftOpen);
      }

      // Return autosaveEnabled if available (will be handled by parent component)
      const autosaveEnabled = data.autosaveEnabled !== undefined ? data.autosaveEnabled : true;
      
      return { cards, workflowMolecules, autosaveEnabled };
    } else {
      console.warn('[Laboratory API] Invalid response format from MongoDB fetch', data);
      return null;
    }
  } catch (error) {
    console.error('[Laboratory API] Error fetching atom configurations from MongoDB', error);
    return null;
  }
};

const buildAtomPositions = (atomOrder: string[] = []) =>
  atomOrder.map((atomId, index) => ({
    atomId,
    order: index,
  }));

const CanvasArea = React.forwardRef<CanvasAreaRef, CanvasAreaProps>(({
  onAtomSelect,
  onCardSelect,
  selectedCardId,
  onToggleSettingsPanel,
  onOpenSettingsPanel,
  onToggleHelpPanel,
  canEdit,
  cardEditors,
  onCardFocus,
  onCardBlur,
}, ref) => {
  const { 
    cards: layoutCards, 
    setCards: setLayoutCards, 
    updateAtomSettings, 
    setAuxiliaryMenuLeftOpen, 
    subMode,
    activeGuidedFlows,
    isGuidedModeActiveForAtom,
    removeActiveGuidedFlow,
    globalGuidedModeEnabled
  } = useLaboratoryStore();

  // Calculate allowed atom IDs based on current mode
  const allowedAtomIds = useMemo(() => {
    if (subMode === 'dashboard') {
      return DASHBOARD_ALLOWED_ATOMS.slice(); // Convert readonly array to regular array
    }
    return undefined; // undefined = show all atoms for analytics mode
  }, [subMode]);

  // Helper function to render inline guided flow for an atom
  const renderInlineGuidedFlow = (atom: DroppedAtom) => {
    if (!activeGuidedFlows[atom.id] || !isGuidedModeActiveForAtom(atom.id)) {
      return null;
    }
    
    // Get the initial file from the saved state (set by wrench icon in SavedDataFramesPanel)
    const flowState = activeGuidedFlows[atom.id];
    const existingDataframe = flowState?.state?.initialFile as { name: string; path: string; size?: number } | undefined;
    
    // Skip rendering the separate panel for U0 stage - the atom itself handles U0
    // The DataUploadAtom's upload area IS step 1 (U0)
    const currentStage = flowState?.currentStage || 'U0';
    if (currentStage === 'U0') {
      return null;
    }
    
    return (
      <div className="mt-2">
        <GuidedUploadFlowInline
          atomId={atom.id}
          onComplete={(result) => {
            // Handle completion - update atom settings
            const fileNames = result.uploadedFiles.map((f: any) => f.name);
            const filePathMap: Record<string, string> = {};
            result.uploadedFiles.forEach((f: any) => {
              filePathMap[f.name] = f.path;
            });
            
            updateAtomSettings(atom.id, {
              uploadedFiles: fileNames,
              filePathMap: filePathMap,
            });
          }}
          onClose={() => {
            removeActiveGuidedFlow(atom.id);
          }}
          savedState={activeGuidedFlows[atom.id]?.state}
          initialStage={activeGuidedFlows[atom.id]?.currentStage}
          existingDataframe={existingDataframe}
        />
      </div>
    );
  };
  const [workflowMolecules, setWorkflowMolecules] = useState<WorkflowMolecule[]>([]);
  const [dragOver, setDragOver] = useState<string | null>(null);
  const [collapsedCards, setCollapsedCards] = useState<Record<string, boolean>>({});
  const [collapsedMolecules, setCollapsedMolecules] = useState<Record<string, boolean>>({});
  const [addDragTarget, setAddDragTarget] = useState<string | null>(null);
  const [draggedCardId, setDraggedCardId] = useState<string | null>(null);
  const [draggedMoleculeId, setDraggedMoleculeId] = useState<string | null>(null);
  const [dragOverCardId, setDragOverCardId] = useState<string | null>(null);
  const [dragOverMoleculeId, setDragOverMoleculeId] = useState<string | null>(null);
  const [expandedCard, setExpandedCard] = useState<string | null>(null);
  const [showAtomSuggestion, setShowAtomSuggestion] = useState<Record<string, boolean>>({});
  const [isCanvasLoading, setIsCanvasLoading] = useState(true);
  const [moleculeToDelete, setMoleculeToDelete] = useState<{moleculeId: string, moleculeTitle: string} | null>(null);
  const [deleteMoleculeDialogOpen, setDeleteMoleculeDialogOpen] = useState(false);
  const [pendingChanges, setPendingChanges] = useState<{
    deletedMolecules: string[];
    deletedAtoms: { moleculeId: string; atomId: string }[];
    addedAtoms: { moleculeId: string; atomId: string; position: number }[];
  }>({
    deletedMolecules: [],
    deletedAtoms: [],
    addedAtoms: []
  });
  const [atomToDelete, setAtomToDelete] = useState<{cardId: string, atomId: string, atomTitle: string} | null>(null);
  const [deleteAtomDialogOpen, setDeleteAtomDialogOpen] = useState(false);
  const [cardToDelete, setCardToDelete] = useState<{cardId: string, cardTitle: string} | null>(null);
  const [deleteCardDialogOpen, setDeleteCardDialogOpen] = useState(false);
  const loadingMessages = useMemo(
    () => [
      'Loading project canvas',
      'Fetching atom details',
      'Preparing interactive workspace',
    ],
    [],
  );
  const [loadingMessageIndex, setLoadingMessageIndex] = useState(0);
  const currentLoadingMessage =
    loadingMessages[loadingMessageIndex] ?? loadingMessages[0] ?? 'Loading';
  const prevLayout = React.useRef<LayoutCard[] | null>(null);
  const initialLoad = React.useRef(true);
  const { setCards } = useExhibitionStore();
  const { toast } = useToast();

  // Track active project so we can re-run initialisation when the project changes
  const projectContext = getActiveProjectContext();
  const activeProjectKey =
    projectContext && (projectContext.client_name || projectContext.app_name || projectContext.project_name)
      ? `${projectContext.client_name}::${projectContext.app_name}::${projectContext.project_name}`
      : null;
  const lastProjectKeyRef = React.useRef<string | null>(null);

  // Automatically create data-upload card when there are no cards (only in analytics mode)
  const hasInitializedDataUploadRef = React.useRef(false);

  // Reset Data Upload initialisation whenever the active project changes
  React.useEffect(() => {
    if (lastProjectKeyRef.current !== activeProjectKey) {
      lastProjectKeyRef.current = activeProjectKey;
      hasInitializedDataUploadRef.current = false;
    }
  }, [activeProjectKey]);

  React.useEffect(() => {
    // Only create data-upload card in analytics mode, not in dashboard mode
    if (subMode !== 'analytics') {
      return;
    }

    // Wait until the canvas has finished loading before attempting to inject cards
    if (isCanvasLoading) {
      return;
    }
    
    if (hasInitializedDataUploadRef.current) {
      return;
    }

    const cards = Array.isArray(layoutCards) ? layoutCards : [];

    // Check if data-upload card already exists in the current layout
    const hasDataUploadCard = cards.some(card =>
      card.atoms?.some(atom => atom.atomId === 'data-upload'),
    );

    hasInitializedDataUploadRef.current = true;

    if (!hasDataUploadCard) {
      // Create data-upload card directly at the top of the canvas
      void addNewCardWithAtom('data-upload', undefined, 0);
    }
  }, [layoutCards, subMode, isCanvasLoading, activeProjectKey]);

  const renderAppendedVariables = (card: LayoutCard) => {
    const appendedVariables = (card.variables ?? []).filter(variable => variable.appended);
    if (appendedVariables.length === 0) {
      return null;
    }

    return (
      <div className="mt-4 space-y-3">
        {appendedVariables.map(variable => {
          const originCard = Array.isArray(layoutCards)
            ? layoutCards.find(c => c.id === variable.originCardId)
            : undefined;
          const originTitle =
            variable.originCardId === card.id ? 'This card' : resolveCardTitle(originCard);
          const originAtomTitle = variable.originAtomId
            ? originCard?.atoms.find(a => a.id === variable.originAtomId)?.title
            : undefined;
          const infoText = originAtomTitle
            ? `Origin atom: ${originAtomTitle}`
            : variable.originCardId !== card.id
              ? originTitle
              : '';

          return (
            <div
              key={variable.id}
              className="border border-blue-200 bg-blue-50/70 rounded-xl p-4 shadow-sm flex flex-col gap-2"
            >
              <div className="flex items-start justify-between">
                <div>
                  <p className="text-xs uppercase tracking-wide text-blue-600 font-medium">
                    Variable
                  </p>
                  <h4 className="text-base font-semibold text-gray-900">{variable.name}</h4>
                </div>
                <span className="inline-flex items-center rounded-full bg-blue-100 text-blue-700 px-2.5 py-0.5 text-xs font-semibold">
                  Appended
                </span>
              </div>
              {infoText && <div className="text-xs text-gray-500">{infoText}</div>}
            </div>
          );
        })}
      </div>
    );
  };

  const renderCardTextBox = (card: LayoutCard) => {
    if (!card.textBoxEnabled) {
      return null;
    }

    const normalizedTextBoxes = normalizeCardTextBoxes(card);

    const syncLegacyFields = (boxes: TextBoxConfig[]) => {
      const primary = boxes[0];

      return {
        textBoxes: boxes,
        textBoxContent: primary?.content ?? '',
        textBoxHtml: primary?.html ?? '',
        textBoxSettings: primary?.settings
          ? { ...DEFAULT_TEXTBOX_SETTINGS, ...primary.settings }
          : card.textBoxSettings,
      };
    };

    const updateCardTextBoxes = (updater: (boxes: TextBoxConfig[]) => TextBoxConfig[]) => {
      if (!Array.isArray(layoutCards)) return;

      setLayoutCards(
        layoutCards.map(existing => {
          if (existing.id !== card.id) return existing;

          const current = normalizeCardTextBoxes(existing);
          const nextBoxes = updater(current);
          return {
            ...existing,
            ...syncLegacyFields(nextBoxes),
          };
        }),
      );
    };

    const MAX_TEXTBOXES = 5;

    const addTextBoxBelow = () => {
      updateCardTextBoxes(boxes => {
        if (boxes.length >= MAX_TEXTBOXES) return boxes;

        const nextIndex = boxes.length + 1;
        const newBox: TextBoxConfig = {
          id: `text-box-${nextIndex}-${Date.now()}`,
          title: `Text Box ${nextIndex}`,
          content: '',
          html: '',
          settings: { ...DEFAULT_TEXTBOX_SETTINGS },
        };

        return [...boxes, newBox];
      });
    };

    const canAddMore = normalizedTextBoxes.length < MAX_TEXTBOXES;

    return (
      <div className="mt-10 space-y-6">
        {normalizedTextBoxes.map(box => {
          const rawTextContent = box.content ?? '';
          const textContent = isPlaceholderContent(rawTextContent) ? '' : rawTextContent;
          const rawHtmlContent = box.html?.trim()?.length ? box.html : '';
          const htmlContent = rawHtmlContent && !isPlaceholderContent(rawHtmlContent)
            ? rawHtmlContent
            : textContent.replace(/\n/g, '<br />');
          const textData = { text: textContent, html: htmlContent };

          return (
            <CardTextBoxCanvas
              key={box.id}
              data={textData}
              settings={box.settings as TextBoxSettings}
              onDelete={() =>
                updateCardTextBoxes(boxes => {
                  const filtered = boxes.filter(existing => existing.id !== box.id);
                  return filtered;
                })
              }
              onTextChange={(data) =>
                updateCardTextBoxes((boxes) =>
                  boxes.map(existing =>
                    existing.id === box.id
                      ? { ...existing, content: data.text, html: data.html }
                      : existing,
                  ),
                )
              }
              onSettingsChange={(updates) =>
                updateCardTextBoxes((boxes) =>
                  boxes.map(existing =>
                    existing.id === box.id
                      ? {
                          ...existing,
                          settings: {
                            ...DEFAULT_TEXTBOX_SETTINGS,
                            ...(existing.settings ?? {}),
                            ...updates,
                          },
                        }
                      : existing,
                  ),
                )
              }
            />
          );
        })}
        {canAddMore ? (
          <div className="flex justify-center">
            <button
              type="button"
              onClick={addTextBoxBelow}
              className="flex h-10 w-10 items-center justify-center rounded-full border border-dashed border-primary text-primary transition-colors hover:bg-primary/10"
              aria-label="Add text box"
            >
              <Plus className="h-5 w-5" />
            </button>
          </div>
        ) : null}
      </div>
    );
  };

  useEffect(() => {
    if (!expandedCard) {
      return;
    }

    if (typeof document === 'undefined' || typeof window === 'undefined') {
      return;
    }

    const handleKeyDown = (event: KeyboardEvent) => {
      if (event.key === 'Escape') {
        setExpandedCard(null);
      }
    };

    const previousOverflow = document.body.style.overflow;
    document.body.style.overflow = 'hidden';
    window.addEventListener('keydown', handleKeyDown);

    return () => {
      document.body.style.overflow = previousOverflow;
      window.removeEventListener('keydown', handleKeyDown);
    };
  }, [expandedCard]);

  // Removed: Card focus/blur is now handled only by mouse events (hover)

  interface ColumnInfo {
    column: string;
    data_type: string;
    unique_count: number;
    unique_values: string[];
  }

  interface ColumnSummaryOptions {
    signal?: AbortSignal;
    statusCb?: (status: string) => void;
    retries?: number;
    retryDelayMs?: number;
  }

  const sleep = (ms: number) =>
    new Promise(resolve => {
      setTimeout(resolve, ms);
    });

  const fetchColumnSummary = async (
    csv: string,
    { signal, statusCb, retries = 0, retryDelayMs = 800 }: ColumnSummaryOptions = {},
  ) => {
    if (!csv || !/\.[^/]+$/.test(csv.trim())) {
      return { summary: [], numeric: [], xField: '' };
    }

    let attempt = 0;
    let lastResult = { summary: [] as ColumnInfo[], numeric: [] as string[], xField: '' };

    while (attempt <= retries) {
      if (signal?.aborted) {
        throw new DOMException('Aborted', 'AbortError');
      }

      const label =
        attempt === 0 ? 'Fetching column summary' : `Retrying column summary (${attempt + 1})`;
      statusCb?.(label);
      console.log(
        `${attempt === 0 ? '🔎' : '🔄'} ${label.toLowerCase()} for`,
        csv,
      );

      try {
        const res = await fetch(
          `${FEATURE_OVERVIEW_API}/column_summary?object_name=${encodeURIComponent(csv)}`,
          { signal },
        );
        if (!res.ok) {
          console.warn('⚠️ column summary request failed', res.status);
        } else {
          const raw = await res.json();
          const data = await resolveTaskResponse<{ summary?: ColumnInfo[] }>(raw);
          const summary: ColumnInfo[] = (data.summary || []).filter(Boolean);
          console.log('ℹ️ fetched column summary rows', summary.length);
          const numeric = summary
            .filter(c => !['object', 'string'].includes(c.data_type.toLowerCase()))
            .map(c => c.column);
          const xField =
            summary.find(c => c.column.toLowerCase().includes('date'))?.column ||
            (summary[0]?.column || '');
          lastResult = { summary, numeric, xField };
          if (summary.length > 0) {
            return lastResult;
          }
        }
      } catch (err) {
        if ((err as any)?.name === 'AbortError') {
          console.warn('ℹ️ column summary fetch aborted');
          throw err;
        }
        console.error('⚠️ failed to fetch column summary', err);
      }

      attempt += 1;
      if (attempt <= retries && retryDelayMs > 0) {
        await sleep(retryDelayMs);
      }
    }

    return lastResult;
  };

  const prefetchDataframe = async (
    name: string,
    signal?: AbortSignal,
    statusCb?: (s: string) => void,
  ) => {
    if (!name || !/\.[^/]+$/.test(name.trim())) return;
    try {
      statusCb?.('Fetching flight table');
      console.log('✈️ fetching flight table', name);
      const fr = await fetch(
        `${FEATURE_OVERVIEW_API}/flight_table?object_name=${encodeURIComponent(name)}`,
        { credentials: 'include', signal }
      );
      if (fr.ok) {
        await fr.arrayBuffer();
        console.log('✅ fetched flight table', name);
      }
      statusCb?.('Prefetching Dataframe');
      console.log('🔎 prefetching dataframe', name);
      const res = await fetch(
        `${FEATURE_OVERVIEW_API}/cached_dataframe?object_name=${encodeURIComponent(name)}`,
        { credentials: 'include', signal }
      );
      if (res.ok) {
        await res.text();
        console.log('✅ prefetched dataframe', name);
      } else {
        console.warn('⚠️ prefetch dataframe failed', res.status);
      }
    } catch (err) {
      if ((err as any)?.name !== 'AbortError') {
        console.error('⚠️ prefetch dataframe error', err);
      }
    }
  };


  const findLatestDataSource = async (signal?: AbortSignal) => {
    console.log('🔎 searching for latest data source');

    type Candidate = {
      csv: string;
      display?: string;
      identifiers?: string[];
      summary?: ColumnInfo[];
      numeric?: string[];
      xField?: string;
    } | null;

    let layoutCandidate: Candidate = null;

    if (Array.isArray(layoutCards)) {
      outer: for (let i = (Array.isArray(layoutCards) ? layoutCards.length : 0) - 1; i >= 0; i--) {
        const card = layoutCards[i];
        if (!card || !Array.isArray(card.atoms)) continue;
        for (let j = card.atoms.length - 1; j >= 0; j--) {
          const a = card.atoms[j];
          if (a.atomId === 'feature-overview' && a.settings?.dataSource) {
            console.log('✔️ found feature overview data source', a.settings.dataSource);
            const existingColumns: ColumnInfo[] = Array.isArray(a.settings?.allColumns)
              ? (a.settings.allColumns as ColumnInfo[]).filter(Boolean)
              : [];
            const cols =
              existingColumns.length > 0
                ? {
                  summary: existingColumns,
                  numeric: Array.isArray(a.settings?.numericColumns)
                    ? (a.settings.numericColumns as string[])
                    : [],
                  xField: a.settings?.xAxis || '',
                }
                : await fetchColumnSummary(a.settings.dataSource, {
                  signal,
                  retries: 2,
                });
            layoutCandidate = {
              csv: a.settings.dataSource,
              display: a.settings.csvDisplay || a.settings.dataSource,
              identifiers: a.settings.selectedColumns || [],
              ...(cols || {}),
            };
            break outer;
          }
          if (a.atomId === 'data-validate') {
            const req = a.settings?.requiredFiles?.[0];
            const validatorId = a.settings?.validatorId;
            if (req) {
              try {
                const [ticketRes, confRes] = await Promise.all([
                  fetch(`${VALIDATE_API}/latest_ticket/${encodeURIComponent(req)}`, { signal }),
                  validatorId
                    ? fetch(`${VALIDATE_API}/get_validator_config/${validatorId}`, { signal })
                    : Promise.resolve(null as any),
                ]);
                if (ticketRes.ok) {
                  const ticket = await ticketRes.json();
                  if (ticket.arrow_name) {
                    console.log('✔️ using validated data source', ticket.arrow_name);
                    const cols = await fetchColumnSummary(ticket.arrow_name, {
                      signal,
                      retries: 2,
                    });
                    let ids: string[] = [];
                    if (confRes && confRes.ok) {
                      const cfg = await confRes.json();
                      ids =
                        cfg.classification?.[req]?.final_classification?.identifiers || [];
                    }
                    layoutCandidate = {
                      csv: ticket.arrow_name,
                      display: ticket.csv_name,
                      identifiers: ids,
                      ...(cols || {}),
                    };
                    break outer;
                  }
                }
              } catch (err) {
                if ((err as any)?.name === 'AbortError') {
                  throw err;
                }
              }
            }
          }
        }
      }
    }

    let env: any = {};
    const envStr = localStorage.getItem('env');
    if (envStr) {
      try {
        env = JSON.parse(envStr);
      } catch {
        env = {};
      }
    }

    const params = new URLSearchParams({
      client_id: env.CLIENT_ID || '',
      app_id: env.APP_ID || '',
      project_id: env.PROJECT_ID || '',
      client_name: env.CLIENT_NAME || '',
      app_name: env.APP_NAME || '',
      project_name: env.PROJECT_NAME || '',
    });
    const query = params.toString() ? `?${params.toString()}` : '';

    try {
      const latestRes = await fetch(
        `${VALIDATE_API}/latest_project_dataframe${query}`,
        { credentials: 'include', signal }
      );
      if (latestRes.ok) {
        const latestData = await latestRes.json();
        const latestName = latestData?.object_name;
        if (typeof latestName === 'string' && latestName.trim()) {
          console.log(
            '✔️ defaulting to latest flight dataframe',
            latestName,
            latestData?.source || 'unknown'
          );
          if (layoutCandidate && layoutCandidate.csv === latestName) {
            return {
              ...layoutCandidate,
              display:
                latestData?.csv_name || layoutCandidate.display || layoutCandidate.csv,
            };
          }
          const cols = await fetchColumnSummary(latestName, {
            signal,
            retries: 2,
          });
          return {
            csv: latestName,
            display: latestData?.csv_name || latestName,
            ...(cols || {}),
          };
        }
      } else {
        console.warn('⚠️ latest_project_dataframe failed', latestRes.status);
      }
    } catch (err) {
      if ((err as any)?.name === 'AbortError') {
        throw err;
      }
      console.warn('⚠️ latest_project_dataframe request failed', err);
    }

    if (layoutCandidate) {
      return layoutCandidate;
    }

    try {
      const res = await fetch(`${VALIDATE_API}/list_saved_dataframes${query}`, {
        signal,
      });
      if (res.ok) {
        const data = await res.json();
        interface SavedFrameMeta {
          object_name: string;
          csv_name?: string;
          last_modified?: string;
        }
        const files: SavedFrameMeta[] = Array.isArray(data.files)
          ? data.files
          : [];
        const validFiles = files.filter(
          f => typeof f.object_name === 'string' && /\.[^/]+$/.test(f.object_name.trim())
        );
        let fallback: SavedFrameMeta | null = null;
        let latest: { file: SavedFrameMeta; ts: number } | null = null;
        for (const item of validFiles) {
          fallback = item;
          const ts = item.last_modified ? Date.parse(item.last_modified) : NaN;
          if (!Number.isNaN(ts)) {
            if (!latest || ts > latest.ts) {
              latest = { file: item, ts };
            }
          }
        }
        const chosen = latest?.file || fallback;
        if (chosen && chosen.object_name) {
          console.log('✔️ defaulting to latest saved dataframe', chosen.object_name);
          const cols = await fetchColumnSummary(chosen.object_name, {
            signal,
            retries: 2,
          });
          return {
            csv: chosen.object_name,
            display: chosen.csv_name || chosen.object_name,
            ...(cols || {}),
          };
        }
      }
    } catch (err) {
      if ((err as any)?.name === 'AbortError') {
        throw err;
      }
    }

    return null;
  };

  const prefillFeatureOverview = async (cardId: string, atomId: string) => {
    const controller = new AbortController();
    registerPrefillController(atomId, controller);
    updateAtomSettings(atomId, {
      isLoading: true,
      loadingMessage: 'Loading',
      loadingStatus: 'Fetching flight table',
    });
    try {
      const prev = await findLatestDataSource(controller.signal);
      if (!prev || !prev.csv) {
        console.warn('⚠️ no data source found for feature overview');
        updateAtomSettings(atomId, { isLoading: false, loadingStatus: '', loadingMessage: '' });
        return;
      }
      console.log('ℹ️ prefill data source details', prev);
      await prefetchDataframe(prev.csv, controller.signal, status =>
        updateAtomSettings(atomId, { loadingStatus: status }),
      );

      let summaryDetails = {
        summary: Array.isArray(prev.summary) ? prev.summary.filter(Boolean) : [],
        numeric: Array.isArray(prev.numeric) ? prev.numeric : [],
        xField: typeof prev.xField === 'string' ? prev.xField : '',
      };

      if (summaryDetails.summary.length === 0) {
        summaryDetails = await fetchColumnSummary(prev.csv, {
          signal: controller.signal,
          statusCb: status => updateAtomSettings(atomId, { loadingStatus: status }),
          retries: 2,
        });
      }

      updateAtomSettings(atomId, { loadingStatus: 'Fetching dimension mapping' });
      const { mapping: rawMapping } = await fetchDimensionMapping({
        objectName: prev.csv,
        signal: controller.signal,
      });
      const summary = Array.isArray(summaryDetails.summary)
        ? summaryDetails.summary.filter(Boolean)
        : [];
      const summaryColumnSet = new Set(
        summary.map(col => col.column).filter(column => !!column),
      );
      const numericColumns = Array.isArray(summaryDetails.numeric)
        ? Array.from(
          new Set(summaryDetails.numeric.filter(col => summaryColumnSet.has(col))),
        )
        : [];
      const identifiers = Array.isArray(prev.identifiers)
        ? prev.identifiers.filter(Boolean)
        : [];
      const validIdentifiers = identifiers.filter(id => summaryColumnSet.has(id));
      const identifierSummary =
        validIdentifiers.length > 0
          ? summary.filter(s => validIdentifiers.includes(s.column))
          : [];
      const columnSummary = identifierSummary.length > 0 ? identifierSummary : summary;
      const selected =
        validIdentifiers.length > 0
          ? Array.from(new Set(validIdentifiers))
          : Array.from(new Set(columnSummary.map(cc => cc.column)));
      const mapping = Object.fromEntries(
        Object.entries(rawMapping)
          .filter(([key]) => key.toLowerCase() !== 'unattributed')
          .map(([dimension, cols]) => {
            const values = Array.isArray(cols)
              ? Array.from(new Set(cols.filter(col => summaryColumnSet.has(col))))
              : [];
            return [dimension, values];
          })
          .filter(([, cols]) => cols.length > 0),
      );
      console.log('✅ pre-filling feature overview with', prev.csv);

      updateAtomSettings(atomId, { loadingStatus: 'Preparing feature overview' });
      updateAtomSettings(atomId, {
        dataSource: prev.csv,
        csvDisplay: prev.display || prev.csv,
        allColumns: summary,
        columnSummary,
        selectedColumns: selected,
        numericColumns,
        dimensionMap: mapping,
        xAxis: summaryDetails.xField || prev.xField || 'date',
        isLoading: false,
        loadingStatus: '',
        loadingMessage: '',
      });
    } catch (err) {
      if ((err as any)?.name === 'AbortError') {
        console.log('ℹ️ prefill feature overview aborted');
      } else {
        console.error('⚠️ prefill feature overview error', err);
      }
      updateAtomSettings(atomId, { isLoading: false, loadingStatus: '', loadingMessage: '' });
    } finally {
      cancelPrefillController(atomId);
    }
  };

  const prefillColumnClassifier = async (atomId: string) => {
    const quotes = [
      'To deny our own impulses is to deny the very thing that makes us human. Select the file in properties if you want to exercise choice.',
      'Working the Trinity Magic!',
      'Choice is an illusion created between those with power and those without',
      'Choice. The problem is choice',
    ];
    let quoteIndex = 1;
    const showQuote = () => {
      toast({ title: quotes[quoteIndex % quotes.length] });
      quoteIndex++;
    };
    const controller = new AbortController();
    registerPrefillController(atomId, controller);
    updateAtomSettings(atomId, {
      isLoading: true,
      loadingMessage: quotes[0],
      loadingStatus: 'Fetching flight table',
    });
    showQuote();
    const quoteTimer = setInterval(showQuote, 5000);

    try {
      const prev = await findLatestDataSource(controller.signal);
      if (!prev || !prev.csv) {
        console.warn('⚠️ no dataframe found for column classifier');
        updateAtomSettings(atomId, {
          isLoading: false,
          loadingStatus: '',
          loadingMessage: '',
        });
        return;
      }
      console.log('ℹ️ prefill column classifier with', prev.csv);
      await prefetchDataframe(prev.csv, controller.signal, status =>
        updateAtomSettings(atomId, { loadingStatus: status }),
      );
      const form = new FormData();
      form.append('dataframe', prev.csv);
      updateAtomSettings(atomId, { loadingStatus: 'Classifying Dataframe' });
      const res = await fetch(`${CLASSIFIER_API}/classify_columns`, {
        method: 'POST',
        body: form,
        credentials: 'include',
        signal: controller.signal,
      });
      if (!res.ok) {
        console.warn('⚠️ auto classification failed', res.status);
        updateAtomSettings(atomId, {
          isLoading: false,
          loadingStatus: '',
          loadingMessage: '',
        });
        return;
      }
      const data = await res.json();
      const columns: ColumnClassifierColumn[] = [
        ...data.final_classification.identifiers.map((name: string) => ({
          name,
          category: 'identifiers',
        })),
        ...data.final_classification.measures.map((name: string) => ({
          name,
          category: 'measures',
        })),
        ...data.final_classification.unclassified.map((name: string) => ({
          name,
          category: 'unclassified',
        })),
      ];
      updateAtomSettings(atomId, {
        validatorId: prev.csv,
        assignments: {},
        data: {
          files: [
            {
              fileName: prev.csv,
              columns,
              customDimensions: {},
            },
          ],
          activeFileIndex: 0,
        },
        isLoading: false,
        loadingStatus: '',
        loadingMessage: '',
      });
      toast({ title: 'Success! We are still here!' });
    } catch (err) {
      if ((err as any)?.name === 'AbortError') {
        console.log('ℹ️ prefill column classifier aborted');
      } else {
        console.error('⚠️ prefill column classifier error', err);
      }
      updateAtomSettings(atomId, { isLoading: false, loadingStatus: '', loadingMessage: '' });
    } finally {
      clearInterval(quoteTimer);
      cancelPrefillController(atomId);
    }
  };

  const prefillScopeSelector = async (atomId: string) => {
    const prev = await findLatestDataSource();
    if (!prev || !prev.csv) {
      console.warn('⚠️ no data source found for scope selector');
      return;
    }
    await prefetchDataframe(prev.csv);
    const { mapping: rawMapping } = await fetchDimensionMapping({ objectName: prev.csv });
    // COMMENTED OUT - dimensions disabled, now fetch identifiers directly
    // const identifiers = Object.entries(rawMapping || {})
    //   .filter(
    //     ([k]) =>
    //       k.toLowerCase() !== 'unattributed' &&
    //       k.toLowerCase() !== 'unattributed_dimensions'
    //   )
    //   .flatMap(([, v]) => v)
    //   .filter(Boolean);
    // Fetch identifiers directly from mapping (same as feature overview)
    const identifiers = rawMapping && rawMapping["identifiers"]
      ? Array.isArray(rawMapping["identifiers"])
        ? rawMapping["identifiers"].filter(Boolean)
        : []
      : [];
    let allColumns = Array.isArray(prev.summary) ? prev.summary.filter(Boolean) : [];
    if (allColumns.length === 0) {
      const fetched = await fetchColumnSummary(prev.csv, { retries: 1 });
      allColumns = Array.isArray(fetched.summary) ? fetched.summary.filter(Boolean) : [];
    }
    const allCats = allColumns
      .filter(col => {
        const dataType = col.data_type?.toLowerCase() || '';
        return (dataType === 'object' || dataType === 'category') && col.column;
      })
      .map(col => col.column);
    const selected = identifiers.filter(id => allCats.includes(id));
    console.log('✅ pre-filling scope selector with', prev.csv);
    updateAtomSettings(atomId, {
      dataSource: prev.csv,
      allColumns,
      availableIdentifiers: allCats,
      selectedIdentifiers: selected,
    });
  };

  // Load saved layout and workflow rendering
  useEffect(() => {
    let initialCards: LayoutCard[] | null = null;
    let initialWorkflow: WorkflowMolecule[] | undefined;
    let isMounted = true;
    // Removed hasAppliedInitialCards flag to prevent blocking subsequent data loads
    let hasPendingAsyncLoad = false;

    const markLoadingComplete = () => {
      if (!isMounted) {
        return;
      }
      setIsCanvasLoading(false);
    };

    const applyInitialCards = (
      cards: LayoutCard[] | null | undefined,
      workflowOverride?: WorkflowMolecule[],
      fromMongoDB: boolean = false, // Flag to indicate if cards are from MongoDB
    ) => {
      if (!isMounted) {
        return;
      }

      console.log('[Laboratory API] applyInitialCards called with:', {
        cardsCount: cards?.length || 0,
        workflowOverrideCount: workflowOverride?.length || 0,
        fromMongoDB,
        cards: cards
      });

      const normalizedCards = Array.isArray(cards) ? cards : [];
      console.log('[Laboratory API] Normalized cards:', normalizedCards);

      // Debug: Check molecule info in cards
      const cardsWithMoleculeInfo = normalizedCards.filter(card => card.moleculeId);
      const cardsWithoutMoleculeInfo = normalizedCards.filter(card => !card.moleculeId);
      console.log('[Laboratory API] Cards with molecule info:', cardsWithMoleculeInfo.length);
      console.log('[Laboratory API] Cards without molecule info (standalone):', cardsWithoutMoleculeInfo.length);

      // IMPORTANT: If cards are from MongoDB, trust the moleculeId values as-is.
      // MongoDB is the source of truth - cards with moleculeId belong to molecules,
      // cards without moleculeId are standalone. Don't try to "fix" them.
      if (fromMongoDB) {
        console.log('[Laboratory API] Cards from MongoDB - trusting moleculeId values as-is');
        // MongoDB cards should already have correct moleculeId values
        // Cards with moleculeId belong to molecules, cards without are standalone
        setLayoutCards(normalizedCards);
      } else if (cardsWithoutMoleculeInfo.length > 0) {
        // Only try to fetch molecule info if cards are NOT from MongoDB (e.g., from localStorage fallback)
        console.log('[Laboratory API] Cards from localStorage - attempting to fetch molecule information from MongoDB');

        // Try to fetch molecule information from MongoDB (with subMode)
        fetchAtomConfigurationsFromMongoDB(subMode)
          .then((mongoData) => {
            if (mongoData && mongoData.cards.length > 0) {
              console.log('[Laboratory API] Found MongoDB data with molecule info, updating cards');

              // Create a map of MongoDB cards by their CARD ID (not atomId) for accurate matching
              const mongoCardMap = new Map<string, LayoutCard>();
              mongoData.cards.forEach(mongoCard => {
                // Match by card ID if available, otherwise skip
                if (mongoCard.id) {
                  mongoCardMap.set(mongoCard.id, mongoCard);
                }
              });

              // Update cards with molecule information from MongoDB - match by card ID
              const updatedCards = normalizedCards.map(card => {
                // Only update if we can match by card ID AND the card doesn't already have moleculeId
                if (card.id && mongoCardMap.has(card.id) && !card.moleculeId) {
                  const mongoCard = mongoCardMap.get(card.id)!;
                  console.log(`[Laboratory API] Updating card ${card.id} with molecule info from MongoDB:`, {
                    moleculeId: mongoCard.moleculeId,
                    moleculeTitle: mongoCard.moleculeTitle
                  });
                  return {
                    ...card,
                    moleculeId: mongoCard.moleculeId,
                    moleculeTitle: mongoCard.moleculeTitle
                  };
                }
                // Preserve existing moleculeId if card already has it, or keep as standalone if it doesn't
                return card;
              });

              console.log('[Laboratory API] Updated cards with MongoDB molecule info:', updatedCards);

              // Use workflow molecules from MongoDB if available
              if (mongoData.workflowMolecules && mongoData.workflowMolecules.length > 0) {
                console.log('[Laboratory API] Using workflow molecules from MongoDB:', mongoData.workflowMolecules);
                workflow = mongoData.workflowMolecules;

                // Set cards directly - no assignment needed
                setLayoutCards(updatedCards);
              } else {
                setLayoutCards(updatedCards);
              }
            } else {
              console.log('[Laboratory API] No MongoDB data found, using cards as-is');
              setLayoutCards(normalizedCards);
            }
          })
          .catch((error) => {
            console.error('[Laboratory API] Failed to fetch molecule info from MongoDB:', error);
            console.log('[Laboratory API] Using cards as-is without molecule info');
            setLayoutCards(normalizedCards);
          });
      } else {
        setLayoutCards(normalizedCards);
      }

      // Check for saved workflowMolecules in mode-specific localStorage if no override provided
      let workflow = workflowOverride;
      if (!workflow) {
        // Check mode-specific key first, then legacy key
        const storedWorkflowMolecules = localStorage.getItem(getWorkflowMoleculesKey(subMode)) || localStorage.getItem('workflow-molecules');
        if (storedWorkflowMolecules) {
          try {
            workflow = JSON.parse(storedWorkflowMolecules);
          } catch (e) {
            console.error('Failed to parse stored workflow molecules', e);
            workflow = deriveWorkflowMolecules(normalizedCards);
          }
        } else {
          workflow = deriveWorkflowMolecules(normalizedCards);
        }
      }

      console.log('[Laboratory API] Setting workflow molecules:', workflow);

      // Debug: Compare molecule IDs between workflow molecules and cards
      const workflowMoleculeIds = workflow.map(m => m.moleculeId);
      const cardMoleculeIds = normalizedCards.map(c => c.moleculeId).filter(id => id);
      console.log('[Laboratory API] Molecule ID comparison:', {
        workflowMoleculeIds,
        cardMoleculeIds,
        match: workflowMoleculeIds.every(id => cardMoleculeIds.includes(id))
      });

      // No need for complex assignment - use workflow molecules directly from backend

      // Filter out empty molecule containers (molecules with 0 atoms)
      const validWorkflow = workflow.filter(molecule => Array.isArray(molecule.atoms) && molecule.atoms.length > 0);

      if (validWorkflow.length !== workflow.length) {
        console.log('[Laboratory API] Removed empty molecule containers:',
          workflow.length - validWorkflow.length, 'empty molecules removed');
      }

      // Ensure all molecules default to isActive: true (unless explicitly set to false)
      const moleculesWithActiveFlag = validWorkflow.map(mol => ({
        ...mol,
        isActive: mol.isActive !== false // Default to true if not specified
      }));

      setWorkflowMolecules(moleculesWithActiveFlag);

      // Set all workflow molecules as collapsed by default when session restarts
      // This ensures molecules are collapsed on page refresh/reload
      const initialCollapsedState: Record<string, boolean> = {};
      moleculesWithActiveFlag.forEach(molecule => {
        // Only set collapsed state for active molecules
        if (molecule.isActive !== false) {
          initialCollapsedState[molecule.moleculeId] = true; // true = collapsed
        }
      });
      console.log('[Laboratory API] Setting all molecules to collapsed by default on session restart:', initialCollapsedState);
      setCollapsedMolecules(initialCollapsedState);

      // Validate and fix standalone card orders
      // Standalone cards with order values referencing non-existent molecule indices
      // should be recalculated or assigned to valid positions
      // NEW: Use afterMoleculeId/beforeMoleculeId references if available for more robust positioning
      // IMPORTANT: Account for inactive molecules (isActive: false) when resolving references
      const fixedCards = normalizedCards.map((card, cardIndex) => {
        // Only process standalone cards (cards without moleculeId)
        if (card.moleculeId) {
          return card; // Cards with moleculeId don't need order validation
        }

        // NEW: Try to use afterMoleculeId/beforeMoleculeId references first (more robust)
        if (card.afterMoleculeId || card.beforeMoleculeId) {
          // Find molecule indices in the FULL workflow array (including inactive)
          // But we only use active molecules for positioning calculations
          const activeMolecules = moleculesWithActiveFlag.filter(m => m.isActive !== false);

          const afterMolecule = card.afterMoleculeId
            ? moleculesWithActiveFlag.find(m => m.moleculeId === card.afterMoleculeId)
            : null;
          const beforeMolecule = card.beforeMoleculeId
            ? moleculesWithActiveFlag.find(m => m.moleculeId === card.beforeMoleculeId)
            : null;

          const afterIsActive = afterMolecule ? afterMolecule.isActive !== false : false;
          const beforeIsActive = beforeMolecule ? beforeMolecule.isActive !== false : false;

          const afterIndex = afterMolecule && afterIsActive
            ? activeMolecules.findIndex(m => m.moleculeId === card.afterMoleculeId)
            : -1;
          const beforeIndex = beforeMolecule && beforeIsActive
            ? activeMolecules.findIndex(m => m.moleculeId === card.beforeMoleculeId)
            : -1;

          // Case 1: afterMoleculeId exists and is ACTIVE
          if (afterIndex >= 0) {
            // Count existing standalone cards after the same molecule (before this card)
            const existingCardsAfterMolecule = normalizedCards
              .slice(0, cardIndex)
              .filter(c => !c.moleculeId && c.afterMoleculeId === card.afterMoleculeId).length;

            const newOrder = (afterIndex * 1000) + (existingCardsAfterMolecule + 1);
            console.log(`[Laboratory API] Standalone card ${card.id} recalculated from afterMoleculeId: ${card.afterMoleculeId} (active index: ${afterIndex}) → order: ${newOrder}`);
            return {
              ...card,
              order: newOrder
            };
          }

          // Case 2: afterMoleculeId exists but is INACTIVE - find next active molecule after it
          if (afterMolecule && !afterIsActive) {
            // Find the original index in the full array
            const originalAfterIndex = moleculesWithActiveFlag.findIndex(m => m.moleculeId === card.afterMoleculeId);
            if (originalAfterIndex >= 0) {
              // Find the next active molecule after this inactive one
              let nextActiveIndex = -1;
              for (let i = originalAfterIndex + 1; i < moleculesWithActiveFlag.length; i++) {
                if (moleculesWithActiveFlag[i].isActive !== false) {
                  nextActiveIndex = activeMolecules.findIndex(m => m.moleculeId === moleculesWithActiveFlag[i].moleculeId);
                  break;
                }
              }

              if (nextActiveIndex >= 0) {
                // Place before the next active molecule (equivalent to after the inactive one)
                const previousMoleculeIndex = nextActiveIndex - 1;
                if (previousMoleculeIndex >= 0) {
                  const existingCardsAfterPrevious = normalizedCards
                    .slice(0, cardIndex)
                    .filter(c => {
                      if (!c.moleculeId && c.afterMoleculeId) {
                        const cAfterMol = moleculesWithActiveFlag.find(m => m.moleculeId === c.afterMoleculeId);
                        if (cAfterMol && cAfterMol.isActive !== false) {
                          const cAfterIndex = activeMolecules.findIndex(m => m.moleculeId === c.afterMoleculeId);
                          return cAfterIndex === previousMoleculeIndex;
                        }
                      }
                      return false;
                    }).length;

                  const newOrder = (previousMoleculeIndex * 1000) + (existingCardsAfterPrevious + 1);
                  console.log(`[Laboratory API] Standalone card ${card.id} afterMoleculeId ${card.afterMoleculeId} is inactive. Recalculated: after previous active molecule (index: ${previousMoleculeIndex}) → order: ${newOrder}`);
                  return {
                    ...card,
                    order: newOrder,
                    afterMoleculeId: activeMolecules[previousMoleculeIndex]?.moleculeId, // Update reference to active molecule
                  };
                } else {
                  // No previous active molecule - place at start
                  const newOrder = 0;
                  console.log(`[Laboratory API] Standalone card ${card.id} afterMoleculeId ${card.afterMoleculeId} is inactive. Recalculated: before first active molecule → order: ${newOrder}`);
                  return {
                    ...card,
                    order: newOrder,
                  };
                }
              } else {
                // No next active molecule - place after last active molecule
                if (activeMolecules.length > 0) {
                  const lastActiveIndex = activeMolecules.length - 1;
                  const existingCardsAfterLast = normalizedCards
                    .slice(0, cardIndex)
                    .filter(c => !c.moleculeId && c.afterMoleculeId === activeMolecules[lastActiveIndex]?.moleculeId).length;

                  const newOrder = (lastActiveIndex * 1000) + (existingCardsAfterLast + 1);
                  console.log(`[Laboratory API] Standalone card ${card.id} afterMoleculeId ${card.afterMoleculeId} is inactive. Recalculated: after last active molecule (index: ${lastActiveIndex}) → order: ${newOrder}`);
                  return {
                    ...card,
                    order: newOrder,
                    afterMoleculeId: activeMolecules[lastActiveIndex]?.moleculeId, // Update reference to active molecule
                  };
                }
              }
            }
          }

          // Case 3: beforeMoleculeId exists and is ACTIVE, and beforeIndex > 0
          if (beforeIndex >= 1) {
            const previousMoleculeIndex = beforeIndex - 1;
            // Count existing standalone cards after the previous molecule
            const existingCardsAfterPrevious = normalizedCards
              .slice(0, cardIndex)
              .filter(c => {
                if (!c.moleculeId && c.afterMoleculeId) {
                  const cAfterMol = moleculesWithActiveFlag.find(m => m.moleculeId === c.afterMoleculeId);
                  if (cAfterMol && cAfterMol.isActive !== false) {
                    const cAfterIndex = activeMolecules.findIndex(m => m.moleculeId === c.afterMoleculeId);
                    return cAfterIndex === previousMoleculeIndex;
                  }
                }
                return false;
              }).length;

            const newOrder = (previousMoleculeIndex * 1000) + (existingCardsAfterPrevious + 1);
            console.log(`[Laboratory API] Standalone card ${card.id} recalculated from beforeMoleculeId: ${card.beforeMoleculeId} (active index: ${beforeIndex}) → order: ${newOrder} (after previous molecule at index ${previousMoleculeIndex})`);
            return {
              ...card,
              order: newOrder
            };
          }

          // Case 4: beforeMoleculeId exists but is INACTIVE - find previous active molecule before it
          if (beforeMolecule && !beforeIsActive) {
            const originalBeforeIndex = moleculesWithActiveFlag.findIndex(m => m.moleculeId === card.beforeMoleculeId);
            if (originalBeforeIndex >= 0) {
              // Find the previous active molecule before this inactive one
              let previousActiveIndex = -1;
              for (let i = originalBeforeIndex - 1; i >= 0; i--) {
                if (moleculesWithActiveFlag[i].isActive !== false) {
                  previousActiveIndex = activeMolecules.findIndex(m => m.moleculeId === moleculesWithActiveFlag[i].moleculeId);
                  break;
                }
              }

              if (previousActiveIndex >= 0) {
                const existingCardsAfterPrevious = normalizedCards
                  .slice(0, cardIndex)
                  .filter(c => {
                    if (!c.moleculeId && c.afterMoleculeId) {
                      const cAfterMol = moleculesWithActiveFlag.find(m => m.moleculeId === c.afterMoleculeId);
                      if (cAfterMol && cAfterMol.isActive !== false) {
                        const cAfterIndex = activeMolecules.findIndex(m => m.moleculeId === c.afterMoleculeId);
                        return cAfterIndex === previousActiveIndex;
                      }
                    }
                    return false;
                  }).length;

                const newOrder = (previousActiveIndex * 1000) + (existingCardsAfterPrevious + 1);
                console.log(`[Laboratory API] Standalone card ${card.id} beforeMoleculeId ${card.beforeMoleculeId} is inactive. Recalculated: after previous active molecule (index: ${previousActiveIndex}) → order: ${newOrder}`);
                return {
                  ...card,
                  order: newOrder,
                  afterMoleculeId: activeMolecules[previousActiveIndex]?.moleculeId, // Update reference
                };
              } else {
                // No previous active molecule - place at start
                const newOrder = 0;
                console.log(`[Laboratory API] Standalone card ${card.id} beforeMoleculeId ${card.beforeMoleculeId} is inactive. Recalculated: before first active molecule → order: ${newOrder}`);
                return {
                  ...card,
                  order: newOrder,
                };
              }
            }
          }

          // Case 5: beforeMoleculeId exists and is ACTIVE, but beforeIndex === 0 (before first molecule)
          if (beforeIndex === 0) {
            // Place before first molecule - use order 0
            const newOrder = 0;
            console.log(`[Laboratory API] Standalone card ${card.id} recalculated from beforeMoleculeId (first active molecule): ${card.beforeMoleculeId} → order: ${newOrder}`);
            return {
              ...card,
              order: newOrder
            };
          }

          // Case 6: References exist but molecules not found at all (were completely removed)
          console.warn(`[Laboratory API] Standalone card ${card.id} has references (afterMoleculeId: ${card.afterMoleculeId}, beforeMoleculeId: ${card.beforeMoleculeId}) but molecules not found. Using fallback logic.`);
        }

        // FALLBACK: Use existing order-based validation (for backwards compatibility or when references are invalid)
        // Check if standalone card has an order field
        if (card.order !== undefined && typeof card.order === 'number') {
          const moleculeIndex = Math.floor(card.order / 1000);
          const subOrder = card.order % 1000;

          // Validate that the moleculeIndex references an existing molecule in the workflow array
          // Note: We check against the full workflow array length (not just active), 
          // because order values use original molecule indices
          if (moleculeIndex >= 0 && moleculeIndex < moleculesWithActiveFlag.length) {
            // Order is valid, keep it
            console.log(`[Laboratory API] Standalone card ${card.id} has valid order: ${card.order} (moleculeIndex: ${moleculeIndex}, subOrder: ${subOrder})`);
            return card;
          } else {
            // Invalid moleculeIndex - this card should be placed after the last molecule
            // But preserve its subOrder relative to other orphaned cards
            // Use full workflow length (not just active) for consistency
            const newOrder = moleculesWithActiveFlag.length > 0
              ? ((moleculesWithActiveFlag.length - 1) * 1000) + subOrder
              : subOrder;
            console.warn(`[Laboratory API] Standalone card ${card.id} has invalid order: ${card.order} (moleculeIndex: ${moleculeIndex} but only ${moleculesWithActiveFlag.length} molecules exist). Recalculating to: ${newOrder}`);
            return {
              ...card,
              order: newOrder
            };
          }
        } else {
          // No order field - assign to after last molecule
          // Use full workflow length minus 1 (to place after last molecule)
          const newOrder = moleculesWithActiveFlag.length > 0
            ? ((moleculesWithActiveFlag.length - 1) * 1000) + 1
            : 1;
          console.warn(`[Laboratory API] Standalone card ${card.id} is missing order field. Assigning to: ${newOrder}`);
          return {
            ...card,
            order: newOrder
          };
        }
      });

      // Set cards with validated/fixed orders
      // FIX: Ensure fixedCards is always an array
      if (!Array.isArray(fixedCards)) {
        console.error('[Laboratory API] fixedCards is not an array:', fixedCards);
        setLayoutCards([]);
        return;
      }
      setLayoutCards(fixedCards);

      markLoadingComplete();
    };

    // PRIORITY: Fetch from MongoDB FIRST, then fall back to localStorage if MongoDB fails
    console.info('[Laboratory API] Starting data load - prioritizing MongoDB over localStorage', {
      subMode: subMode
    });

    hasPendingAsyncLoad = true;
    fetchAtomConfigurationsFromMongoDB(subMode)
      .then((mongoData) => {
        if (!isMounted) {
          return;
        }

        if (mongoData && mongoData.cards && mongoData.cards.length > 0) {
          console.info('[Laboratory API] ✅ Successfully loaded data from MongoDB (primary source)', {
            cardsCount: mongoData.cards.length,
            workflowMoleculesCount: mongoData.workflowMolecules?.length || 0,
            subMode: subMode
          });
          applyInitialCards(mongoData.cards, mongoData.workflowMolecules || [], true); // fromMongoDB = true
          return; // Successfully loaded from MongoDB, no need to check localStorage
        } else {
          // FIX: If MongoDB returns empty cards array, clear workflow data and return to regular laboratory mode
          if (mongoData && Array.isArray(mongoData.cards) && mongoData.cards.length === 0) {
            console.info('[Laboratory API] ⚠️ MongoDB returned empty cards array - clearing workflow data and returning to regular laboratory mode', {
              subMode: subMode
            });
            // Clear mode-specific workflow-related localStorage items
            localStorage.removeItem(getWorkflowMoleculesKey(subMode));
            localStorage.removeItem(getWorkflowSelectedAtomsKey(subMode));
            localStorage.removeItem(getWorkflowDataKey(subMode));
            // Apply empty cards with no workflow molecules to return to regular laboratory mode
            applyInitialCards([], [], true); // fromMongoDB = true, empty cards and workflow molecules
            return;
          }
          console.info('[Laboratory API] ⚠️ MongoDB returned no data, falling back to localStorage', {
            subMode: subMode
          });
          // MongoDB returned null/undefined, fall back to localStorage
          return loadFromLocalStorage();
        }
      })
      .catch((error) => {
        if (!isMounted) {
          return;
        }
        console.warn('[Laboratory API] ⚠️ MongoDB fetch failed, falling back to localStorage', error, {
          subMode: subMode
        });
        // MongoDB fetch failed, fall back to localStorage
        return loadFromLocalStorage();
      });

    // Helper function to load from localStorage (fallback only)
    function loadFromLocalStorage() {
      if (!isMounted) {
        return;
      }

      console.info('[Laboratory API] Attempting to load from localStorage (fallback)', {
        subMode: subMode
      });

    // Check for mode-specific workflow keys first, then fall back to legacy keys
    const storedAtoms = localStorage.getItem(getWorkflowSelectedAtomsKey(subMode)) || localStorage.getItem('workflow-selected-atoms');
    const storedWorkflowData = localStorage.getItem(getWorkflowDataKey(subMode)) || localStorage.getItem('workflow-data');
      let workflowAtoms: {
        atomName: string;
        moleculeId: string;
        moleculeTitle: string;
        order: number;
      }[] = [];

      if (storedAtoms) {
        try {
          workflowAtoms = JSON.parse(storedAtoms);

          const moleculeMap = new Map<string, WorkflowMolecule>();
          workflowAtoms.forEach(atom => {
            if (!moleculeMap.has(atom.moleculeId)) {
              moleculeMap.set(atom.moleculeId, {
                moleculeId: atom.moleculeId,
                moleculeTitle: atom.moleculeTitle,
                atoms: [],
              });
            }
            moleculeMap.get(atom.moleculeId)!.atoms.push({
              atomName: atom.atomName,
              order: atom.order,
            });
          });

          moleculeMap.forEach(molecule => {
            molecule.atoms.sort((a, b) => a.order - b.order);
          });

          const molecules = Array.from(moleculeMap.values());
          if (molecules.length > 0) {
            initialWorkflow = molecules;
          }

          const normalize = (s: string) => s.toLowerCase().replace(/[\s_-]/g, '');
          initialCards = workflowAtoms.map(atom => {
            const atomInfo =
              allAtoms.find(
                a =>
                  normalize(a.id) === normalize(atom.atomName) ||
                  normalize(a.title) === normalize(atom.atomName),
              ) || ({} as any);
            const atomId = atomInfo.id || atom.atomName;
            const dropped: DroppedAtom = {
              id: `${atom.atomName}-${Date.now()}-${Math.random()}`,
              atomId,
              title: atomInfo.title || atom.atomName,
              category: atomInfo.category || 'Atom',
              color: atomInfo.color || 'bg-gray-400',
              source: 'manual',
              llm: LLM_MAP[atomId],
            };
            return {
              id: `card-${atom.atomName}-${Date.now()}-${Math.random()}`,
              atoms: [dropped],
              isExhibited: false,
              moleculeId: atom.moleculeId,
              moleculeTitle: atom.moleculeTitle,
            } as LayoutCard;
          });

        // Remove mode-specific key after loading
        localStorage.removeItem(getWorkflowSelectedAtomsKey(subMode));
        // Also remove legacy key for migration
        localStorage.removeItem('workflow-selected-atoms');
          console.info('[Laboratory API] ✅ Loaded from localStorage (workflow-selected-atoms)', {
            subMode: subMode
          });
          if (initialCards && initialCards.length > 0) {
            applyInitialCards(initialCards, initialWorkflow);
            return;
          }
        } catch (e) {
          console.error('Failed to parse workflow atoms', e);
          workflowAtoms = [];
        }
      } else if (storedWorkflowData) {
        // Handle workflow-data format from handleRenderWorkflow
        try {
          const workflowData = JSON.parse(storedWorkflowData);
          console.log('Processing workflow-data:', workflowData);

          if (workflowData.molecules && Array.isArray(workflowData.molecules)) {
            // Convert workflow-data format to workflowAtoms format
            workflowAtoms = [];
            workflowData.molecules.forEach((molecule: any, moleculeIndex: number) => {
              if (molecule.atoms && Array.isArray(molecule.atoms)) {
                molecule.atoms.forEach((atomId: string, atomIndex: number) => {
                  workflowAtoms.push({
                    atomName: atomId,
                    moleculeId: molecule.id,
                    moleculeTitle: molecule.title,
                    order: atomIndex
                  });
                });
              }
            });

            const moleculeMap = new Map<string, WorkflowMolecule>();
            workflowAtoms.forEach(atom => {
              if (!moleculeMap.has(atom.moleculeId)) {
                moleculeMap.set(atom.moleculeId, {
                  moleculeId: atom.moleculeId,
                  moleculeTitle: atom.moleculeTitle,
                  atoms: [],
                });
              }
              moleculeMap.get(atom.moleculeId)!.atoms.push({
                atomName: atom.atomName,
                order: atom.order,
              });
            });

            moleculeMap.forEach(molecule => {
              molecule.atoms.sort((a, b) => a.order - b.order);
            });

            const molecules = Array.from(moleculeMap.values());
            if (molecules.length > 0) {
              initialWorkflow = molecules;
            // Save the molecules to mode-specific workflow-molecules localStorage for future switches
            localStorage.setItem(getWorkflowMoleculesKey(subMode), JSON.stringify(molecules));
            }

            const normalize = (s: string) => s.toLowerCase().replace(/[\s_-]/g, '');
            initialCards = workflowAtoms.map(atom => {
              const atomInfo =
                allAtoms.find(
                  a =>
                    normalize(a.id) === normalize(atom.atomName) ||
                    normalize(a.title) === normalize(atom.atomName),
                ) || ({} as any);
              const atomId = atomInfo.id || atom.atomName;
              const dropped: DroppedAtom = {
                id: `${atom.atomName}-${Date.now()}-${Math.random()}`,
                atomId,
                title: atomInfo.title || atom.atomName,
                category: atomInfo.category || 'Atom',
                color: atomInfo.color || 'bg-gray-400',
                source: 'manual',
                llm: LLM_MAP[atomId],
              };
              return {
                id: `card-${atom.atomName}-${Date.now()}-${Math.random()}`,
                atoms: [dropped],
                isExhibited: false,
                moleculeId: atom.moleculeId,
                moleculeTitle: atom.moleculeTitle,
              } as LayoutCard;
            });

          // Remove mode-specific key after loading
          localStorage.removeItem(getWorkflowDataKey(subMode));
          // Also remove legacy key for migration
          localStorage.removeItem('workflow-data');
            console.info('[Laboratory API] ✅ Loaded from localStorage (workflow-data)', {
              subMode: subMode
            });
            if (initialCards && initialCards.length > 0) {
              applyInitialCards(initialCards, initialWorkflow);
              return;
            }
          }
        } catch (e) {
          console.error('Failed to parse workflow-data', e);
        // Remove mode-specific key after loading error
        localStorage.removeItem(getWorkflowDataKey(subMode));
        // Also remove legacy key
        localStorage.removeItem('workflow-data');
        }
      }

      // If still no cards, try stored layout from localStorage
      if (!initialCards || initialCards.length === 0) {
      // Use mode-specific key for stored layout
      const storageKey = subMode === 'analytics' ? 'laboratory-analytics-layout-cards' : 'laboratory-dashboard-layout-cards';
      const storedLayout = localStorage.getItem(storageKey) || localStorage.getItem(STORAGE_KEY); // Fallback to legacy key
        if (storedLayout && storedLayout !== 'undefined') {
          try {
            const raw = JSON.parse(storedLayout);
            initialCards = hydrateLayoutCards(raw);

            // Check for workflow molecules in mode-specific localStorage first, then legacy
            if (!initialWorkflow) {
              const storedWorkflowMolecules = localStorage.getItem(getWorkflowMoleculesKey(subMode)) || localStorage.getItem('workflow-molecules');
              if (storedWorkflowMolecules) {
                try {
                  initialWorkflow = JSON.parse(storedWorkflowMolecules);
                } catch (e) {
                  console.error('Failed to parse stored workflow molecules during layout load', e);
                }
              }
            }

            console.info('[Laboratory API] ✅ Loaded from localStorage (stored layout)', {
              subMode: subMode,
              storageKey: storageKey
            });
            if (initialCards && initialCards.length > 0) {
              applyInitialCards(initialCards, initialWorkflow);
              return;
            }
          } catch (e) {
            console.error('Failed to parse stored laboratory layout', e);
          localStorage.removeItem(storageKey);
          localStorage.removeItem(STORAGE_KEY); // Also remove legacy key
          }
        }

        // No data found in MongoDB or localStorage
        console.info('[Laboratory API] No data found in MongoDB or localStorage');
        markLoadingComplete();
      } else {
        // We have initialCards from workflow data, but need to check for workflow molecules
        if (!initialWorkflow) {
        // Check mode-specific workflow molecules first, then legacy
        const storedWorkflowMolecules = localStorage.getItem(getWorkflowMoleculesKey(subMode)) || localStorage.getItem('workflow-molecules');
          if (storedWorkflowMolecules) {
            try {
              initialWorkflow = JSON.parse(storedWorkflowMolecules);
            } catch (e) {
              console.error('Failed to parse stored workflow molecules during layout load', e);
            }
          }
        }
        applyInitialCards(initialCards, initialWorkflow);
      }
    }

    return () => {
      isMounted = false;
    };
  }, [subMode]); // CRITICAL: Add subMode as dependency to reload data when switching modes


  useEffect(() => {
    if (!isCanvasLoading) {
      return;
    }

    if (typeof window === 'undefined' || loadingMessages.length <= 1) {
      return;
    }

    const interval = window.setInterval(() => {
      setLoadingMessageIndex(prev => (prev + 1) % loadingMessages.length);
    }, 2200);

    return () => {
      window.clearInterval(interval);
    };
  }, [isCanvasLoading, loadingMessages]);

  useEffect(() => {
    if (!isCanvasLoading) {
      setLoadingMessageIndex(0);
    }
  }, [isCanvasLoading]);

  // Persist layout to localStorage safely and store undo snapshot
  useEffect(() => {
    if (initialLoad.current) {
      prevLayout.current = Array.isArray(layoutCards)
        ? layoutCards.map(c => ({ ...c, atoms: [...c.atoms] }))
        : [];
      initialLoad.current = false;
    } else if (prevLayout.current) {
      const current = localStorage.getItem('current-project');
      if (current) {
        try {
          const proj = JSON.parse(current);
          // Include workflowMolecules in the state being saved
          const stateWithMolecules = {
            ...prevLayout.current,
            workflowMolecules: workflowMolecules
          };
          fetch(`${LAB_ACTIONS_API}/`, {
            method: 'POST',
            credentials: 'include',
            headers: { 'Content-Type': 'application/json' },
            body: JSON.stringify({ project: proj.id, state: stateWithMolecules }),
          }).catch(() => {});
        } catch {
          /* ignore */
        }
      }
      prevLayout.current = Array.isArray(layoutCards)
        ? layoutCards.map(c => ({ ...c, atoms: [...c.atoms] }))
        : [];
    }
  }, [layoutCards, workflowMolecules]);

  // Sync cards with exhibition store
  // useEffect(() => {
  //   setCards(layoutCards);
  // }, [layoutCards, setCards]);

  // Persist workflowMolecules to localStorage only when we have cards with molecule info
  useEffect(() => {
    const hasCardsWithMoleculeId = Array.isArray(layoutCards) &&
      layoutCards.some(card => card.moleculeId);

    if (workflowMolecules.length > 0 && hasCardsWithMoleculeId) {
      localStorage.setItem('workflow-molecules', JSON.stringify(workflowMolecules));
    } else if (!hasCardsWithMoleculeId && workflowMolecules.length === 0) {
      // Clear workflow molecules from localStorage when in regular laboratory mode
      localStorage.removeItem('workflow-molecules');
    }
  }, [workflowMolecules, layoutCards]);

  // Derive workflow molecules from layout cards when they change
  useEffect(() => {
    // Only run after initial loading is complete
    if (isCanvasLoading) return;

    // Check if we have layout cards with molecule info
    const hasCardsWithMoleculeId = Array.isArray(layoutCards) &&
      layoutCards.some(card => card.moleculeId);

    if (hasCardsWithMoleculeId) {
      // Derive workflow molecules from layout cards
      const derivedMolecules = deriveWorkflowMolecules(layoutCards);

      // Always update to keep molecules in sync with layout cards
      // CRITICAL: Preserve inactive molecules (isActive: false) to maintain positions
      setWorkflowMolecules(prev => {
        // Create a map of existing molecules by ID to preserve inactive ones
        const existingMoleculesMap = new Map(prev.map(m => [m.moleculeId, m]));

        // Create a map of derived molecules by ID
        const derivedMoleculesMap = new Map(derivedMolecules.map(m => [m.moleculeId, m]));

        // Start with existing molecules to preserve order and inactive molecules
        const preservedMolecules: WorkflowMolecule[] = [];
        const processedIds = new Set<string>();

        // First, process existing molecules in order
        prev.forEach(mol => {
          if (derivedMoleculesMap.has(mol.moleculeId)) {
            // Molecule exists in both - use derived version but preserve isActive if it was false
            const derived = derivedMoleculesMap.get(mol.moleculeId)!;
            preservedMolecules.push({
              ...derived,
              isActive: mol.isActive !== false ? derived.isActive : false // Preserve inactive state
            });
          } else {
            // Molecule not in derived (no cards) - preserve it if inactive
            if (mol.isActive === false) {
              preservedMolecules.push(mol); // Keep inactive molecule for position preservation
            }
            // If active but no cards, remove it
          }
          processedIds.add(mol.moleculeId);
        });

        // Then, add any new derived molecules that weren't in existing
        derivedMolecules.forEach(derived => {
          if (!processedIds.has(derived.moleculeId)) {
            preservedMolecules.push({
              ...derived,
              isActive: derived.isActive !== false // Default to active
            });
          }
        });

        const currentMoleculeIds = prev.map(m => m.moleculeId).sort();
        const preservedMoleculeIds = preservedMolecules.map(m => m.moleculeId).sort();

        // Only update if the IDs or order changed
        if (JSON.stringify(currentMoleculeIds) !== JSON.stringify(preservedMoleculeIds)) {
          return preservedMolecules;
        }
        return prev;
      });
    } else {
      // Clear workflow molecules when no cards have moleculeId
      // But preserve inactive molecules for position preservation
      setWorkflowMolecules(prev => {
        const inactiveMolecules = prev.filter(mol => mol.isActive === false);
        return inactiveMolecules.length > 0 ? inactiveMolecules : [];
      });
    }
  }, [layoutCards, isCanvasLoading]);

  // Ensure workflow molecules are restored when layout cards exist but workflow molecules are missing
  useEffect(() => {
    // Only run after initial loading is complete
    if (isCanvasLoading) return;

    // Check if we have layout cards but no workflow molecules
    const hasCardsWithMoleculeId = Array.isArray(layoutCards) &&
      layoutCards.some(card => card.moleculeId);

    if (hasCardsWithMoleculeId && workflowMolecules.length === 0) {
      // Try to restore workflow molecules from localStorage
      const storedWorkflowMolecules = localStorage.getItem('workflow-molecules');
      if (storedWorkflowMolecules) {
        try {
          const molecules = JSON.parse(storedWorkflowMolecules);
          if (Array.isArray(molecules) && molecules.length > 0) {
            // Ensure all molecules default to isActive: true (unless explicitly set to false)
            const moleculesWithActiveFlag = molecules.map((mol: any) => ({
              ...mol,
              isActive: mol.isActive !== false // Default to true if not specified
            }));

            setWorkflowMolecules(moleculesWithActiveFlag);

            // Set collapsed state for restored active molecules only
            const initialCollapsedState: Record<string, boolean> = {};
            moleculesWithActiveFlag.forEach((molecule: any) => {
              if (molecule.isActive !== false) {
                initialCollapsedState[molecule.moleculeId] = true; // collapsed by default
              }
            });
            setCollapsedMolecules(initialCollapsedState);
          }
        } catch (e) {
          console.error('Failed to restore workflow molecules from localStorage:', e);
        }
      }
    }
  }, [layoutCards, workflowMolecules, isCanvasLoading]);

  const handleDragOver = (e: React.DragEvent, cardId: string) => {
    e.preventDefault();
    setDragOver(cardId);
  };

  const handleDragLeave = (e: React.DragEvent) => {
    e.preventDefault();
    setDragOver(null);
  };

  const handleDrop = (e: React.DragEvent, cardId: string) => {
    e.preventDefault();
    setDragOver(null);

    const atomData = e.dataTransfer.getData('application/json');
    if (atomData) {
      const atom = JSON.parse(atomData);
      const info = allAtoms.find(a => a.id === atom.id);

      // Find the card to get its moleculeId and current atom count
      const card = (Array.isArray(layoutCards) ? layoutCards : []).find(c => c.id === cardId);
      if (card && Array.isArray(card.atoms) && card.atoms.length >= 1) {
        toast({
          title:
            'Already one atom is present in the card - please remove atom and then try adding an atom.',
        });
        return;
      }

      const newAtom: DroppedAtom = {
        id: `${atom.id}-${Date.now()}`,
        atomId: atom.id,
        title: info?.title || atom.title || atom.id,
        category: info?.category || atom.category || 'Atom',
        color: info?.color || atom.color || 'bg-gray-400',
        source: 'manual',
        llm: LLM_MAP[atom.id],
        settings:
          atom.id === 'text-box'
            ? { ...DEFAULT_TEXTBOX_SETTINGS }
            : atom.id === 'data-upload'
              ? createDefaultDataUploadSettings()
              : atom.id === 'data-validate'
                ? createDefaultDataUploadSettings()
                : atom.id === 'feature-overview'
                  ? { ...DEFAULT_FEATURE_OVERVIEW_SETTINGS }
                  : atom.id === 'explore'
                    ? { data: { ...DEFAULT_EXPLORE_DATA }, settings: { ...DEFAULT_EXPLORE_SETTINGS } }
                    : atom.id === 'chart-maker'
                      ? { ...DEFAULT_CHART_MAKER_SETTINGS }
                      : atom.id === 'pivot-table'
                        ? { ...DEFAULT_PIVOT_TABLE_SETTINGS }
                        : atom.id === 'dataframe-operations'
                          ? { ...DEFAULT_DATAFRAME_OPERATIONS_SETTINGS }
                          : atom.id === 'select-models-feature'
                            ? { ...DEFAULT_SELECT_MODELS_FEATURE_SETTINGS }
                            : atom.id === 'auto-regressive-models'
                              ? { data: { ...DEFAULT_AUTO_REGRESSIVE_MODELS_DATA }, settings: { ...DEFAULT_AUTO_REGRESSIVE_MODELS_SETTINGS } }
                              : undefined,
      };

      // Calculate position accounting for existing workflow molecule atoms
      let atomPosition = card?.atoms ? card.atoms.length : 0;

      // If card belongs to a molecule, map position to workflow molecule's atom array
      if (card?.moleculeId) {
        const workflowMolecule = workflowMolecules.find(m => m.moleculeId === card.moleculeId);
        if (workflowMolecule) {
          // Get ALL cards belonging to this molecule (a molecule can have multiple cards)
          const moleculeCards = (Array.isArray(layoutCards) ? layoutCards : [])
            .filter(c => c.moleculeId === card.moleculeId);

          // Collect ALL atoms from ALL cards in this molecule, maintaining card order
          const allMoleculeAtomIds: string[] = [];
          moleculeCards.forEach(moleculeCard => {
            if (Array.isArray(moleculeCard.atoms)) {
              moleculeCard.atoms.forEach(atom => {
                allMoleculeAtomIds.push(atom.atomId);
              });
            }
          });

          // Get workflow molecule atom IDs
          const workflowAtomIds = Array.isArray(workflowMolecule.atoms)
            ? workflowMolecule.atoms.map(a => typeof a === 'string' ? a : a.atomName)
            : [];

          // Find where this card's atoms start in the full molecule atom array
          let cardStartIndex = 0;
          for (let i = 0; i < moleculeCards.length; i++) {
            if (moleculeCards[i].id === card.id) {
              break;
            }
            if (Array.isArray(moleculeCards[i].atoms)) {
              cardStartIndex += moleculeCards[i].atoms.length;
            }
          }

          // Position in full molecule atom array = card start index + atom position in card
          const fullMoleculePosition = cardStartIndex + atomPosition;

          // Calculate how many atoms before the insertion point exist in the workflow molecule
          const atomsBeforeInsert = allMoleculeAtomIds.slice(0, fullMoleculePosition);
          const existingAtomsCount = atomsBeforeInsert.filter(atomId => workflowAtomIds.includes(atomId)).length;

          // Position in workflow molecule = existing atoms count
          atomPosition = existingAtomsCount;

          console.log(`📝 Position calculation for ${newAtom.atomId}: card index=${atomPosition}, card start in molecule=${cardStartIndex}, full molecule position=${fullMoleculePosition}, workflow position=${atomPosition}, existing workflow atoms=${workflowAtomIds.length}`);
        }
      }

      setLayoutCards(
        (Array.isArray(layoutCards) ? layoutCards : []).map(card =>
          card.id === cardId
            ? { ...card, atoms: [...card.atoms, newAtom] }
            : card
        )
      );

      // Track atom addition for cross-collection sync if card belongs to a molecule
      if (card?.moleculeId) {
        setPendingChanges(prev => ({
          ...prev,
          addedAtoms: [...prev.addedAtoms, {
            moleculeId: card.moleculeId,
            atomId: newAtom.atomId,
            position: atomPosition
          }]
        }));
        console.log(`📝 Tracked atom addition: ${newAtom.atomId} to molecule ${card.moleculeId} at position ${atomPosition} (will sync on save)`);
      }

      if (atom.id === 'feature-overview') {
        prefillFeatureOverview(cardId, newAtom.id);
      } else if (atom.id === 'column-classifier') {
        prefillColumnClassifier(newAtom.id);
      } else if (atom.id === 'scope-selector') {
        prefillScopeSelector(newAtom.id);
      }

      // Automatically open properties panel and select the atom
      if (onAtomSelect) {
        onAtomSelect(newAtom.id);
      }
      if (onOpenSettingsPanel) {
        onOpenSettingsPanel();
      }
    }
  };

  const addNewCard = (moleculeId?: string, position?: number) => {
    const info = moleculeId ? molecules.find(m => m.id === moleculeId) : undefined;
    const newCard: LayoutCard = {
      id: generateClientId('card'),
      atoms: [],
      isExhibited: false,
      moleculeId,
      moleculeTitle: info?.title,
      variables: [],
    };
    if (position === undefined || position >= (Array.isArray(layoutCards) ? layoutCards.length : 0)) {
      setLayoutCards([...(Array.isArray(layoutCards) ? layoutCards : []), newCard]);
    } else {
      const arr = Array.isArray(layoutCards) ? layoutCards : [];
      setLayoutCards([
        ...arr.slice(0, position),
        newCard,
        ...arr.slice(position),
      ]);
    }
    setCollapsedCards(prev => ({ ...prev, [newCard.id]: false }));

    // Scroll to the newly created card after a short delay to ensure it's rendered
    setTimeout(() => {
      const cardElement = document.querySelector(`[data-card-id="${newCard.id}"]`);
      if (cardElement) {
        cardElement.scrollIntoView({
          behavior: 'smooth',
          block: 'center',
        });
      }
    }, 100);
  };

  // Workflow-specific addNewCard function that handles molecules and standalone cards
  const addNewCardWorkflow = (moleculeId?: string, position?: number, targetMoleculeIndex?: number, insertAfterSubOrder?: number) => {
    // Use workflowMolecules to get title (includes custom molecules) instead of molecules list
    const workflowMolecule = moleculeId ? workflowMolecules.find(m => m.moleculeId === moleculeId) : undefined;
    const newCard: LayoutCard = {
      id: generateClientId('card'),
      atoms: [],
      isExhibited: false,
      moleculeId,
      moleculeTitle: workflowMolecule?.moleculeTitle,
      variables: [],
    };

    // If adding to a molecule, insert at specific position within molecule
    if (moleculeId) {
      const arr = Array.isArray(layoutCards) ? layoutCards : [];
      const moleculeCards = arr.filter(card => card.moleculeId === moleculeId);

      if (moleculeCards.length === 0) {
        // No cards in molecule yet, just append
        setLayoutCards([...arr, newCard]);
      } else if (position !== undefined && position < moleculeCards.length) {
        // Insert AFTER the card at position within molecule
        const targetCard = moleculeCards[position];
        const targetIndex = arr.findIndex(card => card.id === targetCard.id);
        if (targetIndex >= 0) {
          setLayoutCards([
            ...arr.slice(0, targetIndex + 1),
            newCard,
            ...arr.slice(targetIndex + 1),
          ]);
        } else {
          // Fallback to end
          const lastIndex = arr.findIndex(card => card.id === moleculeCards[moleculeCards.length - 1]?.id);
          setLayoutCards([
            ...arr.slice(0, lastIndex + 1),
            newCard,
            ...arr.slice(lastIndex + 1),
          ]);
        }
      } else {
        // Append to end of molecule
        const lastMoleculeCardIndex = arr.findIndex(card =>
          card.id === moleculeCards[moleculeCards.length - 1]?.id
        );
        setLayoutCards([
          ...arr.slice(0, lastMoleculeCardIndex + 1),
          newCard,
          ...arr.slice(lastMoleculeCardIndex + 1),
        ]);
      }
    } else {
      // Standalone card
      const arr = Array.isArray(layoutCards) ? layoutCards : [];
      const activeMolecules = workflowMolecules.filter(m => m.isActive !== false);

      // Calculate order based on targetMoleculeIndex and set molecule references
      if (targetMoleculeIndex !== undefined && targetMoleculeIndex >= 0 && targetMoleculeIndex < workflowMolecules.length) {
        // Get the molecule at targetMoleculeIndex (might be inactive)
        const targetMolecule = workflowMolecules[targetMoleculeIndex];
        const targetIsActive = targetMolecule && targetMolecule.isActive !== false;

        // Find the active molecule at or before this position
        let afterMolecule = null;
        let beforeMolecule = null;

        if (targetIsActive) {
          // Target molecule is active - use it as afterMoleculeId
          afterMolecule = targetMolecule;
          // Find next active molecule for beforeMoleculeId
          for (let i = targetMoleculeIndex + 1; i < workflowMolecules.length; i++) {
            if (workflowMolecules[i].isActive !== false) {
              beforeMolecule = workflowMolecules[i];
              break;
            }
          }
        } else {
          // Target molecule is inactive - find previous active molecule
          for (let i = targetMoleculeIndex; i >= 0; i--) {
            if (workflowMolecules[i].isActive !== false) {
              afterMolecule = workflowMolecules[i];
              break;
            }
          }
          // Find next active molecule for beforeMoleculeId
          for (let i = targetMoleculeIndex + 1; i < workflowMolecules.length; i++) {
            if (workflowMolecules[i].isActive !== false) {
              beforeMolecule = workflowMolecules[i];
              break;
            }
          }
        }

        // Set molecule references
        if (afterMolecule) {
          newCard.afterMoleculeId = afterMolecule.moleculeId;
        }
        if (beforeMolecule) {
          newCard.beforeMoleculeId = beforeMolecule.moleculeId;
        }

        if (insertAfterSubOrder !== undefined) {
          // Insert at specific position - need to shift all cards after this position
          const targetSubOrder = insertAfterSubOrder + 1;
          const updatedCards = arr.map(card => {
            if (card.order !== undefined) {
              const cardMoleculeIndex = Math.floor(card.order / 1000);
              const cardSubOrder = card.order % 1000;
              // If card is after insertion point, shift it
              if (cardMoleculeIndex === targetMoleculeIndex && cardSubOrder >= targetSubOrder) {
                return { ...card, order: (cardMoleculeIndex * 1000) + (cardSubOrder + 1) };
              }
            }
            return card;
          });

          newCard.order = (targetMoleculeIndex * 1000) + targetSubOrder;
          setLayoutCards([...updatedCards, newCard]);
        } else {
          // Find existing standalone cards after this molecule to determine subOrder
          const existingStandaloneAfterMolecule = arr.filter(card => {
            if (card.order !== undefined) {
              const cardMoleculeIndex = Math.floor(card.order / 1000);
              return cardMoleculeIndex === targetMoleculeIndex;
            }
            return false;
          });

          // Get the highest subOrder for cards after this molecule, default to 0
          const maxSubOrder = existingStandaloneAfterMolecule.reduce((max, card) => {
            const subOrder = card.order !== undefined ? card.order % 1000 : 0;
            return Math.max(max, subOrder);
          }, 0);

          // Set order as (moleculeIndex * 1000) + (maxSubOrder + 1)
          newCard.order = (targetMoleculeIndex * 1000) + (maxSubOrder + 1);
          setLayoutCards([...arr, newCard]);
        }
      } else {
        // No target molecule - append to end, set afterMoleculeId to last active molecule
        if (activeMolecules.length > 0) {
          const lastActiveMolecule = activeMolecules[activeMolecules.length - 1];
          newCard.afterMoleculeId = lastActiveMolecule.moleculeId;
        }
        setLayoutCards([...arr, newCard]);
      }
    }

    setCollapsedCards(prev => ({ ...prev, [newCard.id]: false }));

    // Scroll to the newly created card after a short delay to ensure it's rendered
    setTimeout(() => {
      const cardElement = document.querySelector(`[data-card-id="${newCard.id}"]`);
      if (cardElement) {
        cardElement.scrollIntoView({
          behavior: 'smooth',
          block: 'center',
        });
      }
    }, 100);
  };

  // Workflow-specific addNewCardWithAtom function that handles molecules and standalone cards
  const addNewCardWithAtomWorkflow = async (
    atomId: string,
    moleculeId?: string,
    position?: number,
    targetMoleculeIndex?: number,
    insertAfterSubOrder?: number
  ) => {
    const arr = Array.isArray(layoutCards) ? layoutCards : [];

    try {
      if (typeof window !== 'undefined') {
        console.info('[Laboratory API] Creating card', {
          endpoint: `${LABORATORY_API}/cards`,
          origin: window.location.origin,
          payload: { atomId, moleculeId },
        });
      }

      const response = await fetch(`${LABORATORY_API}/cards`, {
        method: 'POST',
        credentials: 'include',
        headers: { 'Content-Type': 'application/json' },
        body: JSON.stringify({ atomId, moleculeId }),
      });
      if (!response.ok) {
        if (typeof window !== 'undefined') {
          console.error('[Laboratory API] Create card request failed', {
            endpoint: `${LABORATORY_API}/cards`,
            status: response.status,
            statusText: response.statusText,
          });
        }
        throw new Error(`Request failed with status ${response.status}`);
      }
      const payload = (await response.json()) as CardPayload;
      const newCard = buildCardFromApiPayload(payload, atomId, moleculeId);

      // If moleculeTitle is not set, try to get it from workflowMolecules (for custom molecules)
      if (!newCard.moleculeTitle && moleculeId) {
        const workflowMolecule = workflowMolecules.find(m => m.moleculeId === moleculeId);
        if (workflowMolecule) {
          newCard.moleculeTitle = workflowMolecule.moleculeTitle;
        }
      }

      // If adding to a molecule, insert at specific position within molecule
      if (moleculeId) {
        const moleculeCards = arr.filter(card => card.moleculeId === moleculeId);

        if (moleculeCards.length === 0) {
          // No cards in molecule yet, just append
          setLayoutCards([...arr, newCard]);
        } else if (position !== undefined && position < moleculeCards.length) {
          // Insert AFTER the card at position within molecule
          const targetCard = moleculeCards[position];
          const targetIndex = arr.findIndex(card => card.id === targetCard.id);
          if (targetIndex >= 0) {
            setLayoutCards([
              ...arr.slice(0, targetIndex + 1),
              newCard,
              ...arr.slice(targetIndex + 1),
            ]);
          } else {
            // Fallback to end
            const lastIndex = arr.findIndex(card => card.id === moleculeCards[moleculeCards.length - 1]?.id);
            setLayoutCards([
              ...arr.slice(0, lastIndex + 1),
              newCard,
              ...arr.slice(lastIndex + 1),
            ]);
          }
        } else {
          // Append to end of molecule
          const lastMoleculeCardIndex = arr.findIndex(card =>
            card.id === moleculeCards[moleculeCards.length - 1]?.id
          );
          setLayoutCards([
            ...arr.slice(0, lastMoleculeCardIndex + 1),
            newCard,
            ...arr.slice(lastMoleculeCardIndex + 1),
          ]);
        }
      } else {
        // Standalone card
        const activeMolecules = workflowMolecules.filter(m => m.isActive !== false);

        // Calculate order based on targetMoleculeIndex and set molecule references
        // FIX: Ensure targetMoleculeIndex is valid (0 to workflowMolecules.length - 1)
        if (targetMoleculeIndex !== undefined && targetMoleculeIndex >= 0) {
          // Clamp targetMoleculeIndex to valid range
          const validMoleculeIndex = Math.min(targetMoleculeIndex, workflowMolecules.length - 1);

          if (validMoleculeIndex < 0) {
            console.warn(`[addNewCardWithAtomWorkflow] Invalid targetMoleculeIndex: ${targetMoleculeIndex}, falling back to append to end`);
          } else {
            // Get the molecule at validMoleculeIndex (might be inactive)
            const targetMolecule = workflowMolecules[validMoleculeIndex];
            const targetIsActive = targetMolecule && targetMolecule.isActive !== false;

            // Find the active molecule at or before this position
            let afterMolecule = null;
            let beforeMolecule = null;

            if (targetIsActive) {
              // Target molecule is active - use it as afterMoleculeId
              afterMolecule = targetMolecule;
              // Find next active molecule for beforeMoleculeId
              for (let i = validMoleculeIndex + 1; i < workflowMolecules.length; i++) {
                if (workflowMolecules[i].isActive !== false) {
                  beforeMolecule = workflowMolecules[i];
                  break;
                }
              }
            } else {
              // Target molecule is inactive - find previous active molecule
              for (let i = validMoleculeIndex; i >= 0; i--) {
                if (workflowMolecules[i].isActive !== false) {
                  afterMolecule = workflowMolecules[i];
                  break;
                }
              }
              // Find next active molecule for beforeMoleculeId
              for (let i = validMoleculeIndex + 1; i < workflowMolecules.length; i++) {
                if (workflowMolecules[i].isActive !== false) {
                  beforeMolecule = workflowMolecules[i];
                  break;
                }
              }
            }

            // Set molecule references
            if (afterMolecule) {
              newCard.afterMoleculeId = afterMolecule.moleculeId;
            }
            if (beforeMolecule) {
              newCard.beforeMoleculeId = beforeMolecule.moleculeId;
            } else if (validMoleculeIndex === workflowMolecules.length - 1 || !beforeMolecule) {
              // If this is after the last molecule or no beforeMolecule found, mark as afterLastMolecule
              newCard.afterLastMolecule = true;
            }

            if (insertAfterSubOrder !== undefined) {
              // Insert at specific position - need to shift all cards after this position
              const targetSubOrder = insertAfterSubOrder + 1;
              const updatedCards = arr.map(card => {
                if (card.order !== undefined) {
                  const cardMoleculeIndex = Math.floor(card.order / 1000);
                  const cardSubOrder = card.order % 1000;
                  // If card is after insertion point, shift it
                  if (cardMoleculeIndex === validMoleculeIndex && cardSubOrder >= targetSubOrder) {
                    return { ...card, order: (cardMoleculeIndex * 1000) + (cardSubOrder + 1) };
                  }
                }
                return card;
              });

              newCard.order = (validMoleculeIndex * 1000) + targetSubOrder;

              console.log(`📝 [addNewCardWithAtomWorkflow] Inserted standalone card at position:`, {
                targetMoleculeIndex,
                validMoleculeIndex,
                insertAfterSubOrder,
                targetSubOrder,
                order: newCard.order,
                afterMoleculeId: newCard.afterMoleculeId,
                beforeMoleculeId: newCard.beforeMoleculeId
              });

              setLayoutCards([...updatedCards, newCard]);
            } else {
              // Find existing standalone cards after this molecule to determine subOrder
              const existingStandaloneAfterMolecule = arr.filter(card => {
                if (card.order !== undefined) {
                  const cardMoleculeIndex = Math.floor(card.order / 1000);
                  return cardMoleculeIndex === validMoleculeIndex;
                }
                return false;
              });

              // Get the highest subOrder for cards after this molecule, default to 0
              const maxSubOrder = existingStandaloneAfterMolecule.reduce((max, card) => {
                const subOrder = card.order !== undefined ? card.order % 1000 : 0;
                return Math.max(max, subOrder);
              }, 0);

              // Set order as (validMoleculeIndex * 1000) + (maxSubOrder + 1)
              newCard.order = (validMoleculeIndex * 1000) + (maxSubOrder + 1);

              console.log(`📝 [addNewCardWithAtomWorkflow] Added standalone card after molecule:`, {
                targetMoleculeIndex,
                validMoleculeIndex,
                moleculeId: targetMolecule?.moleculeId,
                order: newCard.order,
                maxSubOrder,
                subOrder: maxSubOrder + 1,
                afterMoleculeId: newCard.afterMoleculeId,
                beforeMoleculeId: newCard.beforeMoleculeId,
                afterLastMolecule: newCard.afterLastMolecule
              });

              setLayoutCards([...arr, newCard]);
            }
          }
        } else {
          // No target molecule - append to end, set afterMoleculeId to last active molecule
          // FIX: Calculate order based on last molecule index (not workflowMolecules.length)
          if (activeMolecules.length > 0) {
            const lastActiveMolecule = activeMolecules[activeMolecules.length - 1];
            newCard.afterMoleculeId = lastActiveMolecule.moleculeId;

            // Find the index of the last active molecule in the full workflowMolecules array
            const lastActiveMoleculeIndex = workflowMolecules.findIndex(m => m.moleculeId === lastActiveMolecule.moleculeId);

            if (lastActiveMoleculeIndex >= 0) {
              // Find existing standalone cards after this molecule to determine subOrder
              const existingStandaloneAfterMolecule = arr.filter(card => {
                if (card.order !== undefined) {
                  const cardMoleculeIndex = Math.floor(card.order / 1000);
                  return cardMoleculeIndex === lastActiveMoleculeIndex;
                }
                return false;
              });

              // Get the highest subOrder for cards after this molecule, default to 0
              const maxSubOrder = existingStandaloneAfterMolecule.reduce((max, card) => {
                const subOrder = card.order !== undefined ? card.order % 1000 : 0;
                return Math.max(max, subOrder);
              }, 0);

              // Set order as (lastActiveMoleculeIndex * 1000) + (maxSubOrder + 1)
              newCard.order = (lastActiveMoleculeIndex * 1000) + (maxSubOrder + 1);
              newCard.afterLastMolecule = true;

              console.log(`📝 [addNewCardWithAtomWorkflow] Added standalone card after last molecule:`, {
                moleculeId: lastActiveMolecule.moleculeId,
                moleculeIndex: lastActiveMoleculeIndex,
                order: newCard.order,
                maxSubOrder,
                subOrder: maxSubOrder + 1
              });
            }
          }
          setLayoutCards([...arr, newCard]);
        }
      }

      setCollapsedCards(prev => ({ ...prev, [newCard.id]: false }));
      if (Array.isArray(newCard.atoms)) {
        newCard.atoms.forEach(atom => prefillAtomIfRequired(newCard.id, atom));
      }

      // Track atom addition for cross-collection sync if card belongs to a molecule
      if (moleculeId && Array.isArray(newCard.atoms) && newCard.atoms.length > 0) {
        setPendingChanges(prev => ({
          ...prev,
          addedAtoms: [...prev.addedAtoms, {
            moleculeId: moleculeId,
            atomId: newCard.atoms[0].atomId,
            position: 0
          }]
        }));
        console.log(`📝 Tracked atom addition: ${newCard.atoms[0].atomId} to molecule ${moleculeId} (will sync on save)`);
      }

      // Automatically open properties panel and select the atom
      if (Array.isArray(newCard.atoms) && newCard.atoms.length > 0 && onAtomSelect) {
        onAtomSelect(newCard.atoms[0].id);
      }
      if (Array.isArray(newCard.atoms) && newCard.atoms.length > 0 && onOpenSettingsPanel) {
        onOpenSettingsPanel();
      }
    } catch (err) {
      console.error('⚠️ Failed to create laboratory card via API, using fallback', err);
      toast({
        title: 'Unable to reach laboratory service',
        description: 'Using local defaults for the new card. Please verify your network connection.',
        variant: 'destructive',
      });
      const fallbackCard = createFallbackCard(atomId, moleculeId);

      // If moleculeTitle is not set, try to get it from workflowMolecules (for custom molecules)
      if (!fallbackCard.moleculeTitle && moleculeId) {
        const workflowMolecule = workflowMolecules.find(m => m.moleculeId === moleculeId);
        if (workflowMolecule) {
          fallbackCard.moleculeTitle = workflowMolecule.moleculeTitle;
        }
      }

      // If adding to a molecule, insert at specific position within molecule
      if (moleculeId) {
        const moleculeCards = arr.filter(card => card.moleculeId === moleculeId);

        if (moleculeCards.length === 0) {
          // No cards in molecule yet, just append
          setLayoutCards([...arr, fallbackCard]);
        } else if (position !== undefined && position < moleculeCards.length) {
          // Insert AFTER the card at position within molecule
          const targetCard = moleculeCards[position];
          const targetIndex = arr.findIndex(card => card.id === targetCard.id);
          if (targetIndex >= 0) {
            setLayoutCards([
              ...arr.slice(0, targetIndex + 1),
              fallbackCard,
              ...arr.slice(targetIndex + 1),
            ]);
          } else {
            // Fallback to end
            const lastIndex = arr.findIndex(card => card.id === moleculeCards[moleculeCards.length - 1]?.id);
            setLayoutCards([
              ...arr.slice(0, lastIndex + 1),
              fallbackCard,
              ...arr.slice(lastIndex + 1),
            ]);
          }
        } else {
          // Append to end of molecule
          const lastMoleculeCardIndex = arr.findIndex(card =>
            card.id === moleculeCards[moleculeCards.length - 1]?.id
          );
          setLayoutCards([
            ...arr.slice(0, lastMoleculeCardIndex + 1),
            fallbackCard,
            ...arr.slice(lastMoleculeCardIndex + 1),
          ]);
        }
      } else {
        // Standalone card - insert at position
        const insertIndex = position === undefined || position >= arr.length ? arr.length : position;
        setLayoutCards([
          ...arr.slice(0, insertIndex),
          fallbackCard,
          ...arr.slice(insertIndex),
        ]);
      }

      setCollapsedCards(prev => ({ ...prev, [fallbackCard.id]: false }));
      if (Array.isArray(fallbackCard.atoms)) {
        fallbackCard.atoms.forEach(atom => prefillAtomIfRequired(fallbackCard.id, atom));
      }

      // Automatically open properties panel and select the atom
      if (Array.isArray(fallbackCard.atoms) && fallbackCard.atoms.length > 0 && onAtomSelect) {
        onAtomSelect(fallbackCard.atoms[0].id);
      }
      if (Array.isArray(fallbackCard.atoms) && fallbackCard.atoms.length > 0 && onOpenSettingsPanel) {
        onOpenSettingsPanel();
      }
    }
  };

  type AtomPayload = Partial<DroppedAtom> & {
    atomId?: string;
    settings?: any;
    source?: 'ai' | 'manual';
    llm?: string;
  };

  type CardPayload = Partial<Omit<LayoutCard, 'atoms'>> & {
    atoms?: AtomPayload[];
  };

  function generateClientId(prefix: string) {
    if (typeof crypto !== 'undefined' && typeof crypto.randomUUID === 'function') {
      return `${prefix}-${crypto.randomUUID()}`;
    }
    const random = Math.random().toString(36).slice(2);
    return `${prefix}-${Date.now()}-${random}`;
  }

  const getDefaultSettingsForAtom = (atomId: string) => {
    switch (atomId) {
      case 'text-box':
        return { ...DEFAULT_TEXTBOX_SETTINGS };
      case 'data-upload':
        return createDefaultDataUploadSettings();
      case 'data-validate':
        return createDefaultDataUploadSettings();
      case 'feature-overview':
        return { ...DEFAULT_FEATURE_OVERVIEW_SETTINGS };
      case 'explore':
        return { data: { ...DEFAULT_EXPLORE_DATA }, settings: { ...DEFAULT_EXPLORE_SETTINGS } };
      case 'chart-maker':
        return { ...DEFAULT_CHART_MAKER_SETTINGS };
      case 'pivot-table':
        return { ...DEFAULT_PIVOT_TABLE_SETTINGS };
      case 'unpivot':
        return { ...DEFAULT_UNPIVOT_SETTINGS };
      case 'dataframe-operations':
        return { ...DEFAULT_DATAFRAME_OPERATIONS_SETTINGS };
      case 'select-models-feature':
        return { ...DEFAULT_SELECT_MODELS_FEATURE_SETTINGS };
      case 'auto-regressive-models':
        return {
          data: { ...DEFAULT_AUTO_REGRESSIVE_MODELS_DATA },
          settings: { ...DEFAULT_AUTO_REGRESSIVE_MODELS_SETTINGS },
        };
      default:
        return undefined;
    }
  };

  const buildAtomFromApiPayload = (fallbackAtomId: string, payload?: AtomPayload): DroppedAtom => {
    const resolvedAtomId = payload?.atomId ?? fallbackAtomId;
    const atomInfo = allAtoms.find(a => a.id === resolvedAtomId);
    return {
      id: payload?.id ?? generateClientId(resolvedAtomId),
      atomId: resolvedAtomId,
      title: payload?.title ?? atomInfo?.title ?? resolvedAtomId,
      category: payload?.category ?? atomInfo?.category ?? 'Atom',
      color: payload?.color ?? atomInfo?.color ?? 'bg-gray-400',
      source: payload?.source ?? 'manual',
      llm: payload?.llm ?? LLM_MAP[resolvedAtomId],
      settings: payload?.settings ?? getDefaultSettingsForAtom(resolvedAtomId),
    };
  };

  const buildCardFromApiPayload = (
    payload: CardPayload | null | undefined,
    fallbackAtomId: string,
    fallbackMoleculeId?: string,
  ): LayoutCard => {
    const cardId = payload?.id ?? generateClientId('card');
    const atomsPayload =
      payload?.atoms && Array.isArray(payload.atoms) && payload.atoms.length > 0
        ? payload.atoms
        : [{ atomId: fallbackAtomId }];
  const atoms = atomsPayload.map(atom => buildAtomFromApiPayload(atom.atomId ?? fallbackAtomId, atom));
    const moleculeId = payload?.moleculeId ?? fallbackMoleculeId;
    const moleculeInfo = moleculeId ? molecules.find(m => m.id === moleculeId) : undefined;

    return {
      id: cardId,
      atoms,
      isExhibited: Boolean(payload?.isExhibited),
      moleculeId,
      moleculeTitle: payload?.moleculeTitle ?? moleculeInfo?.title,
      variables: normalizeCardVariables(payload?.variables, cardId),
    };
  };

  const prefillAtomIfRequired = (cardId: string, atom: DroppedAtom) => {
    if (atom.atomId === 'feature-overview') {
      void prefillFeatureOverview(cardId, atom.id);
    } else if (atom.atomId === 'column-classifier') {
      void prefillColumnClassifier(atom.id);
    } else if (atom.atomId === 'scope-selector') {
      void prefillScopeSelector(atom.id);
    }
  };

  const createFallbackCard = (atomId: string, moleculeId?: string): LayoutCard => {
    const cardInfo = moleculeId ? molecules.find(m => m.id === moleculeId) : undefined;
    const fallbackAtom = buildAtomFromApiPayload(atomId, {
      atomId,
      source: 'manual',
    });
    return {
      id: generateClientId('card'),
      atoms: [fallbackAtom],
      isExhibited: false,
      moleculeId,
      moleculeTitle: cardInfo?.title,
      variables: [],
    };
  };

  const addNewCardWithAtom = async (
    atomId: string,
    moleculeId?: string,
    position?: number
  ) => {
    const arr = Array.isArray(layoutCards) ? layoutCards : [];
    const insertIndex =
      position === undefined || position >= arr.length ? arr.length : position;

    try {
      if (typeof window !== 'undefined') {
        console.info('[Laboratory API] Creating card', {
          endpoint: `${LABORATORY_API}/cards`,
          origin: window.location.origin,
          payload: { atomId, moleculeId },
        });
      }

      const response = await fetch(`${LABORATORY_API}/cards`, {
        method: 'POST',
        credentials: 'include',
        headers: { 'Content-Type': 'application/json' },
        body: JSON.stringify({ atomId, moleculeId }),
      });
      if (!response.ok) {
        if (typeof window !== 'undefined') {
          console.error('[Laboratory API] Create card request failed', {
            endpoint: `${LABORATORY_API}/cards`,
            status: response.status,
            statusText: response.statusText,
          });
        }
        throw new Error(`Request failed with status ${response.status}`);
      }
      const payload = (await response.json()) as CardPayload;
      const newCard = buildCardFromApiPayload(payload, atomId, moleculeId);
      setLayoutCards([
        ...arr.slice(0, insertIndex),
        newCard,
        ...arr.slice(insertIndex),
      ]);
      setCollapsedCards(prev => ({ ...prev, [newCard.id]: false }));
      if (Array.isArray(newCard.atoms)) {
        newCard.atoms.forEach(atom => prefillAtomIfRequired(newCard.id, atom));
      }

      // Automatically open properties panel and select the atom
      if (Array.isArray(newCard.atoms) && newCard.atoms.length > 0 && onAtomSelect) {
        onAtomSelect(newCard.atoms[0].id);
      }
      if (Array.isArray(newCard.atoms) && newCard.atoms.length > 0 && onOpenSettingsPanel) {
        onOpenSettingsPanel();
      }
    } catch (err) {
      console.error('⚠️ Failed to create laboratory card via API, using fallback', err);
      toast({
        title: 'Unable to reach laboratory service',
        description: 'Using local defaults for the new card. Please verify your network connection.',
        variant: 'destructive',
      });
      const fallbackCard = createFallbackCard(atomId, moleculeId);
      setLayoutCards([
        ...arr.slice(0, insertIndex),
        fallbackCard,
        ...arr.slice(insertIndex),
      ]);
      setCollapsedCards(prev => ({ ...prev, [fallbackCard.id]: false }));
      if (Array.isArray(fallbackCard.atoms)) {
        fallbackCard.atoms.forEach(atom => prefillAtomIfRequired(fallbackCard.id, atom));
      }

      // Automatically open properties panel and select the atom
      if (Array.isArray(fallbackCard.atoms) && fallbackCard.atoms.length > 0 && onAtomSelect) {
        onAtomSelect(fallbackCard.atoms[0].id);
      }
      if (Array.isArray(fallbackCard.atoms) && fallbackCard.atoms.length > 0 && onOpenSettingsPanel) {
        onOpenSettingsPanel();
      }
    }
  };

  const handleDropNewCard = async (
    e: React.DragEvent,
    moleculeId?: string,
    position?: number
  ) => {
    e.preventDefault();
    setDragOver(null);
    setAddDragTarget(null);
    const atomData = e.dataTransfer.getData('application/json');
    if (!atomData) return;
    const atom = JSON.parse(atomData);
    if (!atom?.id) return;
    await addNewCardWithAtom(atom.id, moleculeId, position);
  };

  // Workflow-specific handleDropNewCard that uses addNewCardWithAtomWorkflow
  const handleDropNewCardWorkflow = async (
    e: React.DragEvent,
    moleculeId?: string,
    position?: number,
    targetMoleculeIndex?: number,
    insertAfterSubOrder?: number
  ) => {
    e.preventDefault();
    setDragOver(null);
    setAddDragTarget(null);
    const atomData = e.dataTransfer.getData('application/json');
    if (!atomData) return;
    const atom = JSON.parse(atomData);
    if (!atom?.id) return;
    await addNewCardWithAtomWorkflow(atom.id, moleculeId, position, targetMoleculeIndex, insertAfterSubOrder);
  };


  const handleAddDragEnter = (e: React.DragEvent, targetId: string) => {
    e.preventDefault();
    setAddDragTarget(targetId);
  };

  const handleAddDragLeave = (e: React.DragEvent) => {
    e.preventDefault();
    setAddDragTarget(null);
  };

  // Card reordering handlers
  const handleCardDragStart = (e: React.DragEvent, cardId: string) => {
    if (!canEdit) return;
    setDraggedCardId(cardId);
    e.dataTransfer.setData('text/plain', ''); // Required for drag to work
    e.dataTransfer.effectAllowed = 'move';
  };

  const handleCardDragOver = (e: React.DragEvent, targetCardId: string) => {
    e.preventDefault();
    e.dataTransfer.dropEffect = 'move';
    setDragOverCardId(targetCardId);
  };

  const handleCardDragLeave = (e: React.DragEvent) => {
    e.preventDefault();
    setDragOverCardId(null);
  };

  const handleCardDrop = (e: React.DragEvent, targetCardId: string) => {
    e.preventDefault();
    setDragOverCardId(null);

    if (!draggedCardId || draggedCardId === targetCardId) {
      setDraggedCardId(null);
      return;
    }

    const arr = Array.isArray(layoutCards) ? layoutCards : [];
    const draggedIndex = arr.findIndex(card => card.id === draggedCardId);
    const targetIndex = arr.findIndex(card => card.id === targetCardId);

    if (draggedIndex === -1 || targetIndex === -1) {
      setDraggedCardId(null);
      return;
    }

    // Reorder cards
    const newCards = [...arr];
    const [draggedCard] = newCards.splice(draggedIndex, 1);
    newCards.splice(targetIndex, 0, draggedCard);

    setLayoutCards(newCards);
    setCards(newCards);
    setDraggedCardId(null);
  };

  // Molecule reordering handlers
  const handleMoleculeDragStart = (e: React.DragEvent, moleculeId: string) => {
    if (!canEdit) return;
    setDraggedMoleculeId(moleculeId);
    e.dataTransfer.setData('text/plain', ''); // Required for drag to work
    e.dataTransfer.effectAllowed = 'move';
  };

  const handleMoleculeDragOver = (e: React.DragEvent, targetMoleculeId: string) => {
    e.preventDefault();
    e.dataTransfer.dropEffect = 'move';
    setDragOverMoleculeId(targetMoleculeId);
  };

  const handleMoleculeDragLeave = (e: React.DragEvent) => {
    e.preventDefault();
    setDragOverMoleculeId(null);
  };

  const handleMoleculeDrop = (e: React.DragEvent, targetMoleculeId: string) => {
    e.preventDefault();
    setDragOverMoleculeId(null);

    if (!draggedMoleculeId || draggedMoleculeId === targetMoleculeId) {
      setDraggedMoleculeId(null);
      return;
    }

    const arr = [...workflowMolecules];
    const draggedIndex = arr.findIndex(mol => mol.moleculeId === draggedMoleculeId);
    const targetIndex = arr.findIndex(mol => mol.moleculeId === targetMoleculeId);

    if (draggedIndex === -1 || targetIndex === -1) {
      setDraggedMoleculeId(null);
      return;
    }

    // Reorder molecules
    const newMolecules = [...arr];
    const [draggedMolecule] = newMolecules.splice(draggedIndex, 1);
    newMolecules.splice(targetIndex, 0, draggedMolecule);

    setWorkflowMolecules(newMolecules);
  // Update localStorage
  localStorage.setItem('workflow-molecules', JSON.stringify(newMolecules));
    setDraggedMoleculeId(null);
  };

  const removeAtom = (cardId: string, atomId: string) => {
    const arr = Array.isArray(layoutCards) ? layoutCards : [];
    const card = arr.find(c => c.id === cardId);
    const atom = card?.atoms.find(a => a.id === atomId);
    if (atom?.atomId === 'data-validate') {
      const vid = (atom.settings as DataUploadSettings)?.validatorId;
      if (vid) {
        fetch(`${VALIDATE_API}/delete_validator_atom/${vid}`, { method: 'DELETE' }).catch(() => {});
      }
    }
    setLayoutCards(
      arr.map(c =>
        c.id === cardId ? { ...c, atoms: c.atoms.filter(a => a.id !== atomId) } : c
      )
    );

    // Track atom deletion for cross-collection sync
    if (card?.moleculeId && atom) {
      const deletionRecord = {
        moleculeId: card.moleculeId,
        atomId: atom.atomId
      };

      setPendingChanges(prev => ({
        ...prev,
        deletedAtoms: [...prev.deletedAtoms, deletionRecord]
      }));

      console.log(`📝 Tracked atom deletion:`, deletionRecord);
    }
  };


  const normalizeName = (s: string) => s.toLowerCase().replace(/[\s_-]/g, '');
  const aliasMap: Record<string, string> = {
    concatenate: 'concat',
  };

  const addAtomByName = (cardId: string, atomName: string) => {
    let norm = normalizeName(atomName);
    norm = aliasMap[norm] || norm;
    const info = allAtoms.find(
      a => normalizeName(a.id) === norm || normalizeName(a.title) === norm
    );
    if (!info) return;
    // Find the card to get its moleculeId and current atom count
    const card = (Array.isArray(layoutCards) ? layoutCards : []).find(c => c.id === cardId);

    if (card && Array.isArray(card.atoms) && card.atoms.length >= 1) {
      toast({
        title:
          'Already one atom is present in the card - please remove atom and then try adding an atom.',
      });
      return;
    }

    const newAtom = buildAtomFromApiPayload(info.id, {
      atomId: info.id,
      source: 'ai',
    });

    // Calculate position accounting for existing workflow molecule atoms
    let atomPosition = card?.atoms ? card.atoms.length : 0;

    // If card belongs to a molecule, map position to workflow molecule's atom array
    if (card?.moleculeId) {
      const workflowMolecule = workflowMolecules.find(m => m.moleculeId === card.moleculeId);
      if (workflowMolecule) {
        // Get ALL cards belonging to this molecule (a molecule can have multiple cards)
        const moleculeCards = (Array.isArray(layoutCards) ? layoutCards : [])
          .filter(c => c.moleculeId === card.moleculeId);

        // Collect ALL atoms from ALL cards in this molecule, maintaining card order
        const allMoleculeAtomIds: string[] = [];
        moleculeCards.forEach(moleculeCard => {
          if (Array.isArray(moleculeCard.atoms)) {
            moleculeCard.atoms.forEach(atom => {
              allMoleculeAtomIds.push(atom.atomId);
            });
          }
        });

        // Get workflow molecule atom IDs
        const workflowAtomIds = Array.isArray(workflowMolecule.atoms)
          ? workflowMolecule.atoms.map(a => typeof a === 'string' ? a : a.atomName)
          : [];

        // Find where this card's atoms start in the full molecule atom array
        let cardStartIndex = 0;
        for (let i = 0; i < moleculeCards.length; i++) {
          if (moleculeCards[i].id === card.id) {
            break;
          }
          if (Array.isArray(moleculeCards[i].atoms)) {
            cardStartIndex += moleculeCards[i].atoms.length;
          }
        }

        // Position in full molecule atom array = card start index + atom position in card
        const fullMoleculePosition = cardStartIndex + atomPosition;

        // Calculate how many atoms before the insertion point exist in the workflow molecule
        const atomsBeforeInsert = allMoleculeAtomIds.slice(0, fullMoleculePosition);
        const existingAtomsCount = atomsBeforeInsert.filter(atomId => workflowAtomIds.includes(atomId)).length;

        // Position in workflow molecule = existing atoms count
        atomPosition = existingAtomsCount;

        console.log(`📝 Position calculation for ${newAtom.atomId}: card index=${atomPosition}, card start in molecule=${cardStartIndex}, full molecule position=${fullMoleculePosition}, workflow position=${atomPosition}, existing workflow atoms=${workflowAtomIds.length}`);
      }
    }

    setLayoutCards(
      (Array.isArray(layoutCards) ? layoutCards : []).map(card =>
        card.id === cardId ? { ...card, atoms: [...card.atoms, newAtom] } : card
      )
    );

    // Track atom addition for cross-collection sync if card belongs to a molecule
    if (card?.moleculeId) {
      setPendingChanges(prev => ({
        ...prev,
        addedAtoms: [...prev.addedAtoms, {
          moleculeId: card.moleculeId,
          atomId: newAtom.atomId,
          position: atomPosition
        }]
      }));
      console.log(`📝 Tracked atom addition: ${newAtom.atomId} to molecule ${card.moleculeId} at position ${atomPosition} (will sync on save)`);
    }

    prefillAtomIfRequired(cardId, newAtom);

    // Automatically open properties panel and select the atom when added from suggestion
    // Use setTimeout to ensure state update has propagated
    setTimeout(() => {
      if (onAtomSelect) {
        onAtomSelect(newAtom.id);
      }
      if (onOpenSettingsPanel) {
        onOpenSettingsPanel();
      }
    }, 0);
  };

  const handleAddAtomFromSuggestion = (atomId: string, atomData: any, targetCardId?: string) => {
    const cardId = targetCardId || selectedCardId;
    if (cardId) {
      addAtomByName(cardId, atomId);
    }
  };



  const deleteCard = async (cardId: string) => {
    const arr = Array.isArray(layoutCards) ? layoutCards : [];
    const card = arr.find(c => c.id === cardId);
    const updated = arr.filter(c => c.id !== cardId);
    setLayoutCards(updated);
    setCards(updated);
    setCollapsedCards(prev => {
      const copy = { ...prev };
      delete copy[cardId];
      return copy;
    });

    if (card) {
      // Track card deletion for cross-collection sync
      if (card.moleculeId) {
        // If card belongs to a molecule, track all atoms in this card for deletion
        card.atoms.forEach(atom => {
          setPendingChanges(prev => ({
            ...prev,
            deletedAtoms: [...prev.deletedAtoms, {
              moleculeId: card.moleculeId,
              atomId: atom.atomId
            }]
          }));
        });
        console.log(`📝 Tracked card deletion: card ${cardId} with ${card.atoms.length} atoms from molecule ${card.moleculeId} (will sync on save)`);
      } else {
        // If standalone card, track individual atom deletions
        card.atoms.forEach(atom => {
          setPendingChanges(prev => ({
            ...prev,
            deletedAtoms: [...prev.deletedAtoms, {
              moleculeId: 'standalone',
              atomId: atom.atomId
            }]
          }));
        });
        console.log(`📝 Tracked standalone card deletion: card ${cardId} with ${card.atoms.length} atoms (will sync on save)`);
      }

      card.atoms.forEach(atom => {
        if (atom.atomId === 'text-box') {
          fetch(`${TEXT_API}/text/${atom.id}`, { method: 'DELETE' }).catch(() => {});
        } else if (atom.atomId === 'data-upload') {
          // TODO: Add cleanup logic for data-upload atoms if needed
        } else if (atom.atomId === 'data-validate') {
          const vid = (atom.settings as DataUploadSettings)?.validatorId;
          if (vid) {
            fetch(`${VALIDATE_API}/delete_validator_atom/${vid}`, { method: 'DELETE' }).catch(() => {});
          }
        }
      });
      fetch(`${CARD_API}/cards/archive`, {
        method: 'POST',
        headers: { 'Content-Type': 'application/json' },
        body: JSON.stringify(card)
      }).catch(() => {});
    }

    const current = localStorage.getItem('current-project');
    if (current) {
      try {
        const proj = JSON.parse(current);
        const sanitized = sanitizeLabConfig({ cards: updated });
        await fetch(`${REGISTRY_API}/projects/${proj.id}/`, {
          method: 'PATCH',
          credentials: 'include',
          headers: { 'Content-Type': 'application/json' },
          body: JSON.stringify({ state: { laboratory_config: sanitized } }),
        });
      } catch {
        /* ignore */
      }
    }
  };

  const handleAtomClick = (e: React.MouseEvent, atomId: string) => {
    e.stopPropagation();
    if (onAtomSelect) {
      onAtomSelect(atomId);
    }
    // Automatically open properties panel when atom is clicked
    if (onOpenSettingsPanel) {
      onOpenSettingsPanel();
    }
  };

  const handleAtomSettingsClick = (e: React.MouseEvent, atomId: string) => {
    e.stopPropagation();
    if (onAtomSelect) {
      onAtomSelect(atomId);
    }
    // Always open properties panel when clicking gear icon
    if (onOpenSettingsPanel) {
      onOpenSettingsPanel();
    }
  };

  const handleCardSettingsClick = (
    e: React.MouseEvent,
    cardId: string,
    exhibited: boolean
  ) => {
    e.stopPropagation();
    if (onCardSelect) {
      onCardSelect(cardId, exhibited);
    }
    // Always open properties panel when clicking gear icon
    if (onOpenSettingsPanel) {
      onOpenSettingsPanel();
    }
  };

  const handleCardClick = (
    e: React.MouseEvent,
    cardId: string,
    exhibited: boolean
  ) => {
    e.stopPropagation();
    if (onCardSelect) {
      onCardSelect(cardId, exhibited);
    }
  };

  const toggleCardCollapse = (id: string) => {
    setCollapsedCards(prev => ({ ...prev, [id]: !prev[id] }));
  };

  const toggleCardExpand = (id: string) => {
    setExpandedCard(expandedCard === id ? null : id);
  };

  const toggleCardTextBox = (cardId: string) => {
    if (!Array.isArray(layoutCards)) return;

    setLayoutCards(
      layoutCards.map(card => {
        if (card.id !== cardId) return card;

        if (card.textBoxEnabled) {
          return { ...card, textBoxEnabled: false };
        }

        const normalizedTextBoxes = normalizeCardTextBoxes(card);
        const primary = normalizedTextBoxes[0];

        return {
          ...card,
          textBoxEnabled: true,
          textBoxes: normalizedTextBoxes,
          textBoxContent: primary?.content ?? '',
          textBoxHtml: primary?.html ?? '',
          textBoxSettings: primary?.settings
            ? { ...DEFAULT_TEXTBOX_SETTINGS, ...primary.settings }
            : { ...DEFAULT_TEXTBOX_SETTINGS },
        };
      }),
    );
  };

  // Allow guided upload steps (and other atoms) to request card fullscreen
  // by dispatching a window 'laboratory-card-expand' event with the atomId.
  useEffect(() => {
    if (typeof window === 'undefined') {
      return;
    }

    const handleCardExpandEvent = (event: Event) => {
      const customEvent = event as CustomEvent<{ atomId?: string }>;
      const atomId = customEvent.detail?.atomId;
      if (!atomId) return;

      let targetCard: LayoutCard | undefined;

      if (Array.isArray(layoutCards)) {
        targetCard = layoutCards.find(card =>
          Array.isArray(card.atoms) && card.atoms.some(atom => atom.id === atomId),
        );
      }

      // If not found in top-level layout cards, also look in workflow molecule cards
      if (!targetCard && Array.isArray(workflowMolecules) && Array.isArray(layoutCards)) {
        for (const molecule of workflowMolecules) {
          const moleculeCards = layoutCards.filter(c => c.moleculeId === molecule.moleculeId);
          targetCard = moleculeCards.find(card =>
            Array.isArray(card.atoms) && card.atoms.some(atom => atom.id === atomId),
          );
          if (targetCard) break;
        }
      }

      if (!targetCard) return;
      setExpandedCard(targetCard.id);
    };

    window.addEventListener('laboratory-card-expand', handleCardExpandEvent as EventListener);

    return () => {
      window.removeEventListener('laboratory-card-expand', handleCardExpandEvent as EventListener);
    };
  }, [layoutCards, workflowMolecules]);

  const toggleMoleculeCollapse = (moleculeId: string) => {
    setCollapsedMolecules(prev => ({ ...prev, [moleculeId]: !prev[moleculeId] }));
  };

  const requestDeleteMoleculeContainer = (moleculeId: string, moleculeTitle: string) => {
    setMoleculeToDelete({ moleculeId, moleculeTitle });
    setDeleteMoleculeDialogOpen(true);
  };

  const confirmDeleteMoleculeContainer = async () => {
    if (!moleculeToDelete) return;
    await deleteMoleculeContainer(moleculeToDelete.moleculeId);
    setDeleteMoleculeDialogOpen(false);
    setMoleculeToDelete(null);
  };

  const cancelDeleteMoleculeContainer = () => {
    setDeleteMoleculeDialogOpen(false);
    setMoleculeToDelete(null);
  };

  const handleDeleteMoleculeDialogOpenChange = (open: boolean) => {
    if (open) {
      setDeleteMoleculeDialogOpen(true);
    } else {
      cancelDeleteMoleculeContainer();
    }
  };

  const handleDeleteAtomClick = (cardId: string, atomId: string, atomTitle: string) => {
    setAtomToDelete({ cardId, atomId, atomTitle });
    setDeleteAtomDialogOpen(true);
  };

  const confirmDeleteAtom = () => {
    if (!atomToDelete) return;
    removeAtom(atomToDelete.cardId, atomToDelete.atomId);
    setDeleteAtomDialogOpen(false);
    setAtomToDelete(null);
  };

  const cancelDeleteAtom = () => {
    setDeleteAtomDialogOpen(false);
    setAtomToDelete(null);
  };

  const handleDeleteAtomDialogOpenChange = (open: boolean) => {
    if (open) {
      setDeleteAtomDialogOpen(true);
    } else {
      cancelDeleteAtom();
    }
  };

  const handleDeleteCardClick = (cardId: string, cardTitle: string) => {
    setCardToDelete({ cardId, cardTitle });
    setDeleteCardDialogOpen(true);
  };

  const confirmDeleteCard = async () => {
    if (!cardToDelete) return;
    await deleteCard(cardToDelete.cardId);
    setDeleteCardDialogOpen(false);
    setCardToDelete(null);
  };

  const cancelDeleteCard = () => {
    setDeleteCardDialogOpen(false);
    setCardToDelete(null);
  };

  const handleDeleteCardDialogOpenChange = (open: boolean) => {
    if (open) {
      setDeleteCardDialogOpen(true);
    } else {
      cancelDeleteCard();
    }
  };

  const deleteMoleculeContainer = async (moleculeId: string) => {
    // Get all cards associated with this molecule BEFORE updating state
    const arr = Array.isArray(layoutCards) ? layoutCards : [];
    const moleculeCards = arr.filter(card => card.moleculeId === moleculeId);

    // CRITICAL: Mark molecule as inactive FIRST, before removing cards
    // This ensures the useEffect preservation logic can retain the inactive molecule
    // when it runs due to layoutCards changing
    setWorkflowMolecules(prev => {
      // Mark molecule as inactive instead of removing it
      // This preserves the order of standalone cards without recalculation
      const updatedMolecules = prev.map(mol =>
        mol.moleculeId === moleculeId
          ? { ...mol, isActive: false }
          : mol
      );

      // Update localStorage
      if (updatedMolecules.length > 0) {
        localStorage.setItem('workflow-molecules', JSON.stringify(updatedMolecules));
      } else {
        localStorage.removeItem('workflow-molecules');
      }

      // No need to recalculate orders - standalone cards keep their original order values
      // Inactive molecules are filtered out during rendering
      console.log(`🗑️ Marked molecule ${moleculeId} as inactive (isActive: false)`);

      return updatedMolecules;
    });

    // NOW remove cards from layoutCards state
    // The useEffect will now see the molecule as inactive and preserve it
    const updatedCards = arr.filter(card => card.moleculeId !== moleculeId);
    setLayoutCards(updatedCards);
    setCards(updatedCards);

    // Handle backend deletion for each card without calling deleteCard (to avoid state conflicts)
    for (const card of moleculeCards) {
      if (card) {
        // Handle atom-specific backend deletions
        card.atoms.forEach(atom => {
          if (atom.atomId === 'text-box') {
            fetch(`${TEXT_API}/text/${atom.id}`, { method: 'DELETE' }).catch(() => {});
          } else if (atom.atomId === 'data-upload') {
            // TODO: Add cleanup logic for data-upload atoms if needed
          } else if (atom.atomId === 'data-validate') {
            const vid = (atom.settings as DataUploadSettings)?.validatorId;
            if (vid) {
              fetch(`${VALIDATE_API}/delete_validator_atom/${vid}`, { method: 'DELETE' }).catch(() => {});
            }
          }
        });

        // Archive the card
        fetch(`${CARD_API}/cards/archive`, {
          method: 'POST',
          headers: { 'Content-Type': 'application/json' },
          body: JSON.stringify(card)
        }).catch(() => {});
      }

      // Remove from collapsed cards state
      setCollapsedCards(prev => {
        const copy = { ...prev };
        delete copy[card.id];
        return copy;
      });
    }

    // Update project state with the new cards list (excluding deleted cards)
    const current = localStorage.getItem('current-project');
    if (current) {
      try {
        const proj = JSON.parse(current);
        const sanitized = sanitizeLabConfig({ cards: updatedCards });
        await fetch(`${REGISTRY_API}/projects/${proj.id}/`, {
          method: 'PATCH',
          credentials: 'include',
          headers: { 'Content-Type': 'application/json' },
          body: JSON.stringify({ state: { laboratory_config: sanitized } }),
        });
      } catch {
        /* ignore */
      }
    }

    // Clear collapsed state for this molecule (won't be visible anyway)
    setCollapsedMolecules(prev => {
      const copy = { ...prev };
      delete copy[moleculeId];
      return copy;
    });

    // Track molecule deletion for cross-collection sync
    setPendingChanges(prev => ({
      ...prev,
      deletedMolecules: [...prev.deletedMolecules, moleculeId]
    }));
    console.log(`📝 Tracked molecule deletion: ${moleculeId} (will sync on save)`);
  };

  const refreshCardAtoms = async (cardId: string) => {
    const card = (Array.isArray(layoutCards) ? layoutCards : []).find(c => c.id === cardId);
    if (!card) return;
    for (const atom of card.atoms) {
      if (atom.atomId === 'feature-overview') {
        await prefillFeatureOverview(cardId, atom.id);
      } else if (atom.atomId === 'column-classifier') {
        await prefillColumnClassifier(atom.id);
      } else if (atom.atomId === 'scope-selector') {
        await prefillScopeSelector(atom.id);
      }
    }
  };

  // Sync Laboratory changes to Workflow collection
  const syncWorkflowCollectionOnLaboratorySave = async () => {
    try {
      console.log('🔄 [SYNC START] Syncing Laboratory changes to Workflow collection...');
      console.log('🔄 [SYNC] Function called with pendingChanges:', pendingChanges);
      console.log('🔄 [SYNC] Current layoutCards count:', Array.isArray(layoutCards) ? layoutCards.length : 0);

      const hasPendingChanges = pendingChanges.deletedMolecules.length > 0 ||
        pendingChanges.deletedAtoms.length > 0 ||
        pendingChanges.addedAtoms.length > 0;
      console.log('🔄 [SYNC] hasPendingChanges:', hasPendingChanges);

      // Get current workflow configuration
      const envStr = localStorage.getItem('env');
      const env = envStr ? JSON.parse(envStr) : {};
      console.log('🔄 [SYNC] Environment config:', {
        CLIENT_NAME: env.CLIENT_NAME,
        APP_NAME: env.APP_NAME,
        PROJECT_NAME: env.PROJECT_NAME
      });

      console.log('🔄 [SYNC] Fetching workflow data from:', `${MOLECULES_API}/workflow/get`);
      const response = await fetch(`${MOLECULES_API}/workflow/get`, {
        method: 'POST',
        headers: { 'Content-Type': 'application/json' },
        credentials: 'include',
        body: JSON.stringify({
          user_id: '',
          client_name: env.CLIENT_NAME || 'default_client',
          app_name: env.APP_NAME || 'default_app',
          project_name: env.PROJECT_NAME || 'default_project'
        })
      });

      console.log('🔄 [SYNC] Fetch response status:', response.status, response.ok);

      if (response.ok) {
        const result = await response.json();
        console.log('🔄 [SYNC] Fetch result:', {
          hasWorkflowData: !!result.workflow_data,
          moleculesCount: result.workflow_data?.canvas_molecules?.length || 0
        });

        if (result.workflow_data) {
          // Fetch all molecules from MongoDB (workflow_model_molecule_configuration)
          let updatedCanvasMolecules = [...(result.workflow_data.canvas_molecules || [])];

          console.log(`📦 Fetched ${updatedCanvasMolecules.length} molecules from workflow_model_molecule_configuration`);
          console.log(`🗑️ Molecules to mark as inactive: ${pendingChanges.deletedMolecules.join(', ')}`);

          // Handle molecule deletions - mark as isActive: false instead of removing
          // Simple approach: Check which molecules were deleted in Laboratory Mode
          // and mark them as inactive in the MongoDB data
          if (pendingChanges.deletedMolecules.length > 0) {
            const deletedMoleculeIds = new Set(pendingChanges.deletedMolecules);

            updatedCanvasMolecules = updatedCanvasMolecules.map(mol => {
              if (deletedMoleculeIds.has(mol.id)) {
                console.log(`🔴 Marking molecule ${mol.id} (${mol.title || 'untitled'}) as inactive (isActive: false)`);
                return {
                  ...mol,
                  isActive: false // Mark as inactive instead of removing
                };
              }
              // Ensure isActive is set for molecules that aren't deleted
              // If isActive is undefined, default to true
              if (mol.isActive === undefined) {
                return {
                  ...mol,
                  isActive: true
                };
              }
              return mol;
            });

            console.log(`✅ Marked ${pendingChanges.deletedMolecules.length} molecules as inactive (isActive: false)`);
            console.log(`📊 Final molecule count: ${updatedCanvasMolecules.length} total (${updatedCanvasMolecules.filter(m => m.isActive !== false).length} active, ${updatedCanvasMolecules.filter(m => m.isActive === false).length} inactive)`);
          }

          // Handle atom deletions
          if (pendingChanges.deletedAtoms.length > 0) {
            console.log('🔍 Processing atom deletions:', pendingChanges.deletedAtoms);

            const moleculeBasedDeletions = pendingChanges.deletedAtoms.filter(change => change.moleculeId !== 'standalone');
            // FIX 3: Standalone deletions should NOT affect molecules - standalone cards are separate
            // Remove the bug that incorrectly removes atoms from molecules when deleting standalone cards
            // Standalone deletions are handled separately in standaloneCardsForWorkflow

            // Handle molecule-based atom deletions only
            updatedCanvasMolecules = updatedCanvasMolecules.map(molecule => {
              const atomsToRemove = moleculeBasedDeletions
                .filter(change => change.moleculeId === molecule.id)
                .map(change => change.atomId);

              if (atomsToRemove.length > 0) {
                console.log(`🗑️ Removing atoms from molecule ${molecule.id}:`, atomsToRemove);
                return {
                  ...molecule,
                  atoms: molecule.atoms.filter(atom => !atomsToRemove.includes(atom)),
                  atomOrder: molecule.atomOrder.filter(atom => !atomsToRemove.includes(atom))
                };
              }
              return molecule;
            });

            // FIX 3: Removed buggy code that incorrectly removed standalone atoms from molecules
            // Standalone card deletions are handled by filtering standaloneCardsForWorkflow array
          }

          // Handle atom additions
          if (pendingChanges.addedAtoms.length > 0) {
            console.log('➕ Processing atom additions:', pendingChanges.addedAtoms);

            const currentCards = Array.isArray(layoutCards) ? layoutCards : [];
            const additionsByMolecule = pendingChanges.addedAtoms.reduce((acc, addition) => {
              if (!acc[addition.moleculeId]) {
                acc[addition.moleculeId] = [];
              }
              acc[addition.moleculeId].push(addition);
              return acc;
            }, {} as Record<string, Array<{ atomId: string; position: number }>>);

            updatedCanvasMolecules = updatedCanvasMolecules.map(molecule => {
              const atomsToAdd = additionsByMolecule[molecule.id] || [];

              if (atomsToAdd.length > 0) {
                console.log(`➕ Processing additions for molecule ${molecule.id}:`, atomsToAdd);
                const moleculeCards = currentCards.filter(c => c.moleculeId === molecule.id);
                console.log(`➕ Found ${moleculeCards.length} cards for molecule ${molecule.id}`);

                // FIX 5: Preserve atom order by using tracked positions
                // Create a map of atomId to position for sorting
                const atomPositionMap = new Map<string, number>();
                atomsToAdd.forEach(addition => {
                  atomPositionMap.set(addition.atomId, addition.position);
                });

                // Collect all atoms from cards, maintaining card order (which preserves atom order)
                const allCardAtomIds: string[] = [];
                moleculeCards.forEach(card => {
                  card.atoms.forEach(atom => {
                    allCardAtomIds.push(atom.atomId);
                  });
                });

                // FIX 5: Sort atoms by their tracked positions if available
                // If position is tracked, use it; otherwise maintain card order
                const sortedAtoms = [...allCardAtomIds].sort((a, b) => {
                  const posA = atomPositionMap.get(a);
                  const posB = atomPositionMap.get(b);

                  // If both have positions, sort by position
                  if (posA !== undefined && posB !== undefined) {
                    return posA - posB;
                  }
                  // If only one has position, prioritize it
                  if (posA !== undefined) return -1;
                  if (posB !== undefined) return 1;
                  // Otherwise maintain original order (index in allCardAtomIds)
                  return allCardAtomIds.indexOf(a) - allCardAtomIds.indexOf(b);
                });

                console.log(`➕ Molecule ${molecule.id} will have atoms (ordered):`, sortedAtoms);

                return {
                  ...molecule,
                  atoms: sortedAtoms,
                  atomOrder: sortedAtoms // FIX 2: Preserve atom order
                };
              }
              return molecule;
            });
          }

          // FIX: Preserve atom order for ALL molecules from Laboratory Mode
          // This ensures that when atoms are added/reordered in Laboratory Mode,
          // their order is preserved in Workflow Mode
          console.log('🔄 [SYNC] Starting atom order preservation logic...');
          const currentCards = Array.isArray(layoutCards) ? layoutCards : [];
          const allMoleculeCards = currentCards.filter(card => card.moleculeId);
          console.log('🔄 [SYNC] Total cards:', currentCards.length, 'Molecule cards:', allMoleculeCards.length);

          // CRITICAL FIX: Create a position map once for O(1) lookups instead of O(n) findIndex calls
          // This maps card.id -> position in the original layoutCards array
          // This preserves the exact order cards appear in Laboratory Mode, including
          // when atoms are inserted between existing atoms
          // MUST be created before grouping to use in logging
          const cardPositionMap = new Map<string, number>();
          currentCards.forEach((card, index) => {
            cardPositionMap.set(card.id, index);
          });

          // Build a map of moleculeId -> ordered atomIds from Laboratory Mode cards
          const moleculeAtomOrderMap = new Map<string, string[]>();

          // Group cards by moleculeId
          // CRITICAL: Preserve the order cards appear in the original array when grouping
          const cardsByMolecule = new Map<string, typeof allMoleculeCards>();
          allMoleculeCards.forEach(card => {
            if (!card.moleculeId) return;
            if (!cardsByMolecule.has(card.moleculeId)) {
              cardsByMolecule.set(card.moleculeId, []);
            }
            cardsByMolecule.get(card.moleculeId)!.push(card);
          });

          // Log initial grouping to verify card order
          console.log(`🔄 [Sync] Grouped cards by molecule:`,
            Array.from(cardsByMolecule.entries()).map(([molId, cards]) => ({
              moleculeId: molId,
              cardCount: cards.length,
              cards: cards.map((c, idx) => ({
                cardId: c.id,
                atomId: c.atoms[0]?.atomId,
                positionInOriginalArray: cardPositionMap.get(c.id) ?? -1,
                groupIndex: idx
              }))
            }))
          );

          // For each molecule, sort cards by their visual order (order field) and extract atoms
          cardsByMolecule.forEach((moleculeCards, moleculeId) => {
            // CRITICAL: Count cards within this molecule to ensure we have the correct count
            const moleculeCardCount = moleculeCards.length;
            console.log(`🔄 [Sync] Processing molecule ${moleculeId} with ${moleculeCardCount} cards`);

            // CRITICAL FIX: Sort cards by their position in the original layoutCards array
            // The positionInOriginalArray is the PRIMARY source of truth for visual order in Laboratory Mode
            // This ensures that when atoms are inserted between existing atoms, their order is preserved
            // The order field is SECONDARY and only used if positionInOriginalArray is not available
            const sortedCards = [...moleculeCards].sort((a, b) => {
              // Priority 1: Use position in the original layoutCards array (currentCards)
              // This is the PRIMARY source of truth - it reflects the exact visual order in Laboratory Mode
              const indexA = cardPositionMap.get(a.id) ?? -1;
              const indexB = cardPositionMap.get(b.id) ?? -1;

              // If both have valid positions, sort by position (this is the correct order)
              if (indexA >= 0 && indexB >= 0) {
                return indexA - indexB;
              }

              // Priority 2: If only one has position, prioritize it
              if (indexA >= 0) return -1;
              if (indexB >= 0) return 1;

              // Priority 3: Fallback to order field if positions are not available
              // This should rarely happen, but provides a fallback
              const orderA = typeof a.order === 'number' ? a.order : Infinity;
              const orderB = typeof b.order === 'number' ? b.order : Infinity;

              if (orderA !== Infinity && orderB !== Infinity) {
                return orderA - orderB;
              }

              if (orderA !== Infinity) return -1;
              if (orderB !== Infinity) return 1;

              // Both not found (shouldn't happen), maintain relative order
              return 0;
            });

            // CRITICAL FIX: Extract atoms in order from sorted cards and assign molecule card index
            // The moleculeCardIndex (0, 1, 2, ...) represents the position of the card within the molecule
            // This index is used to build atomPositions with correct order values
            const orderedAtomIds: string[] = [];
            const cardIndexMap = new Map<string, number>(); // Map card.id -> moleculeCardIndex

            sortedCards.forEach((card, moleculeCardIndex) => {
              // Store the molecule card index for this card (0, 1, 2, ...)
              cardIndexMap.set(card.id, moleculeCardIndex);

              card.atoms.forEach(atom => {
                // Preserve every occurrence (allow duplicate atoms)
                // The order in orderedAtomIds array will be used to build atomPositions
                orderedAtomIds.push(atom.atomId);
              });
            });

            // Verify the count matches
            if (orderedAtomIds.length !== moleculeCardCount) {
              console.warn(`⚠️ [Sync] Molecule ${moleculeId} atom count (${orderedAtomIds.length}) doesn't match card count (${moleculeCardCount})`);
            }

            console.log(`🔄 [Sync] Molecule ${moleculeId} atom order from Laboratory Mode:`, {
              moleculeId,
              cardCount: moleculeCardCount,
              atomCount: orderedAtomIds.length,
              atomOrder: orderedAtomIds,
              cardOrder: sortedCards.map((c, moleculeCardIndex) => ({
                cardId: c.id,
                atomId: c.atoms[0]?.atomId,
                moleculeCardIndex: moleculeCardIndex, // Index within molecule (0, 1, 2, ...)
                positionInArray: cardPositionMap.get(c.id) ?? -1,
                orderField: c.order,
                expectedAtomPosition: moleculeCardIndex // This will be the order in atomPositions
              }))
            });

            moleculeAtomOrderMap.set(moleculeId, orderedAtomIds);
          });

          // Update all molecules to use the atom order from Laboratory Mode
          updatedCanvasMolecules = updatedCanvasMolecules.map(molecule => {
            const labModeAtomOrder = moleculeAtomOrderMap.get(molecule.id);

            if (labModeAtomOrder && labModeAtomOrder.length > 0) {
              // Use Laboratory Mode atom order
              console.log(`🔄 Preserving atom order for molecule ${molecule.id} (${molecule.title || 'untitled'}):`, labModeAtomOrder);
              return {
                ...molecule,
                atoms: labModeAtomOrder,
                atomOrder: labModeAtomOrder // Preserve order in both fields
              };
            }

            // If no Laboratory Mode cards for this molecule, keep existing atoms
            // (but ensure atomOrder matches atoms if it exists)
            if (molecule.atoms && molecule.atoms.length > 0) {
              return {
                ...molecule,
                atomOrder: molecule.atomOrder || molecule.atoms // Ensure atomOrder exists
              };
            }

            return molecule;
          });

          // Ensure atomPositions is kept in sync with atomOrder for every molecule
          // CRITICAL: buildAtomPositions uses the index in the array (0, 1, 2, ...) as the order value
          // So the order of atoms in atomOrder array directly determines their order in atomPositions
          updatedCanvasMolecules = updatedCanvasMolecules.map(molecule => {
            const orderSource = Array.isArray(molecule.atomOrder) && molecule.atomOrder.length > 0
              ? [...molecule.atomOrder]
              : Array.isArray(molecule.atoms)
                ? [...molecule.atoms]
                : [];

            const atomPositions = buildAtomPositions(orderSource);

            // Log the final atomPositions to verify order
            if (atomPositions.length > 0) {
              console.log(`✅ [Sync] Final atomPositions for molecule ${molecule.id}:`, {
                moleculeId: molecule.id,
                atomCount: atomPositions.length,
                atomPositions: atomPositions.map((ap, idx) => ({
                  atomId: ap.atomId,
                  order: ap.order,
                  expectedOrder: idx, // Should match order
                  matches: ap.order === idx
                }))
              });
            }

            return {
              ...molecule,
              atoms: orderSource,
              atomOrder: orderSource,
              atomPositions,
              atom_positions: atomPositions,
            };
          });

          // Build standalone cards array from Laboratory Mode cards
          // IMPORTANT: Preserve existing molecule references from MongoDB when possible
          // Only recalculate if referenced molecules were deleted (became inactive)
          const activeCanvasMolecules = updatedCanvasMolecules.filter(mol => mol.isActive !== false);
          const allMoleculeIds = new Set(updatedCanvasMolecules.map(m => m.id));
          const activeMoleculeIds = new Set(activeCanvasMolecules.map(m => m.id));

          // Get existing standalone cards from MongoDB to preserve their molecule references
          const existingStandaloneCards = (result.workflow_data.standalone_cards || []).reduce((acc: any, card: any) => {
            acc[card.id] = card;
            return acc;
          }, {} as Record<string, any>);

          const standaloneCardsForWorkflow = Array.isArray(layoutCards)
            ? layoutCards
              .filter(card => !card.moleculeId && Array.isArray(card.atoms) && card.atoms.length > 0)
              .map(card => {
                const cardData: any = {
                  id: card.id,
                  atomId: (Array.isArray(card.atoms) && card.atoms.length > 0) ? card.atoms[0]?.atomId : '',
                  title: (Array.isArray(card.atoms) && card.atoms.length > 0) ? card.atoms[0]?.title : 'Atom'
                };

                // FIX: Use references directly from Laboratory Mode cards (they're already correct)
                // Only update if referenced molecule no longer exists

                // Get references from Laboratory card
                const labAfterMoleculeId = card.afterMoleculeId;
                const labBeforeMoleculeId = card.beforeMoleculeId;

                // Check if referenced molecules still exist
                const afterExists = labAfterMoleculeId ? allMoleculeIds.has(labAfterMoleculeId) : false;
                const beforeExists = labBeforeMoleculeId ? allMoleculeIds.has(labBeforeMoleculeId) : false;
                const afterActive = labAfterMoleculeId ? activeMoleculeIds.has(labAfterMoleculeId) : false;
                const beforeActive = labBeforeMoleculeId ? activeMoleculeIds.has(labBeforeMoleculeId) : false;

                // Use Laboratory card references if they're valid
                if (labAfterMoleculeId && labBeforeMoleculeId && afterExists && beforeExists && afterActive && beforeActive) {
                  // Between two molecules - use directly from Laboratory card
                  cardData.betweenMolecules = [labAfterMoleculeId, labBeforeMoleculeId];
                  cardData.afterMoleculeId = labAfterMoleculeId;
                  cardData.beforeMoleculeId = labBeforeMoleculeId;

                  // Calculate order based on afterMoleculeId index
                  const afterIndex = updatedCanvasMolecules.findIndex(m => m.id === labAfterMoleculeId);
                  if (afterIndex >= 0 && typeof card.order === 'number') {
                    const subOrder = card.order % 1000;
                    cardData.order = (afterIndex * 1000) + subOrder;
                  } else if (typeof card.order === 'number') {
                    cardData.order = card.order;
                  }

                  console.log(`✅ Using Laboratory card reference for ${card.id}: between ${labAfterMoleculeId} and ${labBeforeMoleculeId}`);
                } else if (labAfterMoleculeId && afterExists && afterActive) {
                  // After a molecule - check if it's the last one
                  const afterIndex = updatedCanvasMolecules.findIndex(m => m.id === labAfterMoleculeId);
                  const isLastActive = afterIndex >= 0 && activeCanvasMolecules[activeCanvasMolecules.length - 1]?.id === labAfterMoleculeId;

                  if (isLastActive || card.afterLastMolecule) {
                    cardData.afterLastMolecule = true;
                    cardData.afterMoleculeId = labAfterMoleculeId;
                  } else {
                    // Not last - find next active molecule for betweenMolecules
                    let nextActiveMolecule = null;
                    for (let i = afterIndex + 1; i < updatedCanvasMolecules.length; i++) {
                      if (updatedCanvasMolecules[i].isActive !== false) {
                        nextActiveMolecule = updatedCanvasMolecules[i];
                        break;
                      }
                    }

                    if (nextActiveMolecule) {
                      cardData.betweenMolecules = [labAfterMoleculeId, nextActiveMolecule.id];
                      cardData.afterMoleculeId = labAfterMoleculeId;
                      cardData.beforeMoleculeId = nextActiveMolecule.id;
                    } else {
                      cardData.afterLastMolecule = true;
                      cardData.afterMoleculeId = labAfterMoleculeId;
                    }
                  }

                  // Calculate order based on afterMoleculeId index
                  if (afterIndex >= 0 && typeof card.order === 'number') {
                    const subOrder = card.order % 1000;
                    cardData.order = (afterIndex * 1000) + subOrder;
                  } else if (typeof card.order === 'number') {
                    cardData.order = card.order;
                  }

                  console.log(`✅ Using Laboratory card reference for ${card.id}: after ${labAfterMoleculeId}`);
                } else if (labBeforeMoleculeId && beforeExists && beforeActive) {
                  // Before a molecule
                  const beforeIndex = updatedCanvasMolecules.findIndex(m => m.id === labBeforeMoleculeId);
                  const isFirstActive = beforeIndex >= 0 && activeCanvasMolecules[0]?.id === labBeforeMoleculeId;

                  cardData.beforeMoleculeId = labBeforeMoleculeId;
                  cardData.beforeFirstMolecule = isFirstActive;

                  // Find previous active molecule for afterMoleculeId
                  if (beforeIndex > 0) {
                    for (let i = beforeIndex - 1; i >= 0; i--) {
                      if (updatedCanvasMolecules[i].isActive !== false) {
                        cardData.afterMoleculeId = updatedCanvasMolecules[i].id;
                        cardData.betweenMolecules = [updatedCanvasMolecules[i].id, labBeforeMoleculeId];
                        break;
                      }
                    }
                  }

                  // Calculate order based on previous molecule index (or beforeMoleculeId - 1)
                  if (beforeIndex > 0 && typeof card.order === 'number') {
                    // Find previous active molecule index
                    let prevActiveIndex = -1;
                    for (let i = beforeIndex - 1; i >= 0; i--) {
                      if (updatedCanvasMolecules[i].isActive !== false) {
                        prevActiveIndex = i;
                        break;
                      }
                    }
                    if (prevActiveIndex >= 0) {
                      const subOrder = card.order % 1000;
                      cardData.order = (prevActiveIndex * 1000) + subOrder;
                    } else {
                      cardData.order = card.order;
                    }
                  } else if (typeof card.order === 'number') {
                    cardData.order = card.order;
                  }

                  console.log(`✅ Using Laboratory card reference for ${card.id}: before ${labBeforeMoleculeId}`);
                } else {
                  // References invalid - fallback to recalculating from order
                  console.log(`⚠️ Laboratory card references invalid for ${card.id}, recalculating from order`);

                  if (typeof card.order === 'number') {
                    const order = card.order;
                    const moleculeIndex = Math.floor(order / 1000);
                    const subOrder = order % 1000;

                    // Find the molecule at this index (might be inactive)
                    if (moleculeIndex >= 0 && moleculeIndex < updatedCanvasMolecules.length) {
                      const targetMolecule = updatedCanvasMolecules[moleculeIndex];

                      if (targetMolecule && targetMolecule.isActive !== false) {
                        // Molecule is active - use it
                        cardData.afterMoleculeId = targetMolecule.id;
                        cardData.order = order;

                        // Check if it's the last active molecule
                        const isLastActive = activeCanvasMolecules[activeCanvasMolecules.length - 1]?.id === targetMolecule.id;
                        if (isLastActive) {
                          cardData.afterLastMolecule = true;
                        } else {
                          // Find next active molecule
                          for (let i = moleculeIndex + 1; i < updatedCanvasMolecules.length; i++) {
                            if (updatedCanvasMolecules[i].isActive !== false) {
                              cardData.beforeMoleculeId = updatedCanvasMolecules[i].id;
                              cardData.betweenMolecules = [targetMolecule.id, updatedCanvasMolecules[i].id];
                              break;
                            }
                          }
                        }
                      } else {
                        // Molecule is inactive - find previous and next active molecules
                        let previousActiveMolecule = null;
                        for (let i = moleculeIndex; i >= 0; i--) {
                          if (updatedCanvasMolecules[i].isActive !== false) {
                            previousActiveMolecule = updatedCanvasMolecules[i];
                            break;
                          }
                        }

                        let nextActiveMolecule = null;
                        for (let i = moleculeIndex + 1; i < updatedCanvasMolecules.length; i++) {
                          if (updatedCanvasMolecules[i].isActive !== false) {
                            nextActiveMolecule = updatedCanvasMolecules[i];
                            break;
                          }
                        }

                        if (previousActiveMolecule && nextActiveMolecule) {
                          cardData.betweenMolecules = [previousActiveMolecule.id, nextActiveMolecule.id];
                          cardData.afterMoleculeId = previousActiveMolecule.id;
                          cardData.beforeMoleculeId = nextActiveMolecule.id;
                          // Recalculate order based on previous active molecule
                          const prevIndex = updatedCanvasMolecules.findIndex(m => m.id === previousActiveMolecule.id);
                          cardData.order = (prevIndex * 1000) + subOrder;
                        } else if (previousActiveMolecule) {
                          cardData.afterLastMolecule = true;
                          cardData.afterMoleculeId = previousActiveMolecule.id;
                          const prevIndex = updatedCanvasMolecules.findIndex(m => m.id === previousActiveMolecule.id);
                          cardData.order = (prevIndex * 1000) + subOrder;
                        } else if (nextActiveMolecule) {
                          cardData.beforeFirstMolecule = true;
                          cardData.beforeMoleculeId = nextActiveMolecule.id;
                          cardData.order = order; // Keep original order
                        } else {
                          // Fallback to last active molecule
                          if (activeCanvasMolecules.length > 0) {
                            cardData.afterLastMolecule = true;
                            cardData.afterMoleculeId = activeCanvasMolecules[activeCanvasMolecules.length - 1].id;
                            const lastIndex = updatedCanvasMolecules.findIndex(m => m.id === activeCanvasMolecules[activeCanvasMolecules.length - 1].id);
                            cardData.order = (lastIndex * 1000) + subOrder;
                          }
                        }
                      }
                    } else {
                      // Order out of bounds - append to end
                      if (activeCanvasMolecules.length > 0) {
                        cardData.afterLastMolecule = true;
                        cardData.afterMoleculeId = activeCanvasMolecules[activeCanvasMolecules.length - 1].id;
                        const lastIndex = updatedCanvasMolecules.findIndex(m => m.id === activeCanvasMolecules[activeCanvasMolecules.length - 1].id);
                        cardData.order = (lastIndex * 1000) + (card.order % 1000);
                      }
                    }
                  } else {
                    // No order - append to end
                    if (activeCanvasMolecules.length > 0) {
                      cardData.afterLastMolecule = true;
                      cardData.afterMoleculeId = activeCanvasMolecules[activeCanvasMolecules.length - 1].id;
                    }
                  }
                }

                return cardData;
              })
            : [];

          console.log('📦 Syncing standalone cards to Workflow with molecule references:', {
            count: standaloneCardsForWorkflow.length,
            cards: standaloneCardsForWorkflow.map(c => ({
              id: c.id,
              atomId: c.atomId,
              betweenMolecules: c.betweenMolecules,
              afterLastMolecule: c.afterLastMolecule,
              beforeFirstMolecule: c.beforeFirstMolecule,
              afterMoleculeId: c.afterMoleculeId,
              order: c.order
            }))
          });

          // Save updated workflow configuration
          // IMPORTANT: Save ALL molecules (active + inactive) to preserve positions
          // Inactive molecules (isActive: false) are kept in the collection but not displayed
          console.log('💾 Saving updated workflow configuration:', {
            total_molecules: updatedCanvasMolecules.length,
            active_molecules: updatedCanvasMolecules.filter(m => m.isActive !== false).length,
            inactive_molecules: updatedCanvasMolecules.filter(m => m.isActive === false).length,
            canvas_molecules: updatedCanvasMolecules.map(m => ({
              id: m.id,
              title: m.title || 'untitled',
              atoms: m.atoms?.length || 0,
              isActive: m.isActive !== false
            })),
            standalone_cards: standaloneCardsForWorkflow.length
          });
          const saveResponse = await fetch(`${MOLECULES_API}/workflow/save`, {
            method: 'POST',
            headers: { 'Content-Type': 'application/json' },
            credentials: 'include',
            body: JSON.stringify({
              canvas_molecules: updatedCanvasMolecules,
              custom_molecules: result.workflow_data.custom_molecules || [],
              standalone_cards: standaloneCardsForWorkflow,
              user_id: '',
              client_name: env.CLIENT_NAME || 'default_client',
              app_name: env.APP_NAME || 'default_app',
              project_name: env.PROJECT_NAME || 'default_project'
            })
          });

          if (!saveResponse.ok) {
            console.error('❌ Failed to save workflow configuration:', saveResponse.status, saveResponse.statusText);
            return;
          }

          // Clear pending changes after successful sync
          setPendingChanges({
            deletedMolecules: [],
            deletedAtoms: [],
            addedAtoms: []
          });

          console.log('✅ [SYNC END] Laboratory changes synced to Workflow collection');
        } else {
          console.warn('⚠️ [SYNC] No workflow_data, skipping sync');
        }
      } else {
        console.error('❌ [SYNC] Response not OK, skipping sync');
      }
    } catch (error) {
      console.error('❌ [SYNC ERROR] Failed to sync Laboratory changes to Workflow collection:', error);
      console.error('❌ [SYNC ERROR] Error stack:', error instanceof Error ? error.stack : 'No stack trace');
    }
  };

  // Expose sync function to parent component via ref
  React.useImperativeHandle(ref, () => ({
    syncWorkflowCollection: syncWorkflowCollectionOnLaboratorySave,
    addNewCardWithAtom: addNewCardWithAtom
  }), [pendingChanges, layoutCards, addNewCardWithAtom]);

  if (isCanvasLoading) {
    return (
      <div className="relative h-full w-full bg-gradient-to-br from-gray-50 to-gray-100 rounded-xl border border-gray-200 shadow-sm overflow-hidden">
        <LoadingAnimation status={currentLoadingMessage} className="rounded-xl" />
      </div>
    );
  }

  // Build unified render array for workflow mode
  const unifiedRenderItems = workflowMolecules.length > 0
    ? buildUnifiedRenderArray(workflowMolecules, Array.isArray(layoutCards) ? layoutCards : [])
    : [];

  if (workflowMolecules.length > 0) {
    return (
      <>
        <ConfirmationDialog
          open={deleteMoleculeDialogOpen}
          onOpenChange={handleDeleteMoleculeDialogOpenChange}
          onConfirm={confirmDeleteMoleculeContainer}
          onCancel={cancelDeleteMoleculeContainer}
          title="Delete molecule container?"
          description={`Deleting "${moleculeToDelete?.moleculeTitle || ''}" will remove the container and all its associated atoms. When you save, this change will reflect in Workflow Mode.`}
          icon={<Trash2 className="w-6 h-6 text-white" />}
          iconBgClass="bg-red-500"
          confirmLabel="Yes, delete"
          cancelLabel="Cancel"
          confirmButtonClass="bg-red-500 hover:bg-red-600"
        />
        <ConfirmationDialog
          open={deleteAtomDialogOpen}
          onOpenChange={handleDeleteAtomDialogOpenChange}
          onConfirm={confirmDeleteAtom}
          onCancel={cancelDeleteAtom}
          title="Delete atom?"
          description={`Are you sure you want to delete "${atomToDelete?.atomTitle || ''}"? This action cannot be undone.`}
          icon={<Trash2 className="w-6 h-6 text-white" />}
          iconBgClass="bg-red-500"
          confirmLabel="Yes, delete"
          cancelLabel="Cancel"
          confirmButtonClass="bg-red-500 hover:bg-red-600"
        />
        <ConfirmationDialog
          open={deleteCardDialogOpen}
          onOpenChange={handleDeleteCardDialogOpenChange}
          onConfirm={confirmDeleteCard}
          onCancel={cancelDeleteCard}
          title="Delete card?"
          description={`Are you sure you want to delete "${cardToDelete?.cardTitle || ''}"? This will remove the card and all its associated atoms. This action cannot be undone.`}
          icon={<Trash2 className="w-6 h-6 text-white" />}
          iconBgClass="bg-red-500"
          confirmLabel="Yes, delete"
          cancelLabel="Cancel"
          confirmButtonClass="bg-red-500 hover:bg-red-600"
        />
        <div
          className="h-full bg-gradient-to-br from-gray-50 to-gray-100 rounded-xl border border-gray-200 shadow-sm overflow-auto"
          onClick={(e) => {
            // Only handle canvas background clicks (not clicks on cards/atoms)
            // Check if the click target is the container itself or the inner padding div
            const target = e.target as HTMLElement;
            if (target === e.currentTarget ||
              (target.classList.contains('p-6') && target.classList.contains('space-y-6')) ||
              target.closest('.p-6.space-y-6') === e.currentTarget.querySelector('.p-6.space-y-6')) {
              if (onOpenSettingsPanel) {
                onOpenSettingsPanel();
              }
            }
          }}
        >
          <div className={canEdit ? '' : 'pointer-events-none'}>
            <div data-lab-cards-container="true" className="p-2 space-y-6" onClick={(e) => {
              // Handle clicks on the empty space in the canvas
              if (e.target === e.currentTarget) {
                // Clear selection when clicking empty space (for Condition 3 context clearing)
                // This allows users to create a new Table by clearing context
                if (onAtomSelect) {
                  // Pass empty string to clear atom selection (handler will convert to undefined)
                  onAtomSelect('');
                }
                
                if (onOpenSettingsPanel) {
                  onOpenSettingsPanel();
                }
              }
            }}>
              {unifiedRenderItems.map((item) => {
                if (item.type === 'molecule-container') {
                  const molecule = workflowMolecules.find(m => m.moleculeId === item.moleculeId);
                  if (!molecule) return null;
                  const isCollapsed = collapsedMolecules[molecule.moleculeId];
                  const moleculeCards = Array.isArray(layoutCards)
                    ? layoutCards.filter(card => card.moleculeId === molecule.moleculeId)
                    : [];
                  const atomCount = moleculeCards.reduce((sum, card) => sum + (card.atoms?.length || 0), 0);

                  return (
                    <React.Fragment key={molecule.moleculeId}>
                      <Card
                      className={`bg-white border-2 shadow-lg rounded-xl overflow-hidden transition-all duration-200 ${
                        dragOverMoleculeId === molecule.moleculeId 
                            ? 'border-blue-500 bg-blue-50'
                            : draggedMoleculeId === molecule.moleculeId
                              ? 'opacity-50'
                              : 'border-gray-200'
                          }`}
                        draggable={canEdit}
                        onDragStart={(e) => handleMoleculeDragStart(e, molecule.moleculeId)}
                        onDragOver={(e) => handleMoleculeDragOver(e, molecule.moleculeId)}
                        onDragLeave={handleMoleculeDragLeave}
                        onDrop={(e) => handleMoleculeDrop(e, molecule.moleculeId)}
                      >
                        {/* Collapsible Molecule Header */}
                        <div
                          className="flex items-center justify-between p-3 bg-white border-b border-gray-200 cursor-pointer hover:bg-gray-50 transition-all duration-200"
                          onClick={() => toggleMoleculeCollapse(molecule.moleculeId)}
                        >
                          <div className="flex items-center space-x-3">
                            {canEdit && (
                              <div
                                className="cursor-move p-1 hover:bg-gray-100 rounded"
                                onMouseDown={(e) => e.stopPropagation()}
                                title="Drag to reorder"
                              >
                                <GripVertical className="w-4 h-4 text-gray-400" />
                              </div>
                            )}
                            <div className="flex items-center space-x-2">
                              <div className="w-2 h-8 bg-yellow-400 rounded-full shadow-sm"></div>
                            </div>
                            <div>
                              <h3 className="text-lg font-bold text-gray-900 tracking-tight">
                                {molecule.moleculeTitle}
                              </h3>
                              <div className="flex items-center space-x-3 mt-1">
                                <div className="flex items-center space-x-1">
                                  <span className="text-xs font-medium text-black">
                                    {atomCount} atom{atomCount !== 1 ? 's' : ''}
                                  </span>
                                </div>
                              </div>
                            </div>
                          </div>
                          <div className="flex items-center space-x-2">
                            <button
                              onClick={(e) => {
                                e.stopPropagation();
                                requestDeleteMoleculeContainer(molecule.moleculeId, molecule.moleculeTitle);
                              }}
                              className="p-2 hover:bg-red-50 rounded-lg transition-all duration-200 hover:shadow-sm"
                              title="Delete Container"
                            >
                              <Trash2 className="w-4 h-4 text-gray-600 hover:text-red-600" />
                            </button>
                            <button
                              className="p-2 hover:bg-white/50 rounded-lg transition-all duration-200 hover:shadow-sm"
                              onClick={() => toggleMoleculeCollapse(molecule.moleculeId)}
                              title={isCollapsed ? 'Expand molecule' : 'Collapse molecule'}
                            >
                              <ChevronDown
                      className={`w-5 h-5 text-gray-700 transition-transform duration-300 ${
                        isCollapsed ? '-rotate-90' : 'rotate-0'
                                  }`}
                              />
                            </button>
                          </div>
                        </div>

                        {/* Molecule Content */}
                        {!isCollapsed && (
                          <div data-lab-cards-container="true" className="p-2 space-y-6 w-full bg-gradient-to-br from-gray-50 to-white">
                            {Array.isArray(layoutCards) &&
                              layoutCards
                                .filter(card => card.moleculeId === molecule.moleculeId)
                                .map((card, index) => {
                                  const cardTitle = card.moleculeTitle
                                    ? (Array.isArray(card.atoms) && card.atoms.length > 0)
                                      ? `${card.moleculeTitle} - ${card.atoms[0].title}`
                                      : `${card.moleculeTitle} - Card`
                                    : (Array.isArray(card.atoms) && card.atoms.length > 0)
                                      ? card.atoms[0].title
                                      : 'Card';
                                  return (
                                    <React.Fragment key={card.id}>
                                      <Card
                                        data-card-id={card.id}
                          className={`w-full ${collapsedCards[card.id] ? '' : 'min-h-[200px]'} bg-white rounded-2xl border-2 transition-all duration-300 flex flex-col overflow-hidden ${
                            dragOverCardId === card.id
                                            ? 'border-blue-500 bg-blue-50 shadow-lg'
                                            : draggedCardId === card.id
                                              ? 'opacity-50'
                                              : dragOver === card.id
                                                ? 'border-[#458EE2] bg-gradient-to-br from-blue-50 to-blue-100 shadow-lg'
                                                : 'border-gray-200 shadow-sm hover:shadow-md'
                                          }`}
                                        draggable={canEdit}
                                        onDragStart={(e) => handleCardDragStart(e, card.id)}
                                        onDragOver={(e) => {
                                          handleCardDragOver(e, card.id);
                                          handleDragOver(e, card.id); // Keep existing functionality
                                        }}
                                        onDragLeave={(e) => {
                                          handleCardDragLeave(e);
                                          handleDragLeave(e); // Keep existing functionality
                                        }}
                                        onDrop={(e) => {
                                          handleCardDrop(e, card.id);
                                          handleDrop(e, card.id); // Keep existing functionality
                                        }}
                                      >
                          <div className="flex items-center justify-between py-1.5 px-2">
                                          <div className="flex items-center space-x-1.5">
                                            {canEdit && (
                                              <div
                                                className="cursor-move p-0.5 hover:bg-gray-100 rounded"
                                                onMouseDown={(e) => e.stopPropagation()}
                                                title="Drag to reorder"
                                              >
                                                <GripVertical className="w-3 h-3 text-gray-400" />
                                              </div>
                                            )}
                              {card.atoms.length > 0 && card.atoms[0].color && (
                                <div className={`w-3 h-3 ${card.atoms[0].color} rounded-full`}></div>
                                            )}
                                            <span className="text-xs font-medium text-gray-700">
                                              {cardTitle}
                                            </span>
                              {card.atoms.length === 0 ? (
                                            <AIChatBot
                                              cardId={card.id}
                                              cardTitle={cardTitle}
                                              onAddAtom={(id, atom) => addAtomByName(id, atom)}
                                />
                              ) : card.atoms.length > 0 && card.atoms[0] ? (
                                <AtomAIChatBot
                                  atomId={card.atoms[0].id}
                                  atomType={card.atoms[0].atomId}
                                  atomTitle={card.atoms[0].title}
                                  disabled={!LLM_MAP[card.atoms[0].atomId]}
                                  className="transition-transform hover:scale-110"
                                />
                              ) : null}
                                            <button
                                              onClick={e => handleCardSettingsClick(e, card.id, card.isExhibited)}
                                              className="p-0.5 hover:bg-gray-100 rounded disabled:opacity-40 disabled:cursor-not-allowed"
                                              title="Card Settings"
                                              disabled={!canEdit}
                                            >
                                              <Settings className="w-3.5 h-3.5 text-gray-400" />
                                            </button>
                                            <button
                                              onClick={e => {
                                                e.stopPropagation();
                                                refreshCardAtoms(card.id);
                                              }}
                                              className="p-0.5 hover:bg-gray-100 rounded"
                                              title="Refresh Atom"
                                            >
                                              <RefreshCcw className="w-3.5 h-3.5 text-gray-400" />
                                            </button>
                              <button
                                onClick={e => {
                                  e.stopPropagation();
                                  toggleCardTextBox(card.id);
                                }}
                                className={`p-1 rounded hover:bg-gray-100 ${
                                  card.textBoxEnabled ? 'bg-blue-50 text-[#458EE2]' : ''
                                }`}
                                title={card.textBoxEnabled ? 'Hide text box' : 'Show text box'}
                              >
                                <Type className={`w-4 h-4 ${card.textBoxEnabled ? 'text-[#458EE2]' : 'text-gray-400'}`} />
                                            </button>
                                          </div>
                                          <div className="flex items-center space-x-1.5">
                                            <button
                                              onClick={e => {
                                                e.stopPropagation();
                                                handleDeleteCardClick(card.id, cardTitle);
                                              }}
                                              className="p-0.5 hover:bg-gray-100 rounded"
                                            >
                                              <Trash2 className="w-3.5 h-3.5 text-gray-400" />
                                            </button>
                                            <button
                                              onClick={e => {
                                                e.stopPropagation();
                                                toggleCardExpand(card.id);
                                              }}
                                              className="p-0.5 hover:bg-gray-100 rounded"
                                              title="Expand Card"
                                            >
                                              <Maximize2 className="w-3.5 h-3.5 text-gray-400" />
                                            </button>
                                            <button
                                              onClick={e => {
                                                e.stopPropagation();
                                                toggleCardCollapse(card.id);
                                              }}
                                              className="p-0.5 hover:bg-gray-100 rounded"
                                              title="Toggle Card"
                                            >
                                              {collapsedCards[card.id] ? (
                                                <ChevronDown className="w-3.5 h-3.5 text-gray-400" />
                                              ) : (
                                                <Minus className="w-3.5 h-3.5 text-gray-400" />
                                              )}
                                            </button>
                                          </div>
                                        </div>

                          <div className={`flex-1 flex flex-col p-0 overflow-y-auto ${collapsedCards[card.id] ? 'hidden' : ''}`}>
                                          {card.atoms.length === 0 ? (
                                            <div className="flex-1 flex flex-col items-center justify-start text-center border-2 border-dashed border-gray-300 rounded-lg min-h-[300px] mb-4 pt-1">
                                              <AtomSuggestion
                                                cardId={card.id}
                                                isVisible={true}
                                                onClose={() => setShowAtomSuggestion(prev => ({ ...prev, [card.id]: false }))}
                                                onAddAtom={handleAddAtomFromSuggestion}
                                                allowedAtomIds={allowedAtomIds}
                                              />
                                            </div>
                                          ) : (
                                            <div
                                className={`grid gap-4 w-full ${
                                  card.atoms.length === 1
                                                  ? 'grid-cols-1'
                                                  : 'grid-cols-1 md:grid-cols-2 lg:grid-cols-3'
                                                }`}
                                            >
                                              {card.atoms.map(atom => (
                                                <React.Fragment key={atom.id}>
                                                <AtomBox
                                                  className="p-4 cursor-pointer hover:shadow-lg transition-all duration-200 group border border-gray-200 bg-white overflow-hidden"
                                                  onClick={(e) => handleAtomClick(e, atom.id)}
                                                >
                                    {/* <div className="flex items-center justify-between mb-3">
                                                    <div className="flex items-center space-x-1">
                                                      <div className={`w-3 h-3 ${atom.color} rounded-full`}></div>
                                        {atom.atomId === 'correlation' && console.log('🎯 CANVAS AREA - Rendering AtomAIChatBot for correlation:', {
                                          atomId: atom.id,
                                          atomType: atom.atomId,
                                          atomTitle: atom.title,
                                          inLLM_MAP: !!LLM_MAP[atom.atomId],
                                          LLM_MAP_value: LLM_MAP[atom.atomId],
                                          disabled: !LLM_MAP[atom.atomId],
                                          willPassDisabled: !LLM_MAP[atom.atomId]
                                        })}
                                                      <AtomAIChatBot
                                                        atomId={atom.id}
                                                        atomType={atom.atomId}
                                                        atomTitle={atom.title}
                                                        disabled={!LLM_MAP[atom.atomId]}
                                                        className="transition-transform hover:scale-110"
                                                      />
                                                      <button
                                                        onClick={e => handleAtomSettingsClick(e, atom.id)}
                                                        className="p-1 hover:bg-gray-100 rounded transition-transform hover:scale-110"
                                                        title="Atom Settings"
                                                      >
                                                        <Settings className="w-4 h-4 text-gray-400" />
                                                      </button>
                                                    </div>
                                                    <button
                                                      onClick={e => {
                                                        e.stopPropagation();
                                                        handleDeleteAtomClick(card.id, atom.id, atom.title || '');
                                                      }}
                                                      className="p-1 hover:bg-gray-100 rounded transition-transform hover:scale-110"
                                                    >
                                                      <Trash2 className="w-4 h-4 text-gray-400" />
                                                    </button>
                                    </div> */}

                                                  {atom.atomId === 'text-box' ? (
                                                    <TextBoxEditor textId={atom.id} />
                                                  ) : atom.atomId === 'data-upload' ? (
                                                    <DataUploadAtom atomId={atom.id} />
                                                  ) : atom.atomId === 'data-validate' ? (
                                                    <DataValidateAtom atomId={atom.id} />
                                                  ) : atom.atomId === 'feature-overview' ? (
                                                    <FeatureOverviewAtom atomId={atom.id} />
                                                  ) : atom.atomId === 'explore' ? (
                                                    <ExploreAtom atomId={atom.id} />
                                                  ) : atom.atomId === 'chart-maker' ? (
                                                    <ChartMakerAtom atomId={atom.id} />
                                                  ) : atom.atomId === 'pivot-table' ? (
                                                    <PivotTableAtom atomId={atom.id} />
                                                  ) : atom.atomId === 'unpivot' ? (
                                                    <UnpivotAtom atomId={atom.id} />
                                                  ) : atom.atomId === 'concat' ? (
                                                    <ConcatAtom atomId={atom.id} />
                                                  ) : atom.atomId === 'merge' ? (
                                                    <MergeAtom atomId={atom.id} />
                                                  ) : atom.atomId === 'column-classifier' ? (
                                                    <ColumnClassifierAtom atomId={atom.id} />
                                                  ) : atom.atomId === 'dataframe-operations' ? (
                                                    <DataFrameOperationsAtom atomId={atom.id} />
                                                  ) : atom.atomId === 'table' ? (
                                                    <TableAtom atomId={atom.id} />
                                                  ) : atom.atomId === 'create-column' ? (
                                                    <CreateColumnAtom atomId={atom.id} />
                                                  ) : atom.atomId === 'groupby-wtg-avg' ? (
                                                    <GroupByAtom atomId={atom.id} />
                                                  ) : atom.atomId === 'build-model-feature-based' ? (
                                                    <BuildModelFeatureBasedAtom atomId={atom.id} />
                                                  ) : atom.atomId === 'select-models-feature' ? (
                                                    <SelectModelsFeatureAtom atomId={atom.id} />
                                                  ) : atom.atomId === 'evaluate-models-feature' ? (
                                                    <EvaluateModelsFeatureAtom atomId={atom.id} />
                                                  ) : atom.atomId === 'scope-selector' ? (
                                                    <ScopeSelectorAtom atomId={atom.id} />
                                                  ) : atom.atomId === 'correlation' ? (
                                                    <CorrelationAtom atomId={atom.id} />
                                                  ) : atom.atomId === 'auto-regressive-models' ? (
                                                    <AutoRegressiveModelsAtom atomId={atom.id} />
                                                  ) : atom.atomId === 'select-models-auto-regressive' ? (
                                                    <SelectModelsAutoRegressiveAtom atomId={atom.id} />
                                                  ) : atom.atomId === 'evaluate-models-auto-regressive' ? (
                                                    <EvaluateModelsAutoRegressiveAtom atomId={atom.id} />
                                                  ) : atom.atomId === 'clustering' ? (
                                                    <ClusteringAtom atomId={atom.id} />
                                                  ) : atom.atomId === 'scenario-planner' ? (
                                                    <ScenarioPlannerAtom atomId={atom.id} />
                                                  ) : atom.atomId === 'kpi-dashboard' ? (
                                                    <KPIDashboardAtom atomId={atom.id} />
                                                  ) : (
                                                    <div>
                                                      <h4 className="font-semibold text-gray-900 mb-1 text-sm">{atom.title}</h4>
                                                      <p className="text-xs text-gray-600 mb-2">{atom.category}</p>
                                                      <p className="text-xs text-gray-500">Configure this atom for your application</p>
                                                    </div>
                                                  )}
                                                </AtomBox>
                                                
                                                {/* Inline Guided Flow - Renders below atom when active */}
                                                {renderInlineGuidedFlow(atom)}
                                              </React.Fragment>
                                              ))}
                                            </div>
                                          )}
                            {renderCardTextBox(card)}
                                          {renderAppendedVariables(card)}
                                        </div>
                                      </Card>

                                      {/* Add New Card Button - Between cards within molecule */}
                                      <div className="flex justify-center my-4">
                                        <button
                                          onClick={() => addNewCardWorkflow(molecule.moleculeId, index)}
                                          onDragEnter={e => handleAddDragEnter(e, `molecule-${molecule.moleculeId}-after-${card.id}`)}
                                          onDragLeave={handleAddDragLeave}
                                          onDragOver={e => e.preventDefault()}
                                          onDrop={e => {
                                            void handleDropNewCardWorkflow(e, molecule.moleculeId, index);
                                          }}
                                          className={`flex flex-col items-center justify-center px-2 py-2 bg-white border-2 border-dashed rounded-xl hover:border-[#458EE2] hover:bg-blue-50 transition-all duration-500 ease-in-out group ${addDragTarget === `molecule-${molecule.moleculeId}-after-${card.id}` ? 'min-h-[160px] w-full border-[#458EE2] bg-blue-50' : 'border-gray-300'}`}
                                          title="Add new card to molecule"
                                        >
                                          <Plus className={`w-5 h-5 text-gray-400 group-hover:text-[#458EE2] transition-transform duration-500 ${addDragTarget === `molecule-${molecule.moleculeId}-after-${card.id}` ? 'scale-125 mb-2' : ''}`} />
                                          <span
                                            className="w-0 h-0 overflow-hidden ml-0 group-hover:ml-2 group-hover:w-[120px] group-hover:h-auto text-gray-600 group-hover:text-[#458EE2] font-medium whitespace-nowrap transition-all duration-500 ease-in-out"
                                          >
                                            Add New Card
                                          </span>
                                        </button>
                                      </div>
                                    </React.Fragment>
                                  );
                                })}

                          </div>
                        )}
                      </Card>

                      {/* Add New Card Button - After molecule container */}
                      <div className="flex justify-center my-4">
                        <button
                          onClick={() => {
                            if (item.moleculeIndex !== undefined) {
                              addNewCardWorkflow(undefined, undefined, item.moleculeIndex, 0);
                            }
                          }}
                          onDragEnter={e => handleAddDragEnter(e, `after-molecule-${molecule.moleculeId}`)}
                          onDragLeave={handleAddDragLeave}
                          onDragOver={e => e.preventDefault()}
                          onDrop={e => {
                            if (item.moleculeIndex !== undefined) {
                              void handleDropNewCardWorkflow(e, undefined, undefined, item.moleculeIndex, 0);
                            }
                          }}
                          className={`flex flex-col items-center justify-center px-2 py-2 bg-white border-2 border-dashed rounded-xl hover:border-[#458EE2] hover:bg-blue-50 transition-all duration-500 ease-in-out group ${addDragTarget === `after-molecule-${molecule.moleculeId}` ? 'min-h-[160px] w-full border-[#458EE2] bg-blue-50' : 'border-gray-300'}`}
                          title="Add standalone card after molecule"
                        >
                          <Plus className={`w-5 h-5 text-gray-400 group-hover:text-[#458EE2] transition-transform duration-500 ${addDragTarget === `after-molecule-${molecule.moleculeId}` ? 'scale-125 mb-2' : ''}`} />
                          <span
                            className="w-0 h-0 overflow-hidden ml-0 group-hover:ml-2 group-hover:w-[120px] group-hover:h-auto text-gray-600 group-hover:text-[#458EE2] font-medium whitespace-nowrap transition-all duration-500 ease-in-out"
                          >
                            Add Standalone Card
                          </span>
                        </button>
                      </div>
                    </React.Fragment>
                  );
                } else if (item.type === 'standalone-card' && item.cardData) {
                  // Render standalone card
                  const card = item.cardData;
                  const cardTitle = card.moleculeTitle
                    ? (Array.isArray(card.atoms) && card.atoms.length > 0)
                      ? `${card.moleculeTitle} - ${card.atoms[0].title}`
                      : `${card.moleculeTitle} - Card`
                    : (Array.isArray(card.atoms) && card.atoms.length > 0)
                      ? card.atoms[0].title
                      : 'Card';

                  return (
                    <React.Fragment key={card.id}>
                      <Card
                        data-card-id={card.id}
                      className={`w-full ${collapsedCards[card.id] ? '' : 'min-h-[200px]'} bg-white rounded-2xl border-2 transition-all duration-300 flex flex-col overflow-hidden ${
                        dragOverCardId === card.id
                            ? 'border-blue-500 bg-blue-50 shadow-lg'
                            : draggedCardId === card.id
                              ? 'opacity-50'
                              : dragOver === card.id
                                ? 'border-[#458EE2] bg-gradient-to-br from-blue-50 to-blue-100 shadow-lg'
                                : 'border-gray-200 shadow-sm hover:shadow-md'
                          }`}
                        onClick={(e) => handleCardClick(e, card.id, card.isExhibited)}
                        onDragOver={(e) => handleDragOver(e, card.id)}
                        onDragLeave={handleDragLeave}
                        onDrop={(e) => handleDrop(e, card.id)}
                      >
                      <div className="flex items-center justify-between py-1.5 px-2">
                          <div className="flex items-center space-x-1.5">
                          {card.atoms.length > 0 && card.atoms[0].color && (
                            <div className={`w-3 h-3 ${card.atoms[0].color} rounded-full`}></div>
                          )}
                            <span className="text-xs font-medium text-gray-700">
                              {cardTitle}
                            </span>
                          {card.atoms.length === 0 ? (
                            <AIChatBot
                              cardId={card.id}
                              cardTitle={cardTitle}
                              onAddAtom={(id, atom) => addAtomByName(id, atom)}
                            />
                          ) : card.atoms.length > 0 && card.atoms[0] ? (
                            <AtomAIChatBot
                              atomId={card.atoms[0].id}
                              atomType={card.atoms[0].atomId}
                              atomTitle={card.atoms[0].title}
                              disabled={!LLM_MAP[card.atoms[0].atomId]}
                              className="transition-transform hover:scale-110"
                            />
                          ) : null}
                            <button
                              onClick={e => handleCardSettingsClick(e, card.id, card.isExhibited)}
                              className="p-0.5 hover:bg-gray-100 rounded disabled:opacity-40 disabled:cursor-not-allowed"
                              title="Card Settings"
                              disabled={!canEdit}
                            >
                              <Settings className="w-3.5 h-3.5 text-gray-400" />
                            </button>
                            <button
                              onClick={e => {
                                e.stopPropagation();
                                refreshCardAtoms(card.id);
                              }}
                              className="p-0.5 hover:bg-gray-100 rounded"
                              title="Refresh Atom"
                            >
                              <RefreshCcw className="w-3.5 h-3.5 text-gray-400" />
                            </button>
                          <button
                            onClick={e => {
                              e.stopPropagation();
                              toggleCardTextBox(card.id);
                            }}
                            className={`p-1 rounded hover:bg-gray-100 ${
                              card.textBoxEnabled ? 'bg-blue-50 text-[#458EE2]' : ''
                            }`}
                            title={card.textBoxEnabled ? 'Hide text box' : 'Show text box'}
                          >
                            <Type className={`w-4 h-4 ${card.textBoxEnabled ? 'text-[#458EE2]' : 'text-gray-400'}`} />
                            </button>
                          </div>
                          <div className="flex items-center space-x-1.5">
                            <button
                              onClick={e => {
                                e.stopPropagation();
                                handleDeleteCardClick(card.id, cardTitle);
                              }}
                              className="p-0.5 hover:bg-gray-100 rounded"
                            >
                              <Trash2 className="w-3.5 h-3.5 text-gray-400" />
                            </button>
                            <button
                              onClick={e => {
                                e.stopPropagation();
                                toggleCardExpand(card.id);
                              }}
                              className="p-0.5 hover:bg-gray-100 rounded"
                              title="Expand Card"
                            >
                              <Maximize2 className="w-3.5 h-3.5 text-gray-400" />
                            </button>
                            <button
                              onClick={e => {
                                e.stopPropagation();
                                toggleCardCollapse(card.id);
                              }}
                              className="p-0.5 hover:bg-gray-100 rounded"
                              title="Toggle Card"
                            >
                              {collapsedCards[card.id] ? (
                                <ChevronDown className="w-3.5 h-3.5 text-gray-400" />
                              ) : (
                                <Minus className="w-3.5 h-3.5 text-gray-400" />
                              )}
                            </button>
                          </div>
                        </div>

                      <div className={`flex-1 flex flex-col p-0 overflow-y-auto ${collapsedCards[card.id] ? 'hidden' : ''}`}>
                          {card.atoms.length === 0 ? (
                            <div className="flex-1 flex flex-col items-center justify-start text-center border-2 border-dashed border-gray-300 rounded-lg min-h-[300px] mb-4 pt-1">
                              <AtomSuggestion
                                cardId={card.id}
                                isVisible={true}
                                onClose={() => setShowAtomSuggestion(prev => ({ ...prev, [card.id]: false }))}
                                onAddAtom={handleAddAtomFromSuggestion}
                                allowedAtomIds={allowedAtomIds}
                              />
                            </div>
                          ) : (
                            <div
                            className={`grid gap-4 w-full ${
                              card.atoms.length === 1
                                  ? 'grid-cols-1'
                                  : 'grid-cols-1 md:grid-cols-2 lg:grid-cols-3'
                                }`}
                            >
                              {card.atoms.map((atom) => (
                                <React.Fragment key={atom.id}>
                                <AtomBox
                                  className="p-4 cursor-pointer hover:shadow-lg transition-all duration-200 group border border-gray-200 bg-white overflow-hidden"
                                  onClick={(e) => handleAtomClick(e, atom.id)}
                                >
                                {/* <div className="flex items-center justify-between mb-3">
                                    <div className="flex items-center space-x-1">
                                      <div className={`w-3 h-3 ${atom.color} rounded-full`}></div>
                                      <AtomAIChatBot
                                        atomId={atom.id}
                                        atomType={atom.atomId}
                                        atomTitle={atom.title}
                                        disabled={!LLM_MAP[atom.atomId]}
                                        className="transition-transform hover:scale-110"
                                      />
                                      <button
                                        onClick={e => handleAtomSettingsClick(e, atom.id)}
                                        className="p-1 hover:bg-gray-100 rounded transition-transform hover:scale-110"
                                        title="Atom Settings"
                                      >
                                        <Settings className="w-4 h-4 text-gray-400" />
                                      </button>
                                      <button
                                        onClick={(e) => {
                                          e.stopPropagation();
                                          if (onAtomSelect) {
                                            onAtomSelect(atom.id);
                                          }
                                          onToggleHelpPanel?.();
                                        }}
                                        className="p-1 hover:bg-gray-100 rounded transition-transform hover:scale-110"
                                        title="Help"
                                      >
                                        <span className="w-4 h-4 text-gray-400 text-base font-bold flex items-center justify-center">?</span>
                                      </button>
                                    </div>
                                    <button
                                      onClick={(e) => {
                                        e.stopPropagation();
                                        removeAtom(card.id, atom.id);
                                      }}
                                      className="p-1 hover:bg-gray-100 rounded transition-transform hover:scale-110"
                                    >
                                      <Trash2 className="w-4 h-4 text-gray-400" />
                                    </button>
                                </div> */}

                                  {atom.atomId === 'text-box' ? (
                                    <TextBoxEditor textId={atom.id} />
                                  ) : atom.atomId === 'data-upload' ? (
                                    <DataUploadAtom atomId={atom.id} />
                                  ) : atom.atomId === 'data-validate' ? (
                                    <DataValidateAtom atomId={atom.id} />
                                  ) : atom.atomId === 'feature-overview' ? (
                                    <FeatureOverviewAtom atomId={atom.id} />
                                  ) : atom.atomId === 'clustering' ? (
                                    <ClusteringAtom atomId={atom.id} />
                                  ) : atom.atomId === 'explore' ? (
                                    <ExploreAtom atomId={atom.id} />
                                  ) : atom.atomId === 'chart-maker' ? (
                                    <ChartMakerAtom atomId={atom.id} />
                                  ) : atom.atomId === 'pivot-table' ? (
                                    <PivotTableAtom atomId={atom.id} />
                                  ) : atom.atomId === 'unpivot' ? (
                                    <UnpivotAtom atomId={atom.id} />
                                  ) : atom.atomId === 'concat' ? (
                                    <ConcatAtom atomId={atom.id} />
                                  ) : atom.atomId === 'merge' ? (
                                    <MergeAtom atomId={atom.id} />
                                  ) : atom.atomId === 'column-classifier' ? (
                                    <ColumnClassifierAtom atomId={atom.id} />
                                  ) : atom.atomId === 'dataframe-operations' ? (
                                    <DataFrameOperationsAtom atomId={atom.id} />
                                  ) : atom.atomId === 'table' ? (
                                    <TableAtom atomId={atom.id} />
                                  ) : atom.atomId === 'create-column' ? (
                                    <CreateColumnAtom atomId={atom.id} />
                                  ) : atom.atomId === 'groupby-wtg-avg' ? (
                                    <GroupByAtom atomId={atom.id} />
                                  ) : atom.atomId === 'build-model-feature-based' ? (
                                    <BuildModelFeatureBasedAtom atomId={atom.id} />
                                  ) : atom.atomId === 'scenario-planner' ? (
                                    <ScenarioPlannerAtom atomId={atom.id} />
                                  ) : atom.atomId === 'kpi-dashboard' ? (
                                    <KPIDashboardAtom atomId={atom.id} />
                                  ) : atom.atomId === 'select-models-feature' ? (
                                    <SelectModelsFeatureAtom atomId={atom.id} />
                                  ) : atom.atomId === 'evaluate-models-feature' ? (
                                    <EvaluateModelsFeatureAtom atomId={atom.id} />
                                  ) : atom.atomId === 'scope-selector' ? (
                                    <ScopeSelectorAtom atomId={atom.id} />
                                  ) : atom.atomId === 'correlation' ? (
                                    <CorrelationAtom atomId={atom.id} />
                                  ) : atom.atomId === 'auto-regressive-models' ? (
                                    <AutoRegressiveModelsAtom atomId={atom.id} />
                                  ) : atom.atomId === 'select-models-auto-regressive' ? (
                                    <SelectModelsAutoRegressiveAtom atomId={atom.id} />
                                  ) : atom.atomId === 'evaluate-models-auto-regressive' ? (
                                    <EvaluateModelsAutoRegressiveAtom atomId={atom.id} />
                                  ) : (
                                    <div>
                                      <h4 className="font-semibold text-gray-900 mb-1 text-sm">{atom.title}</h4>
                                      <p className="text-xs text-gray-600 mb-2">{atom.category}</p>
                                      <p className="text-xs text-gray-500">Configure this atom for your application</p>
                                    </div>
                                  )}
                                </AtomBox>
                                {/* Inline Guided Flow - Renders below atom when active */}
                                {renderInlineGuidedFlow(atom)}
                              </React.Fragment>
                              ))}
                            </div>
                          )}
                        {renderCardTextBox(card)}
                          {renderAppendedVariables(card)}
                        </div>
                      </Card>

                      {/* Add New Card Button - After standalone card */}
                      <div className="flex justify-center my-4">
                        <button
                          onClick={() => {
                            if (item.moleculeIndex !== undefined && item.subOrder !== undefined) {
                              addNewCardWorkflow(undefined, undefined, item.moleculeIndex, item.subOrder);
                            }
                          }}
                          onDragEnter={e => handleAddDragEnter(e, `after-standalone-${card.id}`)}
                          onDragLeave={handleAddDragLeave}
                          onDragOver={e => e.preventDefault()}
                          onDrop={e => {
                            if (item.moleculeIndex !== undefined && item.subOrder !== undefined) {
                              void handleDropNewCardWorkflow(e, undefined, undefined, item.moleculeIndex, item.subOrder);
                            }
                          }}
                          className={`flex flex-col items-center justify-center px-2 py-2 bg-white border-2 border-dashed rounded-xl hover:border-[#458EE2] hover:bg-blue-50 transition-all duration-500 ease-in-out group ${addDragTarget === `after-standalone-${card.id}` ? 'min-h-[160px] w-full border-[#458EE2] bg-blue-50' : 'border-gray-300'}`}
                          title="Add standalone card"
                        >
                          <Plus className={`w-5 h-5 text-gray-400 group-hover:text-[#458EE2] transition-transform duration-500 ${addDragTarget === `after-standalone-${card.id}` ? 'scale-125 mb-2' : ''}`} />
                          <span
                            className="w-0 h-0 overflow-hidden ml-0 group-hover:ml-2 group-hover:w-[120px] group-hover:h-auto text-gray-600 group-hover:text-[#458EE2] font-medium whitespace-nowrap transition-all duration-500 ease-in-out"
                          >
                            Add New Card
                          </span>
                        </button>
                      </div>
                    </React.Fragment>
                  );
                }
                return null;
              })}
            </div>
          </div>
        </div>

        {/* Fullscreen Card Modal */}
        {expandedCard &&
          createPortal(
            <div
              className="fixed inset-0 z-[60] pointer-events-none"
              role="dialog"
              aria-modal="true"
            >
              <div
                className="absolute inset-0 bg-black/40 pointer-events-auto"
                aria-hidden="true"
                onClick={() => setExpandedCard(null)}
              />
              <div className="relative flex h-full w-full flex-col bg-gray-50 shadow-2xl pointer-events-auto">
                <div className="flex items-center justify-between p-4 border-b border-gray-200 bg-white shadow-sm">
                  <div className="flex items-center space-x-2">
                    <span className="text-lg font-semibold text-gray-900">
                      {(() => {
                        // Look for the card in both layoutCards and workflowMolecules
                        let card = Array.isArray(layoutCards) ? layoutCards.find(c => c.id === expandedCard) : undefined;

                        // If not found in layoutCards, look in workflowMolecules
                        if (!card && Array.isArray(workflowMolecules)) {
                          for (const molecule of workflowMolecules) {
                            const moleculeCards = Array.isArray(layoutCards) ?
                              layoutCards.filter(c => c.moleculeId === molecule.moleculeId) : [];
                            card = moleculeCards.find(c => c.id === expandedCard);
                            if (card) break;
                          }
                        }

                        if (!card) return 'Card';
                        
                        // Use moleculeTitle or atom title
                        return card.moleculeTitle
                          ? ((Array.isArray(card.atoms) && card.atoms.length > 0) ? `${card.moleculeTitle} - ${card.atoms[0].title}` : card.moleculeTitle)
                          : (Array.isArray(card.atoms) && card.atoms.length > 0)
                            ? card.atoms[0].title
                            : 'Card';
                      })()}
                    </span>
                  </div>
                  <div className="flex items-center space-x-2">
                    <button
                      onClick={() => setExpandedCard(null)}
                      className="p-2 hover:bg-gray-100 rounded-lg transition-colors"
                      title="Close Fullscreen"
                    >
                      <X className="w-5 h-5 text-gray-500" />
                    </button>
                  </div>
                </div>

                {/* Fullscreen Content */}
                <div className="flex-1 flex flex-col px-8 py-4 space-y-4 overflow-auto">
                  {(() => {
                    // Look for the card in both layoutCards and workflowMolecules
                    let card = Array.isArray(layoutCards) ? layoutCards.find(c => c.id === expandedCard) : undefined;

                    // If not found in layoutCards, look in workflowMolecules
                    if (!card && Array.isArray(workflowMolecules)) {
                      for (const molecule of workflowMolecules) {
                        const moleculeCards = Array.isArray(layoutCards) ?
                          layoutCards.filter(c => c.moleculeId === molecule.moleculeId) : [];
                        card = moleculeCards.find(c => c.id === expandedCard);
                        if (card) break;
                      }
                    }

                    if (!card) return null;

                    return card.atoms.length === 0 ? (
                      <div className="flex-1 flex flex-col items-center justify-center text-center border-2 border-dashed border-gray-300 rounded-lg min-h-[400px]">
                        <div className="w-20 h-20 bg-gray-100 rounded-full flex items-center justify-center mb-6">
                          <Grid3X3 className="w-10 h-10 text-gray-400" />
                        </div>
                        <p className="text-gray-500 text-lg mb-2">No atoms in this section</p>
                        <p className="text-sm text-gray-400">Configure this atom for your application</p>
                      </div>
                    ) : (
                      <div className={`grid gap-6 w-full overflow-visible ${card.atoms.length === 1 ? 'grid-cols-1' : card.atoms.length === 2 ? 'grid-cols-1 lg:grid-cols-2' : 'grid-cols-1 lg:grid-cols-2 xl:grid-cols-3'}`}>
                        {card.atoms.map((atom) => (
                          <React.Fragment key={atom.id}>
                          <AtomBox
                            className="p-6 border border-gray-200 bg-white rounded-xl shadow-sm hover:shadow-md transition-all duration-200 min-h-[400px] flex flex-col overflow-visible"
                          >
                            {/* Atom Content - No duplicate header, card header already shows it */}
                            <div className="w-full flex-1 overflow-visible">
                              {atom.atomId === 'text-box' ? (
                                <TextBoxEditor textId={atom.id} />
                              ) : atom.atomId === 'data-upload' ? (
                                <DataUploadAtom atomId={atom.id} />
                              ) : atom.atomId === 'data-validate' ? (
                                <DataValidateAtom atomId={atom.id} />
                              ) : atom.atomId === 'feature-overview' ? (
                                <FeatureOverviewAtom atomId={atom.id} />
                              ) : atom.atomId === 'clustering' ? (
                                <ClusteringAtom atomId={atom.id} />
                              ) : atom.atomId === 'explore' ? (
                                <ExploreAtom atomId={atom.id} />
                              ) : atom.atomId === 'chart-maker' ? (
                                <ChartMakerAtom atomId={atom.id} />
                              ) : atom.atomId === 'pivot-table' ? (
                                <PivotTableAtom atomId={atom.id} />
                              ) : atom.atomId === 'unpivot' ? (
                                <UnpivotAtom atomId={atom.id} />
                              ) : atom.atomId === 'concat' ? (
                                <ConcatAtom atomId={atom.id} />
                              ) : atom.atomId === 'merge' ? (
                                <MergeAtom atomId={atom.id} />
                              ) : atom.atomId === 'column-classifier' ? (
                                <ColumnClassifierAtom atomId={atom.id} />
                              ) : atom.atomId === 'dataframe-operations' ? (
                                <DataFrameOperationsAtom atomId={atom.id} />
                              ) : atom.atomId === 'table' ? (
                                <TableAtom atomId={atom.id} />
                              ) : atom.atomId === 'create-column' ? (
                                <CreateColumnAtom atomId={atom.id} />
                              ) : atom.atomId === 'groupby-wtg-avg' ? (
                                <GroupByAtom atomId={atom.id} />
                              ) : atom.atomId === 'build-model-feature-based' ? (
                                <BuildModelFeatureBasedAtom atomId={atom.id} />
                              ) : atom.atomId === 'scenario-planner' ? (
                                <ScenarioPlannerAtom atomId={atom.id} />
                              ) : atom.atomId === 'kpi-dashboard' ? (
                                <KPIDashboardAtom atomId={atom.id} />
                              ) : atom.atomId === 'select-models-feature' ? (
                                <SelectModelsFeatureAtom atomId={atom.id} />
                              ) : atom.atomId === 'evaluate-models-feature' ? (
                                <EvaluateModelsFeatureAtom atomId={atom.id} />
                              ) : atom.atomId === 'scope-selector' ? (
                                <ScopeSelectorAtom atomId={atom.id} />
                              ) : atom.atomId === 'correlation' ? (
                                <CorrelationAtom atomId={atom.id} />
                              ) : atom.atomId === 'auto-regressive-models' ? (
                                <AutoRegressiveModelsAtom atomId={atom.id} />
                              ) : atom.atomId === 'select-models-auto-regressive' ? (
                                <SelectModelsAutoRegressiveAtom atomId={atom.id} />
                              ) : atom.atomId === 'evaluate-models-auto-regressive' ? (
                                <EvaluateModelsAutoRegressiveAtom atomId={atom.id} />
                              ) : (
                                <div>
                                  <h4 className="font-semibold text-gray-900 mb-2 text-lg">{atom.title}</h4>
                                  <p className="text-sm text-gray-600 mb-3">{atom.category}</p>
                                  <p className="text-sm text-gray-500">
                                    Configure this atom for your application
                                  </p>
                                </div>
                              )}
                            </div>
                          </AtomBox>
                          {/* Inline Guided Flow - Renders below atom when active */}
                          {renderInlineGuidedFlow(atom)}
                        </React.Fragment>
                        ))}
                      </div>
                    );
                  })()}
                </div>
              </div>
            </div>,
            document.body,
          )}
      </>
    );
  }

  return (
    <>
      <ConfirmationDialog
        open={deleteAtomDialogOpen}
        onOpenChange={handleDeleteAtomDialogOpenChange}
        onConfirm={confirmDeleteAtom}
        onCancel={cancelDeleteAtom}
        title="Delete atom?"
        description={`Are you sure you want to delete "${atomToDelete?.atomTitle || ''}"? This action cannot be undone.`}
        icon={<Trash2 className="w-6 h-6 text-white" />}
        iconBgClass="bg-red-500"
        confirmLabel="Yes, delete"
        cancelLabel="Cancel"
        confirmButtonClass="bg-red-500 hover:bg-red-600"
      />
      <ConfirmationDialog
        open={deleteCardDialogOpen}
        onOpenChange={handleDeleteCardDialogOpenChange}
        onConfirm={confirmDeleteCard}
        onCancel={cancelDeleteCard}
        title="Delete card?"
        description={`Are you sure you want to delete "${cardToDelete?.cardTitle || ''}"? This will remove the card and all its associated atoms. This action cannot be undone.`}
        icon={<Trash2 className="w-6 h-6 text-white" />}
        iconBgClass="bg-red-500"
        confirmLabel="Yes, delete"
        cancelLabel="Cancel"
        confirmButtonClass="bg-red-500 hover:bg-red-600"
      />
      <div className="h-full w-full bg-gradient-to-br from-gray-50 to-gray-100 rounded-xl border border-gray-200 shadow-sm overflow-auto">
        <div className={canEdit ? '' : 'pointer-events-none'}>
          {/* Layout Cards Container */}
          <div data-lab-cards-container="true" className="p-2 space-y-6 w-full">
            {Array.isArray(layoutCards) && layoutCards.length > 0 && layoutCards
              .map((card, index) => {
              // Get card title
              const cardTitle = card.moleculeTitle
                ? ((Array.isArray(card.atoms) && card.atoms.length > 0) ? `${card.moleculeTitle} - ${card.atoms[0].title}` : card.moleculeTitle)
                : (Array.isArray(card.atoms) && card.atoms.length > 0)
                  ? card.atoms[0].title
                  : 'Card';

              // Check if someone is editing this card
              const editor = cardEditors?.get(card.id);
              const isBeingEdited = !!editor;

              return (
                <React.Fragment key={card.id}>
                  <Card
                    data-card-id={card.id}
            className={`relative w-full ${collapsedCards[card.id] ? '' : 'min-h-[200px]'} bg-white rounded-2xl border-2 transition-all duration-300 flex flex-col overflow-hidden ${
              dragOver === card.id
                        ? 'border-[#458EE2] bg-gradient-to-br from-blue-50 to-blue-100 shadow-lg'
                        : isBeingEdited
                          ? `shadow-lg`
                          : 'border-gray-200 shadow-sm hover:shadow-md'
                      }`}
                    style={isBeingEdited ? {
                      borderColor: editor.user_color,
                      boxShadow: `0 0 0 2px ${editor.user_color}40`,
                    } : undefined}
                    onClick={(e) => handleCardClick(e, card.id, card.isExhibited)}
                    onDragOver={(e) => handleDragOver(e, card.id)}
                    onDragLeave={handleDragLeave}
                    onDrop={(e) => handleDrop(e, card.id)}
                    onMouseEnter={() => onCardFocus?.(card.id)}
                    onMouseLeave={() => onCardBlur?.(card.id)}
                  >
                    {/* Editor Badge - shows who's editing this card */}
                    {isBeingEdited && editor && (
                      <div
                        className="absolute top-2 right-2 px-2 py-1 rounded-full text-xs font-medium text-white shadow-md z-10 flex items-center gap-1"
                        style={{ backgroundColor: editor.user_color }}
                      >
                        <div
                          className="w-2 h-2 rounded-full bg-white/80 animate-pulse"
                          title={`${editor.user_name} is editing`}
                        />
                        <span className="max-w-[150px] truncate">
                          {editor.user_email}
                        </span>
                      </div>
                    )}

            <div className="flex items-center justify-between py-1.5 px-2">
                      <div className="flex items-center space-x-1.5">
                {card.atoms.length > 0 && card.atoms[0].color && (
                  <div className={`w-3 h-3 ${card.atoms[0].color} rounded-full`}></div>
                )}
                        <span className="text-xs font-medium text-gray-700">
                          {cardTitle}
                        </span>
                {card.atoms.length === 0 ? (
                        <AIChatBot
                          cardId={card.id}
                          cardTitle={cardTitle}
                          onAddAtom={(id, atom) => addAtomByName(id, atom)}
                  />
                ) : card.atoms.length > 0 && card.atoms[0] ? (
                  <AtomAIChatBot
                    atomId={card.atoms[0].id}
                    atomType={card.atoms[0].atomId}
                    atomTitle={card.atoms[0].title}
                    disabled={!LLM_MAP[card.atoms[0].atomId]}
                    className="transition-transform hover:scale-110"
                  />
                ) : null}
                        <button
                          onClick={e => handleCardSettingsClick(e, card.id, card.isExhibited)}
                          className="p-0.5 hover:bg-gray-100 rounded disabled:opacity-40 disabled:cursor-not-allowed"
                          title="Card Settings"
                          disabled={!canEdit}
                        >
                          <Settings className="w-3.5 h-3.5 text-gray-400" />
                        </button>
                        <button
                          onClick={e => {
                            e.stopPropagation();
                            refreshCardAtoms(card.id);
                          }}
                          className="p-0.5 hover:bg-gray-100 rounded"
                          title="Refresh Atom"
                        >
                          <RefreshCcw className="w-3.5 h-3.5 text-gray-400" />
                        </button>
                        <button
                          onClick={e => {
                            e.stopPropagation();
                            toggleCardTextBox(card.id);
                          }}
                          className={`p-1 rounded hover:bg-gray-100 ${
                            card.textBoxEnabled ? 'bg-blue-50 text-[#458EE2]' : ''
                          }`}
                          title={card.textBoxEnabled ? 'Hide text box' : 'Show text box'}
                        >
                          <Type className={`w-4 h-4 ${card.textBoxEnabled ? 'text-[#458EE2]' : 'text-gray-400'}`} />
                        </button>
                      </div>
                      <div className="flex items-center space-x-1.5">
                        {/* Guided Workflow toggle (bulb) - only for Data Upload card in Guided Mode */}
                        {globalGuidedModeEnabled &&
                          card.atoms.length > 0 &&
                          card.atoms[0]?.atomId === 'data-upload' && (
                            <button
                              onClick={e => {
                                e.stopPropagation();
                                window.dispatchEvent(new CustomEvent('open-guided-panel'));
                              }}
                              className="p-0.5 hover:bg-blue-50 rounded transition-colors"
                              title="Show Guided Workflow"
                            >
                              <Lightbulb className="w-3.5 h-3.5 text-[#FFBD59]" />
                            </button>
                          )}
                        <button
                          onClick={e => {
                            e.stopPropagation();
                            const cardTitle = card.moleculeTitle || (Array.isArray(card.atoms) && card.atoms.length > 0 ? card.atoms[0]?.title : undefined) || 'Card';
                            handleDeleteCardClick(card.id, cardTitle);
                          }}
                          className="p-0.5 hover:bg-gray-100 rounded"
                        >
                          <Trash2 className="w-3.5 h-3.5 text-gray-400" />
                        </button>
                        <button
                          onClick={e => {
                            e.stopPropagation();
                            toggleCardExpand(card.id);
                          }}
                          className="p-0.5 hover:bg-gray-100 rounded"
                          title="Expand Card"
                        >
                          <Maximize2 className="w-3.5 h-3.5 text-gray-400" />
                        </button>
                        <button
                          onClick={e => {
                            e.stopPropagation();
                            toggleCardCollapse(card.id);
                          }}
                          className="p-0.5 hover:bg-gray-100 rounded"
                          title="Toggle Card"
                        >
                          {collapsedCards[card.id] ? (
                            <ChevronDown className="w-3.5 h-3.5 text-gray-400" />
                          ) : (
                            <Minus className="w-3.5 h-3.5 text-gray-400" />
                          )}
                        </button>
                      </div>
                    </div>

                    {/* Card Content */}
            <div className={`flex-1 flex flex-col p-0 overflow-y-auto ${collapsedCards[card.id] ? 'hidden' : ''}`}>
                      {card.atoms.length === 0 ? (
                        <div className="flex-1 flex flex-col items-center justify-start text-center border-2 border-dashed border-gray-300 rounded-lg min-h-[300px] mb-4 pt-1">
                          <AtomSuggestion
                            cardId={card.id}
                            isVisible={true}
                            onClose={() => setShowAtomSuggestion(prev => ({ ...prev, [card.id]: false }))}
                            onAddAtom={handleAddAtomFromSuggestion}
                            allowedAtomIds={allowedAtomIds}
                          />
                        </div>
                      ) : (
                        <div
                  className={`grid gap-4 w-full ${
                    card.atoms.length === 1
                              ? 'grid-cols-1'
                              : 'grid-cols-1 md:grid-cols-2 lg:grid-cols-3'
                            }`}
                        >
                          {card.atoms.map((atom) => (
                            <React.Fragment key={atom.id}>
                            <AtomBox
                              className="p-4 cursor-pointer hover:shadow-lg transition-all duration-200 group border border-gray-200 bg-white overflow-hidden"
                              onClick={(e) => handleAtomClick(e, atom.id)}
                            >
                              {/* Atom Header */}
                      {/* <div className="flex items-center justify-between mb-3">
                                <div className="flex items-center space-x-1">
                                  <div className={`w-3 h-3 ${atom.color} rounded-full`}></div>
                                  <AtomAIChatBot
                                    atomId={atom.id}
                                    atomType={atom.atomId}
                                    atomTitle={atom.title}
                                    disabled={!LLM_MAP[atom.atomId]}
                                    className="transition-transform hover:scale-110"
                                  />
                                  <button
                                    onClick={e => handleAtomSettingsClick(e, atom.id)}
                                    className="p-1 hover:bg-gray-100 rounded transition-transform hover:scale-110 hidden"
                                    title="Atom Settings"
                                  >
                                    <Settings className="w-4 h-4 text-gray-400" />
                                  </button>
                                  <button
                                    onClick={(e) => {
                                      e.stopPropagation();
                                      if (onAtomSelect) {
                                        onAtomSelect(atom.id);
                                      }
                                      onToggleHelpPanel?.();
                                    }}
                                    className="p-1 hover:bg-gray-100 rounded transition-transform hover:scale-110 hidden"
                                    title="Help"
                                  >
                                    <span className="w-4 h-4 text-gray-400 text-base font-bold flex items-center justify-center">?</span>
                                  </button>
                                </div>
                                <button
                                  onClick={(e) => {
                                    e.stopPropagation();
                                    handleDeleteAtomClick(card.id, atom.id, atom.title || '');
                                  }}
                                  className="p-1 hover:bg-gray-100 rounded transition-transform hover:scale-110"
                                >
                                  <Trash2 className="w-4 h-4 text-gray-400" />
                                </button>
                      </div> */}

                              {/* Atom Content */}
                              {atom.atomId === 'text-box' ? (
                                <TextBoxEditor textId={atom.id} />
                              ) : atom.atomId === 'data-upload' ? (
                                <DataUploadAtom atomId={atom.id} />
                              ) : atom.atomId === 'data-validate' ? (
                                <DataValidateAtom atomId={atom.id} />
                              ) : atom.atomId === 'feature-overview' ? (
                                <FeatureOverviewAtom atomId={atom.id} />
                              ) : atom.atomId === 'clustering' ? (
                                <ClusteringAtom atomId={atom.id} />
                              ) : atom.atomId === 'explore' ? (
                                <ExploreAtom atomId={atom.id} />
                              ) : atom.atomId === 'chart-maker' ? (
                                <ChartMakerAtom atomId={atom.id} />
                              ) : atom.atomId === 'pivot-table' ? (
                                <PivotTableAtom atomId={atom.id} />
                              ) : atom.atomId === 'unpivot' ? (
                                <UnpivotAtom atomId={atom.id} />
                              ) : atom.atomId === 'concat' ? (
                                <ConcatAtom atomId={atom.id} />
                              ) : atom.atomId === 'merge' ? (
                                <MergeAtom atomId={atom.id} />
                              ) : atom.atomId === 'column-classifier' ? (
                                <ColumnClassifierAtom atomId={atom.id} />
                              ) : atom.atomId === 'dataframe-operations' ? (
                                <DataFrameOperationsAtom atomId={atom.id} />
                              ) : atom.atomId === 'table' ? (
                                <TableAtom atomId={atom.id} />
                              ) : atom.atomId === 'create-column' ? (
                                <CreateColumnAtom atomId={atom.id} />
                              ) : atom.atomId === 'groupby-wtg-avg' ? (
                                <GroupByAtom atomId={atom.id} />
                              ) : atom.atomId === 'build-model-feature-based' ? (
                                <BuildModelFeatureBasedAtom atomId={atom.id} />
                              ) : atom.atomId === 'scenario-planner' ? (
                                <ScenarioPlannerAtom atomId={atom.id} />
                      ) : atom.atomId === 'kpi-dashboard' ? (
                        <KPIDashboardAtom atomId={atom.id} />
                              ) : atom.atomId === 'select-models-feature' ? (
                                <SelectModelsFeatureAtom atomId={atom.id} />
                              ) : atom.atomId === 'evaluate-models-feature' ? (
                                <EvaluateModelsFeatureAtom atomId={atom.id} />
                              ) : atom.atomId === 'scope-selector' ? (
                                <ScopeSelectorAtom atomId={atom.id} />
                              ) : atom.atomId === 'correlation' ? (
                                <CorrelationAtom atomId={atom.id} />
                              ) : atom.atomId === 'auto-regressive-models' ? (
                                <AutoRegressiveModelsAtom atomId={atom.id} />
                              ) : atom.atomId === 'select-models-auto-regressive' ? (
                                <SelectModelsAutoRegressiveAtom atomId={atom.id} />
                              ) : atom.atomId === 'evaluate-models-auto-regressive' ? (
                                <EvaluateModelsAutoRegressiveAtom atomId={atom.id} />
                              ) : (
                                <div>
                                  <h4 className="font-semibold text-gray-900 mb-1 text-sm">{atom.title}</h4>
                                  <p className="text-xs text-gray-600 mb-2">{atom.category}</p>
                                  <p className="text-xs text-gray-500">
                                    Configure this atom for your application
                                  </p>
                                </div>
                              )}
                            </AtomBox>
                    {/* Inline Guided Flow - Renders below atom when active */}
                    {renderInlineGuidedFlow(atom)}
                  </React.Fragment>
                          ))}
                        </div>
                      )}
          {renderCardTextBox(card)}
                      {renderAppendedVariables(card)}
                    </div>
                  </Card>
                  {index < (Array.isArray(layoutCards) ? layoutCards.length : 0) - 1 && (
                    <div className="flex justify-center my-4">
                      <button
                        onClick={() => addNewCard(undefined, index + 1)}
                        onDragEnter={e => handleAddDragEnter(e, `p-${index}`)}
                        onDragLeave={handleAddDragLeave}
                        onDragOver={e => e.preventDefault()}
                        onDrop={e => {
                          void handleDropNewCard(e, undefined, index + 1);
                        }}
                        className={`flex flex-col items-center justify-center px-2 py-2 bg-white border-2 border-dashed rounded-xl hover:border-[#458EE2] hover:bg-blue-50 transition-all duration-500 ease-in-out group ${addDragTarget === `p-${index}` ? 'min-h-[160px] w-full border-[#458EE2] bg-blue-50' : 'border-gray-300'}`}
                        title="Add new card"
                      >
                        <Plus className={`w-5 h-5 text-gray-400 group-hover:text-[#458EE2] transition-transform duration-500 ${addDragTarget === `p-${index}` ? 'scale-125 mb-2' : ''}`} />
                        <span
                          className="w-0 h-0 overflow-hidden ml-0 group-hover:ml-2 group-hover:w-[120px] group-hover:h-auto text-gray-600 group-hover:text-[#458EE2] font-medium whitespace-nowrap transition-all duration-500 ease-in-out"
                        >
                          Add New Card
                        </span>
                      </button>
                    </div>
                  )}
                </React.Fragment>
              );
            })}

            {/* Add New Card Button - Always show at end when layoutCards is an array */}
            {Array.isArray(layoutCards) && layoutCards.length >= 0 && (
            <div className="flex justify-center">
              <button
                onClick={() => addNewCard()}
                onDragEnter={e => handleAddDragEnter(e, 'end')}
                onDragLeave={handleAddDragLeave}
                onDragOver={e => e.preventDefault()}
                onDrop={e => {
                  void handleDropNewCard(e);
                }}
                className={`flex flex-col items-center justify-center px-2 py-2 bg-white border-2 border-dashed rounded-xl hover:border-[#458EE2] hover:bg-blue-50 transition-all duration-500 ease-in-out group ${addDragTarget === 'end' ? 'min-h-[160px] w-full border-[#458EE2] bg-blue-50' : 'border-gray-300'}`}
              >
                <Plus className={`w-5 h-5 text-gray-400 group-hover:text-[#458EE2] transition-transform duration-500 ${addDragTarget === 'end' ? 'scale-125 mb-2' : ''}`} />
                <span
                  className="w-0 h-0 overflow-hidden ml-0 group-hover:ml-2 group-hover:w-[120px] group-hover:h-auto text-gray-600 group-hover:text-[#458EE2] font-medium whitespace-nowrap transition-all duration-500 ease-in-out"
                >
                  Add New Card
                </span>
              </button>
            </div>
            )}
          </div>
        </div>

        {/* Fullscreen Card Modal */}
        {expandedCard &&
          createPortal(
            <div
              className="fixed inset-0 z-[60] pointer-events-none"
              role="dialog"
              aria-modal="true"
            >
              <div
                className="absolute inset-0 bg-black/40 pointer-events-auto"
                aria-hidden="true"
                onClick={() => setExpandedCard(null)}
              />
              <div className="relative flex h-full w-full flex-col bg-gray-50 shadow-2xl pointer-events-auto">
                <div className="flex items-center justify-between p-4 border-b border-gray-200 bg-white shadow-sm">
                  <div className="flex items-center space-x-2">
                    <span className="text-lg font-semibold text-gray-900">
                      {(() => {
                        const card = Array.isArray(layoutCards) ? layoutCards.find(c => c.id === expandedCard) : undefined;
                        if (!card) return 'Card';
                        
                        // Use moleculeTitle or atom title
                        return card.moleculeTitle
                          ? ((Array.isArray(card.atoms) && card.atoms.length > 0) ? `${card.moleculeTitle} - ${card.atoms[0].title}` : card.moleculeTitle)
                          : (Array.isArray(card.atoms) && card.atoms.length > 0)
                            ? card.atoms[0].title
                            : 'Card';
                      })()}
                    </span>
                  </div>
                  <div className="flex items-center space-x-2">
                    <button
                      onClick={() => setExpandedCard(null)}
                      className="p-2 hover:bg-gray-100 rounded-lg transition-colors"
                      title="Close Fullscreen"
                    >
                      <X className="w-5 h-5 text-gray-500" />
                    </button>
                  </div>
                </div>

                {/* Fullscreen Content */}
                <div className="flex-1 flex flex-col px-8 py-4 space-y-4 overflow-auto">
                  {(() => {
                    const card = Array.isArray(layoutCards) ? layoutCards.find(c => c.id === expandedCard) : undefined;
                    if (!card) return null;

                    return card.atoms.length === 0 ? (
                      <div className="flex-1 flex flex-col items-center justify-center text-center border-2 border-dashed border-gray-300 rounded-lg min-h-[400px]">
                        <div className="w-20 h-20 bg-gray-100 rounded-full flex items-center justify-center mb-6">
                          <Grid3X3 className="w-10 h-10 text-gray-400" />
                        </div>
                        <p className="text-gray-500 text-lg mb-2">No atoms in this section</p>
                        <p className="text-sm text-gray-400">Configure this atom for your application</p>
                      </div>
                    ) : (
                      <div className={`grid gap-6 w-full overflow-visible ${card.atoms.length === 1 ? 'grid-cols-1' : card.atoms.length === 2 ? 'grid-cols-1 lg:grid-cols-2' : 'grid-cols-1 lg:grid-cols-2 xl:grid-cols-3'}`}>
                        {card.atoms.map((atom) => (
                          <React.Fragment key={atom.id}>
                          <AtomBox
                            className="p-6 border border-gray-200 bg-white rounded-xl shadow-sm hover:shadow-md transition-all duration-200 min-h-[400px] flex flex-col overflow-visible"
                          >
                            {/* Atom Content - No duplicate header, card header already shows it */}
                            <div className="w-full flex-1 overflow-visible">
                              {atom.atomId === 'text-box' ? (
                                <TextBoxEditor textId={atom.id} />
                              ) : atom.atomId === 'data-upload' ? (
                                <DataUploadAtom atomId={atom.id} />
                              ) : atom.atomId === 'data-validate' ? (
                                <DataValidateAtom atomId={atom.id} />
                              ) : atom.atomId === 'feature-overview' ? (
                                <FeatureOverviewAtom atomId={atom.id} />
                              ) : atom.atomId === 'clustering' ? (
                                <ClusteringAtom atomId={atom.id} />
                              ) : atom.atomId === 'explore' ? (
                                <ExploreAtom atomId={atom.id} />
                              ) : atom.atomId === 'chart-maker' ? (
                                <ChartMakerAtom atomId={atom.id} />
                              ) : atom.atomId === 'pivot-table' ? (
                                <PivotTableAtom atomId={atom.id} />
                              ) : atom.atomId === 'unpivot' ? (
                                <UnpivotAtom atomId={atom.id} />
                              ) : atom.atomId === 'concat' ? (
                                <ConcatAtom atomId={atom.id} />
                              ) : atom.atomId === 'merge' ? (
                                <MergeAtom atomId={atom.id} />
                              ) : atom.atomId === 'column-classifier' ? (
                                <ColumnClassifierAtom atomId={atom.id} />
                              ) : atom.atomId === 'dataframe-operations' ? (
                                <DataFrameOperationsAtom atomId={atom.id} />
                              ) : atom.atomId === 'table' ? (
                                <TableAtom atomId={atom.id} />
                              ) : atom.atomId === 'create-column' ? (
                                <CreateColumnAtom atomId={atom.id} />
                              ) : atom.atomId === 'groupby-wtg-avg' ? (
                                <GroupByAtom atomId={atom.id} />
                              ) : atom.atomId === 'build-model-feature-based' ? (
                                <BuildModelFeatureBasedAtom atomId={atom.id} />
                              ) : atom.atomId === 'scenario-planner' ? (
                                <ScenarioPlannerAtom atomId={atom.id} />
                              ) : atom.atomId === 'kpi-dashboard' ? (
                                <KPIDashboardAtom atomId={atom.id} />
                              ) : atom.atomId === 'select-models-feature' ? (
                                <SelectModelsFeatureAtom atomId={atom.id} />
                              ) : atom.atomId === 'evaluate-models-feature' ? (
                                <EvaluateModelsFeatureAtom atomId={atom.id} />
                              ) : atom.atomId === 'scope-selector' ? (
                                <ScopeSelectorAtom atomId={atom.id} />
                              ) : atom.atomId === 'correlation' ? (
                                <CorrelationAtom atomId={atom.id} />
                              ) : atom.atomId === 'auto-regressive-models' ? (
                                <AutoRegressiveModelsAtom atomId={atom.id} />
                              ) : atom.atomId === 'select-models-auto-regressive' ? (
                                <SelectModelsAutoRegressiveAtom atomId={atom.id} />
                              ) : atom.atomId === 'evaluate-models-auto-regressive' ? (
                                <EvaluateModelsAutoRegressiveAtom atomId={atom.id} />
                              ) : (
                                <div>
                                  <h4 className="font-semibold text-gray-900 mb-2 text-lg">{atom.title}</h4>
                                  <p className="text-sm text-gray-600 mb-3">{atom.category}</p>
                                  <p className="text-sm text-gray-500">
                                    Configure this atom for your application
                                  </p>
                                </div>
                              )}
                            </div>
                          </AtomBox>
                          {/* Inline Guided Flow - Renders below atom when active */}
                          {renderInlineGuidedFlow(atom)}
                        </React.Fragment>
                        ))}
                      </div>
                    );
                  })()}
                </div>
              </div>
            </div>,
            document.body,
          )}
      </div>
    </>
  );
});

export default CanvasArea;
export type { CanvasAreaRef };
=======
export { default } from './index_feature';
export type { CanvasAreaRef } from './index_feature';
>>>>>>> 63ac8cdb
<|MERGE_RESOLUTION|>--- conflicted
+++ resolved
@@ -1,4 +1,3 @@
-<<<<<<< HEAD
 import React, { useState, useEffect, useMemo, useRef } from 'react';
 import { createPortal } from 'react-dom';
 import { safeStringify } from '@/utils/safeStringify';
@@ -6823,8 +6822,4 @@
 });
 
 export default CanvasArea;
-export type { CanvasAreaRef };
-=======
-export { default } from './index_feature';
-export type { CanvasAreaRef } from './index_feature';
->>>>>>> 63ac8cdb
+export type { CanvasAreaRef };