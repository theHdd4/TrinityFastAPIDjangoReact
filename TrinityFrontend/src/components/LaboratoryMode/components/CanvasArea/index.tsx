--- conflicted
+++ resolved
@@ -31,12 +31,9 @@
 import CorrelationAtom from '@/components/AtomList/atoms/correlation/CorrelationAtom';
 import ChartMakerAtom from '@/components/AtomList/atoms/chart-maker/ChartMakerAtom';
 import BuildModelFeatureBasedAtom from '@/components/AtomList/atoms/build-model-feature-based/BuildModelFeatureBasedAtom';
-<<<<<<< HEAD
 import ClusteringAtom from '@/components/AtomList/atoms/clustering/ClusteringAtom';
 import ScenarioPlannerAtom from '@/components/AtomList/atoms/scenario-planner/ScenarioPlannerAtom';
-=======
 import ExploreAtom from '@/components/AtomList/atoms/explore/ExploreAtom';
->>>>>>> 21a3a477
 import { fetchDimensionMapping } from '@/lib/dimensions';
 
 import {
@@ -555,33 +552,20 @@
         color: info?.color || atom.color || 'bg-gray-400',
         source: 'manual',
         llm: LLM_MAP[atom.id],
-<<<<<<< HEAD
                  settings:
            atom.id === 'text-box'
              ? { ...DEFAULT_TEXTBOX_SETTINGS }
              : atom.id === 'data-upload-validate'
-             ? { ...DEFAULT_DATAUPLOAD_SETTINGS }
+             ? createDefaultDataUploadSettings()
              : atom.id === 'feature-overview'
              ? { ...DEFAULT_FEATURE_OVERVIEW_SETTINGS }
-             : atom.id === 'chart-maker'
+             : atom.id === 'explore'
+            ? { data: { ...DEFAULT_EXPLORE_DATA }, settings: { ...DEFAULT_EXPLORE_SETTINGS } }
+            : atom.id === 'chart-maker'
              ? { ...DEFAULT_CHART_MAKER_SETTINGS }
              : atom.id === 'scenario-planner'
              ? { ...DEFAULT_SCENARIO_PLANNER_SETTINGS }
              : undefined,
-=======
-        settings:
-          atom.id === 'text-box'
-            ? { ...DEFAULT_TEXTBOX_SETTINGS }
-            : atom.id === 'data-upload-validate'
-            ? createDefaultDataUploadSettings()
-            : atom.id === 'feature-overview'
-            ? { ...DEFAULT_FEATURE_OVERVIEW_SETTINGS }
-            : atom.id === 'explore'
-            ? { data: { ...DEFAULT_EXPLORE_DATA }, settings: { ...DEFAULT_EXPLORE_SETTINGS } }
-            : atom.id === 'chart-maker'
-            ? { ...DEFAULT_CHART_MAKER_SETTINGS }
-            : undefined,
->>>>>>> 21a3a477
       };
       
       setLayoutCards(
@@ -739,35 +723,22 @@
       color: info.color,
       source: 'ai',
       llm: LLM_MAP[info.id] || info.id,
-<<<<<<< HEAD
              settings:
          info.id === 'text-box'
            ? { ...DEFAULT_TEXTBOX_SETTINGS }
            : info.id === 'data-upload-validate'
-           ? { ...DEFAULT_DATAUPLOAD_SETTINGS }
+           ? createDefaultDataUploadSettings()
            : info.id === 'feature-overview'
            ? { ...DEFAULT_FEATURE_OVERVIEW_SETTINGS }
            : info.id === 'scenario-planner'
            ? { ...DEFAULT_SCENARIO_PLANNER_SETTINGS }
            : info.id === 'dataframe-operations'
            ? { ...DEFAULT_DATAFRAME_OPERATIONS_SETTINGS }
-           : undefined,
-=======
-      settings:
-        info.id === 'text-box'
-          ? { ...DEFAULT_TEXTBOX_SETTINGS }
-          : info.id === 'data-upload-validate'
-          ? createDefaultDataUploadSettings()
-          : info.id === 'feature-overview'
-          ? { ...DEFAULT_FEATURE_OVERVIEW_SETTINGS }
-          : info.id === 'dataframe-operations'
-          ? { ...DEFAULT_DATAFRAME_OPERATIONS_SETTINGS }
-          : info.id === 'chart-maker'
+           : info.id === 'chart-maker'
           ? { ...DEFAULT_CHART_MAKER_SETTINGS }
           : info.id === 'explore'
           ? { data: { ...DEFAULT_EXPLORE_DATA }, settings: { ...DEFAULT_EXPLORE_SETTINGS } }
           : undefined,
->>>>>>> 21a3a477
     };
     setLayoutCards(
       (Array.isArray(layoutCards) ? layoutCards : []).map(card =>
@@ -1239,13 +1210,10 @@
                         <DataUploadValidateAtom atomId={atom.id} />
                       ) : atom.atomId === 'feature-overview' ? (
                         <FeatureOverviewAtom atomId={atom.id} />
-<<<<<<< HEAD
                       ) : atom.atomId === 'clustering' ? (
                         <ClusteringAtom atomId={atom.id} />
-=======
                       ) : atom.atomId === 'explore' ? (
                         <ExploreAtom atomId={atom.id} />
->>>>>>> 21a3a477
                       ) : atom.atomId === 'chart-maker' ? (
                         <ChartMakerAtom atomId={atom.id} />
                       ) : atom.atomId === 'concat' ? (
