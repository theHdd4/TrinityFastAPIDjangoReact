--- conflicted
+++ resolved
@@ -1,6959 +1,2 @@
-<<<<<<< HEAD
-import React, { useState, useEffect, useMemo, useRef } from 'react';
-import { createPortal } from 'react-dom';
-import { safeStringify } from '@/utils/safeStringify';
-import { 
-  sanitizeLabConfig, 
-  persistLaboratoryConfig,
-  getWorkflowMoleculesKey,
-  getWorkflowSelectedAtomsKey,
-  getWorkflowDataKey
-} from '@/utils/projectStorage';
-import { Card, Card as AtomBox } from '@/components/ui/card';
-import { Tabs, TabsList, TabsTrigger, TabsContent } from '@/components/ui/tabs';
-import {
-  Plus,
-  Grid3X3,
-  Trash2,
-  Settings,
-  ChevronDown,
-  Minus,
-  RefreshCcw,
-  Maximize2,
-  X,
-  HelpCircle,
-  HelpCircleIcon,
-  GripVertical,
-  Type,
-} from 'lucide-react';
-import { useExhibitionStore } from '../../../ExhibitionMode/store/exhibitionStore';
-import ConfirmationDialog from '@/templates/DialogueBox/ConfirmationDialog';
-import { atoms as allAtoms } from '@/components/AtomList/data';
-import { molecules } from '@/components/MoleculeList/data';
-import {
-  REGISTRY_API,
-  TEXT_API,
-  CARD_API,
-  LAB_ACTIONS_API,
-  LABORATORY_API,
-  VALIDATE_API,
-  FEATURE_OVERVIEW_API,
-  CLASSIFIER_API,
-  MOLECULES_API,
-  PIPELINE_API,
-} from '@/lib/api';
-import { resolveTaskResponse } from '@/lib/taskQueue';
-import { AIChatBot, AtomAIChatBot } from '@/components/TrinityAI';
-import LoadingAnimation from '@/templates/LoadingAnimation/LoadingAnimation';
-import { AtomSuggestion } from '@/components/AtomSuggestion';
-import TextBoxEditor from '@/components/AtomList/atoms/text-box/TextBoxEditor';
-import DataValidateAtom from '@/components/AtomList/atoms/data-validate/DataValidateAtom';
-import DataUploadAtom from '@/components/AtomList/atoms/data-upload/DataUploadAtom';
-import { GuidedUploadFlowInline } from '@/components/AtomList/atoms/data-upload/components/guided-upload/GuidedUploadFlowInline';
-import FeatureOverviewAtom from '@/components/AtomList/atoms/feature-overview/FeatureOverviewAtom';
-import ConcatAtom from '@/components/AtomList/atoms/concat/ConcatAtom';
-import MergeAtom from '@/components/AtomList/atoms/merge/MergeAtom';
-import ColumnClassifierAtom from '@/components/AtomList/atoms/column-classifier/ColumnClassifierAtom';
-import SelectModelsFeatureAtom from '@/components/AtomList/atoms/select-models-feature/SelectModelsFeatureAtom';
-import DataFrameOperationsAtom from '@/components/AtomList/atoms/dataframe-operations/DataFrameOperationsAtom';
-import ScopeSelectorAtom from '@/components/AtomList/atoms/scope-selector/ScopeSelectorAtom';
-import CreateColumnAtom from '@/components/AtomList/atoms/createcolumn/CreateColumnAtom';
-import GroupByAtom from '@/components/AtomList/atoms/groupby-wtg-avg/GroupByAtom';
-import CorrelationAtom from '@/components/AtomList/atoms/correlation/CorrelationAtom';
-import ChartMakerAtom from '@/components/AtomList/atoms/chart-maker/ChartMakerAtom';
-import BuildModelFeatureBasedAtom from '@/components/AtomList/atoms/build-model-feature-based/BuildModelFeatureBasedAtom';
-import ExploreAtom from '@/components/AtomList/atoms/explore/ExploreAtom';
-import EvaluateModelsFeatureAtom from '@/components/AtomList/atoms/evaluate-models-feature/EvaluateModelsFeatureAtom';
-import AutoRegressiveModelsAtom from '@/components/AtomList/atoms/auto-regressive-models/AutoRegressiveModelsAtom';
-import SelectModelsAutoRegressiveAtom from '@/components/AtomList/atoms/select-models-auto-regressive/SelectModelsAutoRegressiveAtom';
-import EvaluateModelsAutoRegressiveAtom from '@/components/AtomList/atoms/evaluate-models-auto-regressive/EvaluateModelsAutoRegressiveAtom';
-import ClusteringAtom from '@/components/AtomList/atoms/clustering/ClusteringAtom';
-import ScenarioPlannerAtom from '@/components/AtomList/atoms/scenario-planner/ScenarioPlannerAtom';
-import PivotTableAtom from '@/components/AtomList/atoms/pivot-table/PivotTableAtom';
-import UnpivotAtom from '@/components/AtomList/atoms/unpivot/UnpivotAtom';
-import KPIDashboardAtom from '@/components/AtomList/atoms/kpi-dashboard/KPIDashboardAtom';
-import TableAtom from '@/components/AtomList/atoms/table/TableAtom';
-import { fetchDimensionMapping } from '@/lib/dimensions';
-import { useToast } from '@/hooks/use-toast';
-import {
-  registerPrefillController,
-  cancelPrefillController,
-} from '@/components/AtomList/atoms/column-classifier/prefillManager';
-import { TextBoxToolbar } from './text-box/TextBoxToolbar';
-import type { TextAlignOption, TextStylePreset } from './text-box/types';
-import { LandingScreenAtom } from '../../LandingScreen/LandingScreenAtom';
-import { useLaboratoryScenario } from '../../hooks/useLaboratoryScenario';
-
-import {
-  useLaboratoryStore,
-  LayoutCard,
-  DroppedAtom,
-  CardVariable,
-  DEFAULT_TEXTBOX_SETTINGS,
-  TextBoxConfig,
-  createDefaultDataUploadSettings,
-  DEFAULT_FEATURE_OVERVIEW_SETTINGS,
-  DEFAULT_DATAFRAME_OPERATIONS_SETTINGS,
-  DASHBOARD_ALLOWED_ATOMS,
-  DEFAULT_CHART_MAKER_SETTINGS,
-  DEFAULT_SELECT_MODELS_FEATURE_SETTINGS,
-  DEFAULT_AUTO_REGRESSIVE_MODELS_SETTINGS,
-  DEFAULT_AUTO_REGRESSIVE_MODELS_DATA,
-  TextBoxSettings,
-  DataUploadSettings,
-  ColumnClassifierColumn,
-  DEFAULT_EXPLORE_SETTINGS,
-  DEFAULT_EXPLORE_DATA,
-  DEFAULT_PIVOT_TABLE_SETTINGS,
-  DEFAULT_UNPIVOT_SETTINGS,
-} from '../../store/laboratoryStore';
-import { deriveWorkflowMolecules, WorkflowMolecule, buildUnifiedRenderArray, UnifiedRenderItem } from './helpers';
-import { LABORATORY_PROJECT_STATE_API } from '@/lib/api';
-import { getActiveProjectContext } from '@/utils/projectEnv';
-
-const normalizeTextBoxPlaceholder = (value?: string) => (value ?? '').replace(/\s+/g, ' ').trim();
-
-const normalizeTextBoxValue = (value?: string) =>
-  normalizeTextBoxPlaceholder(
-    value
-      ?.replace(/<br\s*\/?\s*>/gi, '\n')
-      .replace(/<[^>]+>/g, ' '),
-  );
-
-const TEXTBOX_PLACEHOLDER = '';
-const TEXTBOX_PLACEHOLDER_NORMALIZED = '';
-const isPlaceholderContent = (value?: string) => normalizeTextBoxValue(value) === TEXTBOX_PLACEHOLDER_NORMALIZED;
-
-const normalizeTextBoxes = (card: any): TextBoxConfig[] => {
-  const incoming = card?.textBoxes ?? card?.text_boxes;
-  const parsed = Array.isArray(incoming) ? incoming : [];
-
-  if (parsed.length > 0) {
-    return parsed.map((box: any, index: number) => ({
-      id: box.id ?? `text-box-${index + 1}`,
-      title: box.title ?? `Text Box ${index + 1}`,
-      content: box.content ?? box.text ?? card?.textBoxContent ?? '',
-      html: box.html ?? card?.textBoxHtml ?? '',
-      settings: { ...DEFAULT_TEXTBOX_SETTINGS, ...(box.settings ?? box) },
-    }));
-  }
-
-  if (card?.textBoxEnabled ?? card?.text_box_enabled) {
-    return [
-      {
-        id: 'text-box-1',
-        title: 'Text Box 1',
-        content: card?.textBoxContent ?? card?.text_box_content ?? '',
-        html: card?.textBoxHtml ?? card?.text_box_html ?? '',
-        settings: { ...DEFAULT_TEXTBOX_SETTINGS, ...(card?.textBoxSettings ?? card?.text_box_settings ?? {}) },
-      },
-    ];
-  }
-
-  return [];
-};
-
-type NormalizedTextBox = TextBoxConfig & { settings: TextBoxSettings };
-
-const normalizeCardTextBoxes = (card: LayoutCard): NormalizedTextBox[] => {
-  const baseTextBoxes = (Array.isArray(card.textBoxes) && card.textBoxes.length > 0
-    ? card.textBoxes
-    : normalizeTextBoxes(card)) as NormalizedTextBox[];
-
-  const ensuredTextBoxes = baseTextBoxes.length > 0
-    ? baseTextBoxes
-    : [
-        {
-          id: 'text-box-1',
-          title: 'Text Box 1',
-          content: card.textBoxContent ?? '',
-          html: card.textBoxHtml ?? '',
-          settings: { ...DEFAULT_TEXTBOX_SETTINGS },
-        },
-      ];
-
-  return ensuredTextBoxes.map((box, index) => ({
-    ...box,
-    id: box.id ?? `text-box-${index + 1}`,
-    title: box.title ?? `Text Box ${index + 1}`,
-    content: box.content ?? '',
-    html: box.html ?? '',
-    settings: { ...DEFAULT_TEXTBOX_SETTINGS, ...(box.settings ?? {}) },
-  }));
-};
-
-
-interface CanvasAreaProps {
-  onAtomSelect?: (atomId: string) => void;
-  onCardSelect?: (cardId: string, exhibited: boolean) => void;
-  selectedCardId?: string;
-  onToggleSettingsPanel?: () => void;
-  onOpenSettingsPanel?: () => void;
-  onToggleHelpPanel?: () => void;
-  canEdit: boolean;
-  cardEditors?: Map<string, {
-    card_id: string;
-    user_email: string;
-    user_name: string;
-    user_color: string;
-    client_id: string;
-  }>;
-  onCardFocus?: (cardId: string) => void;
-  onCardBlur?: (cardId: string) => void;
-}
-
-interface CanvasAreaRef {
-  syncWorkflowCollection: () => Promise<void>;
-  addNewCardWithAtom: (atomId: string, moleculeId?: string, position?: number) => Promise<void>;
-}
-
-
-const STORAGE_KEY = 'laboratory-layout-cards';
-
-const LLM_MAP: Record<string, string> = {
-  concat: 'Agent Concat',
-  'chart-maker': 'Agent Chart Maker',
-  merge: 'Agent Merge',
-  'create-column': 'Agent Create Transform',
-  'groupby-wtg-avg': 'Agent GroupBy',
-  'explore': 'Agent Explore',
-  'correlation': 'Agent Correlation',
-  'dataframe-operations': 'Agent DataFrame Operations',
-  'pivot-table': 'Agent Pivot Table',
-  'data-upload': 'Agent Data Upload',
-  'data-validate': 'Agent Data Validation',
-};
-
-const hydrateDroppedAtom = (atom: any): DroppedAtom => {
-  const info = allAtoms.find(at => at.id === atom.atomId);
-  return {
-    ...atom,
-    llm: atom.llm || LLM_MAP[atom.atomId],
-    color: atom.color || info?.color || 'bg-gray-400',
-  };
-};
-
-const resolveCardTitle = (layoutCard?: LayoutCard): string => {
-  if (!layoutCard) {
-    return 'Card';
-  }
-
-  if (layoutCard.moleculeTitle) {
-    return (Array.isArray(layoutCard.atoms) && layoutCard.atoms.length > 0)
-      ? `${layoutCard.moleculeTitle} - ${layoutCard.atoms[0].title}`
-      : layoutCard.moleculeTitle;
-  }
-
-  return (Array.isArray(layoutCard.atoms) && layoutCard.atoms.length > 0) ? layoutCard.atoms[0].title : 'Card';
-};
-
-const normalizeCardVariables = (variables: any, fallbackCardId: string): CardVariable[] => {
-  if (!Array.isArray(variables)) {
-    return [];
-  }
-
-  const newId = () => {
-    if (typeof crypto !== 'undefined' && typeof crypto.randomUUID === 'function') {
-      return crypto.randomUUID();
-    }
-    return `variable-${Date.now()}-${Math.random().toString(36).slice(2)}`;
-  };
-
-  return variables
-    .filter(Boolean)
-    .map((variable: any) => {
-      const resolvedId = variable.id ?? variable._id ?? newId();
-      const resolvedName = variable.name ?? variable.variableName ?? 'Variable';
-      const resolvedValue =
-        typeof variable.value === 'string'
-          ? variable.value
-          : variable.value != null
-            ? String(variable.value)
-            : undefined;
-
-      return {
-        id: resolvedId,
-        name: resolvedName,
-        formula: variable.formula,
-        value: resolvedValue,
-        description: variable.description,
-        usageSummary: variable.usageSummary,
-        appended: Boolean(variable.appended),
-        originCardId: variable.originCardId ?? fallbackCardId,
-        originVariableId: variable.originVariableId,
-        originAtomId: variable.originAtomId ?? variable.atomId,
-        clientId: variable.clientId,
-        appId: variable.appId,
-        projectId: variable.projectId,
-        createdAt: variable.createdAt,
-        updatedAt: variable.updatedAt,
-      } satisfies CardVariable;
-    });
-};
-
-const hydrateLayoutCards = (rawCards: any): LayoutCard[] | null => {
-  if (!Array.isArray(rawCards)) {
-    return null;
-  }
-
-  // Filter out landing cards before hydrating
-  const cardsWithoutLanding = rawCards.filter((card: any) => 
-    !card.atoms?.some((atom: any) => atom.atomId === 'landing-screen')
-  );
-
-  return cardsWithoutLanding.map((card: any) => ({
-    id: card.id,
-    atoms: Array.isArray(card.atoms)
-      ? card.atoms.map((atom: any) => hydrateDroppedAtom(atom))
-      : [],
-    isExhibited: !!card.isExhibited,
-    moleculeId: card.moleculeId,
-    moleculeTitle: card.moleculeTitle,
-    order: card.order,
-    afterMoleculeId: card.afterMoleculeId ?? card.after_molecule_id ?? undefined,
-    beforeMoleculeId: card.beforeMoleculeId ?? card.before_molecule_id ?? undefined,
-    variables: normalizeCardVariables(card.variables, card.id),
-    textBoxEnabled: card.textBoxEnabled ?? card.text_box_enabled ?? false,
-    textBoxContent: card.textBoxContent ?? card.text_box_content,
-    textBoxHtml: card.textBoxHtml ?? card.text_box_html,
-    textBoxSettings: card.textBoxSettings
-      ? { ...DEFAULT_TEXTBOX_SETTINGS, ...card.textBoxSettings }
-      : card.text_box_settings
-      ? { ...DEFAULT_TEXTBOX_SETTINGS, ...card.text_box_settings }
-      : undefined,
-    textBoxes: normalizeTextBoxes(card),
-  }));
-};
-
-interface CardTextBoxCanvasProps {
-  data: { text: string; html: string };
-  settings: TextBoxSettings;
-  onTextChange: (data: { text: string; html: string }) => void;
-  onSettingsChange: (updates: Partial<TextBoxSettings>) => void;
-  onDelete?: () => void;
-}
-
-const clampFontSize = (size: number) => Math.max(8, Math.min(500, size));
-
-/**
- * Parse markdown to HTML with support for headers (###) and bold (**)
- * Makes the content interactive and visually appealing
- */
-const parseMarkdownToHtml = (text: string): string => {
-  if (!text) return '';
-  
-  // Split into lines to process headers properly
-  const lines = text.split(/\r?\n/);
-  const processedLines: string[] = [];
-  
-  for (let i = 0; i < lines.length; i++) {
-    let line = lines[i];
-    
-    // Escape HTML to prevent XSS
-    line = line
-      .replace(/&/g, '&amp;')
-      .replace(/</g, '&lt;')
-      .replace(/>/g, '&gt;');
-    
-    // Parse headers (### Header text) - must be at start of line
-    const headerMatch = line.match(/^(\s*)###\s+(.+)$/);
-    if (headerMatch) {
-      const [, indent, headerText] = headerMatch;
-      processedLines.push(`${indent}<h3 class="markdown-h3">${headerText.trim()}</h3>`);
-      continue;
-    }
-    
-    // Parse bold text (**text** or __text__) - handle multiple per line
-    // Process **text** first (before single * which could be italic)
-    line = line.replace(/\*\*([^*]+?)\*\*/g, '<strong class="markdown-bold">$1</strong>');
-    line = line.replace(/__([^_]+?)__/g, '<strong class="markdown-bold">$1</strong>');
-    
-    // Parse italic text (*text* or _text_) - only match single asterisks/underscores
-    // Use a pattern that avoids matching within bold markers
-    // Match *text* where * is not followed or preceded by another *
-    line = line.replace(/\*([^*\n]+?)\*/g, (match, content) => {
-      // Only replace if it's not part of a bold marker (already processed)
-      if (!match.includes('<strong')) {
-        return `<em class="markdown-italic">${content}</em>`;
-      }
-      return match;
-    });
-    
-    // Match _text_ where _ is not part of __
-    line = line.replace(/_([^_\n]+?)_/g, (match, content) => {
-      // Only replace if it's not part of a bold marker (already processed)
-      if (!match.includes('<strong')) {
-        return `<em class="markdown-italic">${content}</em>`;
-      }
-      return match;
-    });
-    
-    // Wrap line in div (empty lines get <br>)
-    if (line.trim() === '') {
-      processedLines.push('<div><br></div>');
-    } else {
-      processedLines.push(`<div>${line}</div>`);
-    }
-  }
-  
-  return processedLines.join('');
-};
-
-const CardTextBoxCanvas: React.FC<CardTextBoxCanvasProps> = ({ data, settings, onTextChange, onSettingsChange, onDelete }) => {
-  const containerRef = useRef<HTMLDivElement>(null);
-  const editorRef = useRef<HTMLDivElement>(null);
-  const selectionRef = useRef<Range | null>(null);
-  const [showToolbar, setShowToolbar] = useState(false);
-
-  const logToolbarAction = (action: string, details: Record<string, unknown> = {}) => {
-    const projectContext = getActiveProjectContext();
-
-    console.log('[Laboratory Text Toolbar]', action, {
-      ...details,
-      project: projectContext?.project_name,
-      app: projectContext?.app_name,
-    });
-
-    fetch(`${LABORATORY_PROJECT_STATE_API}/log-text-toolbar`, {
-      method: 'POST',
-      headers: { 'Content-Type': 'application/json' },
-      credentials: 'include',
-      body: JSON.stringify({
-        action,
-        client: projectContext?.client_name,
-        app: projectContext?.app_name,
-        project: projectContext?.project_name,
-        details: {
-          ...details,
-          textLength: data?.text?.length ?? 0,
-        },
-      }),
-    }).catch(() => {
-      /* non-blocking logging */
-    });
-  };
-
-  const hasEditableSelection = () => {
-    if (typeof window === 'undefined' || !editorRef.current) return false;
-
-    const selection = window.getSelection();
-    const range = selection?.rangeCount ? selection.getRangeAt(0) : selectionRef.current;
-
-    if (!range || range.collapsed) return false;
-
-    const container = editorRef.current;
-    return container.contains(range.commonAncestorContainer);
-  };
-
-  const LIST_LINE_SEPARATOR = /\r?\n/;
-  const BULLET_PATTERN = /^\s*[•-]\s+/;
-  const NUMBERED_PATTERN = /^\s*\d+[.)]?\s+/;
-
-  const stripListPrefix = (line: string): string => {
-    if (BULLET_PATTERN.test(line)) return line.replace(BULLET_PATTERN, '');
-    if (NUMBERED_PATTERN.test(line)) return line.replace(NUMBERED_PATTERN, '');
-    return line;
-  };
-
-  const toggleBulletedListContent = (value: string): string => {
-    const lines = value.split(LIST_LINE_SEPARATOR);
-    const isBulleted = lines.every(line => line.trim().length === 0 || BULLET_PATTERN.test(line));
-
-    if (isBulleted) {
-      return lines.map(line => line.replace(BULLET_PATTERN, '')).join('\n');
-    }
-
-    return lines
-      .map(line => {
-        const base = stripListPrefix(line).trimStart();
-        return base.length > 0 ? `• ${base}` : '• ';
-      })
-      .join('\n');
-  };
-
-  const toggleNumberedListContent = (value: string): string => {
-    const lines = value.split(LIST_LINE_SEPARATOR);
-    const isNumbered = lines.every(line => line.trim().length === 0 || NUMBERED_PATTERN.test(line));
-
-    if (isNumbered) {
-      return lines.map(line => line.replace(NUMBERED_PATTERN, '')).join('\n');
-    }
-
-    return lines
-      .map((line, index) => {
-        const base = stripListPrefix(line).trimStart();
-        const prefix = `${index + 1}. `;
-        return base.length > 0 ? `${prefix}${base}` : prefix;
-      })
-      .join('\n');
-  };
-
-  const replaceSelectionWithHtml = (html: string) => {
-    if (typeof window === 'undefined' || !editorRef.current) return false;
-
-    const selection = window.getSelection();
-    if (!selection?.rangeCount) return false;
-
-    const range = selection.getRangeAt(0);
-    if (!editorRef.current.contains(range.commonAncestorContainer)) return false;
-
-    const wrapper = document.createElement('div');
-    wrapper.innerHTML = html;
-
-    const fragment = document.createDocumentFragment();
-    const nodes = Array.from(wrapper.childNodes);
-
-    nodes.forEach(node => fragment.appendChild(node));
-
-    range.deleteContents();
-    range.insertNode(fragment);
-
-    if (nodes.length > 0) {
-      const newRange = document.createRange();
-      newRange.setStartBefore(nodes[0]);
-      newRange.setEndAfter(nodes[nodes.length - 1]);
-      selection.removeAllRanges();
-      selection.addRange(newRange);
-      selectionRef.current = newRange;
-    }
-
-    handleInput();
-    return true;
-  };
-
-  const decodeHtmlEntities = (value: string): string => {
-    if (typeof window === 'undefined') return value;
-
-    const textarea = window.document.createElement('textarea');
-    textarea.innerHTML = value;
-    return textarea.value;
-  };
-
-  const htmlToPlainText = (rawValue: string): string => {
-    if (!rawValue) return '';
-
-    let working = rawValue
-      .replace(/<\s*br\s*\/?\s*>/gi, '\n')
-      .replace(/<\/(div|p|li)>/gi, '\n')
-      .replace(/<li[^>]*>/gi, '')
-      .replace(/<div[^>]*>/gi, '')
-      .replace(/<p[^>]*>/gi, '')
-      .replace(/<span[^>]*>/gi, '')
-      .replace(/<\/span>/gi, '')
-      .replace(/<\/ul>/gi, '\n')
-      .replace(/<\/ol>/gi, '\n')
-      .replace(/<[^>]+>/g, '');
-
-    working = working.replace(/\u00a0/g, ' ');
-    working = decodeHtmlEntities(working);
-
-    while (working.endsWith('\n')) {
-      working = working.slice(0, -1);
-    }
-
-    return working;
-  };
-
-  const escapeHtml = (value: string): string =>
-    value
-      .replace(/&/g, '&amp;')
-      .replace(/</g, '&lt;')
-      .replace(/>/g, '&gt;')
-      .replace(/"/g, '&quot;')
-      .replace(/'/g, '&#39;');
-
-  const plainTextToHtml = (value: string): string => {
-    if (!value) return '';
-
-    return value
-      .split(LIST_LINE_SEPARATOR)
-      .map(line => {
-        if (line.length === 0) {
-          return '<div><br></div>';
-        }
-        return `<div>${escapeHtml(line)}</div>`;
-      })
-      .join('');
-  };
-
-  const deriveListTypeFromPlain = (plain: string): TextBoxSettings['list_type'] => {
-    const lines = plain.split(LIST_LINE_SEPARATOR);
-    const isBulleted = lines.every(line => line.trim().length === 0 || BULLET_PATTERN.test(line));
-    const isNumbered = lines.every(line => line.trim().length === 0 || NUMBERED_PATTERN.test(line));
-
-    if (isBulleted) return 'bullet';
-    if (isNumbered) return 'number';
-    return 'none';
-  };
-
-  const applyImmediateStyles = (updates: Partial<TextBoxSettings>) => {
-    if (!editorRef.current) return;
-
-    if (typeof updates.text_color === 'string') {
-      editorRef.current.style.color = updates.text_color;
-    }
-
-    if (typeof updates.background_color === 'string') {
-      editorRef.current.style.backgroundColor = updates.background_color || 'transparent';
-    }
-  };
-
-  useEffect(() => {
-    if (editorRef.current) {
-      // Check if content contains markdown syntax (headers or bold)
-      const hasMarkdown = data.text && (
-        /^(\s*)###\s+/m.test(data.text) || // Headers (###)
-        /\*\*[^*]+\*\*/.test(data.text) || // Bold (**text**)
-        /__[^_]+__/.test(data.text) || // Bold (__text__)
-        (/\*[^*]+\*/.test(data.text) && !/\*\*/.test(data.text)) || // Italic (*text*) but not bold
-        /_[^_]+_/.test(data.text) && !/__/.test(data.text) // Italic (_text_) but not bold
-      );
-      
-      // Check if HTML is already processed (contains markdown classes)
-      const isAlreadyProcessed = data.html && (
-        data.html.includes('markdown-h3') ||
-        data.html.includes('markdown-bold') ||
-        data.html.includes('markdown-italic')
-      );
-      
-      // If markdown is detected and HTML is not already processed, parse it
-      let htmlToSet = data.html;
-      if (hasMarkdown && !isAlreadyProcessed) {
-        htmlToSet = parseMarkdownToHtml(data.text);
-      } else if (!hasMarkdown && !data.html) {
-        // If no markdown and no HTML, create basic HTML from text
-        htmlToSet = data.text ? data.text.replace(/\n/g, '<br>').split('<br>').map(line => 
-          line.trim() === '' ? '<div><br></div>' : `<div>${line}</div>`
-        ).join('') : '';
-      }
-      
-      if (editorRef.current.innerHTML !== htmlToSet) {
-        editorRef.current.innerHTML = htmlToSet;
-      }
-    }
-  }, [data.html, data.text]);
-
-  useEffect(() => {
-    applyImmediateStyles({
-      text_color: settings.text_color,
-      background_color: settings.background_color,
-    });
-  }, [settings.background_color, settings.text_color]);
-
-  const handleInput = () => {
-    if (editorRef.current) {
-      const html = editorRef.current.innerHTML;
-      const text = editorRef.current.innerText;
-      onTextChange({ text, html });
-    }
-  };
-
-  const saveSelection = () => {
-    if (typeof window === 'undefined' || !editorRef.current) return;
-
-    const selection = window.getSelection();
-    if (!selection?.rangeCount) return;
-
-    const range = selection.getRangeAt(0);
-    if (editorRef.current.contains(range.commonAncestorContainer)) {
-      selectionRef.current = range;
-    }
-  };
-
-  const restoreSelection = () => {
-    if (typeof window === 'undefined' || !editorRef.current) return;
-
-    const selection = window.getSelection();
-    const range = selectionRef.current;
-
-    if (selection && range && editorRef.current.contains(range.commonAncestorContainer)) {
-      selection.removeAllRanges();
-      selection.addRange(range);
-    }
-  };
-
-  const runCommand = (command: string, value?: string) => {
-    if (typeof document === 'undefined') return false;
-
-    editorRef.current?.focus();
-    restoreSelection();
-
-    try {
-      const executed = document.execCommand(command, false, value ?? undefined);
-
-      if (executed) {
-        handleInput();
-      }
-
-      return executed;
-    } catch {
-      return false;
-    }
-  };
-
-  const applyStyleToSelection = (styles: Partial<CSSStyleDeclaration>) => {
-    if (typeof window === 'undefined' || !editorRef.current) return false;
-
-    restoreSelection();
-
-    const selection = window.getSelection();
-    if (!selection?.rangeCount) return false;
-
-    const range = selection.getRangeAt(0);
-    if (!editorRef.current.contains(range.commonAncestorContainer) || range.collapsed) return false;
-
-    const span = document.createElement('span');
-    Object.assign(span.style, styles);
-
-    span.appendChild(range.extractContents());
-    range.insertNode(span);
-
-    selection.removeAllRanges();
-    const newRange = document.createRange();
-    newRange.selectNodeContents(span);
-    selection.addRange(newRange);
-    selectionRef.current = newRange;
-
-    handleInput();
-    return true;
-  };
-
-  const applyFontSizeToSelection = (nextSize: number) => {
-    if (!hasEditableSelection() || typeof document === 'undefined') return false;
-
-    editorRef.current?.focus();
-    restoreSelection();
-
-    try {
-      document.execCommand('fontSize', false, '7');
-    } catch {
-      return false;
-    }
-
-    const container = editorRef.current;
-    if (!container) return false;
-
-    const targets = Array.from(container.querySelectorAll('font[size="7"]'));
-    if (targets.length === 0) return false;
-
-    targets.forEach(node => {
-      const span = document.createElement('span');
-      span.style.fontSize = `${nextSize}px`;
-      span.innerHTML = node.innerHTML;
-      node.replaceWith(span);
-    });
-
-    handleInput();
-    return true;
-  };
-
-  useEffect(() => {
-    if (!showToolbar || typeof document === 'undefined') return undefined;
-
-    const handleSelectionChange = () => {
-      if (!editorRef.current) return;
-      const selection = document.getSelection();
-      if (!selection?.rangeCount) return;
-      const range = selection.getRangeAt(0);
-      if (editorRef.current.contains(range.commonAncestorContainer)) {
-        selectionRef.current = range;
-      }
-    };
-
-    document.addEventListener('selectionchange', handleSelectionChange);
-    return () => document.removeEventListener('selectionchange', handleSelectionChange);
-  }, [showToolbar]);
-
-  useEffect(() => {
-    if (!editorRef.current) return;
-
-    editorRef.current.style.color = settings.text_color;
-    editorRef.current.style.backgroundColor = settings.background_color ?? 'transparent';
-    editorRef.current.style.fontFamily = settings.font_family;
-    editorRef.current.style.fontSize = `${settings.font_size}px`;
-    editorRef.current.style.fontWeight = settings.bold ? 'bold' : 'normal';
-    editorRef.current.style.fontStyle = settings.italics ? 'italic' : 'normal';
-    editorRef.current.style.textDecoration = `${settings.underline ? 'underline' : ''} ${settings.strikethrough ? 'line-through' : ''}`.trim();
-    editorRef.current.style.textAlign = settings.text_align;
-
-    editorRef.current.classList.remove('list-disc', 'list-decimal', 'pl-8');
-    if (settings.list_type === 'bullet') {
-      editorRef.current.classList.add('list-disc', 'pl-8');
-      editorRef.current.style.listStyleType = 'disc';
-      editorRef.current.style.paddingLeft = '2rem';
-    } else if (settings.list_type === 'number') {
-      editorRef.current.classList.add('list-decimal', 'pl-8');
-      editorRef.current.style.listStyleType = 'decimal';
-      editorRef.current.style.paddingLeft = '2rem';
-    } else {
-      editorRef.current.style.listStyleType = 'none';
-      editorRef.current.style.paddingLeft = '0';
-    }
-  }, [
-    settings.background_color,
-    settings.text_color,
-    settings.bold,
-    settings.font_family,
-    settings.font_size,
-    settings.italics,
-    settings.list_type,
-    settings.strikethrough,
-    settings.text_align,
-    settings.underline,
-  ]);
-
-  const handleApplyTextStyle = (preset: TextStylePreset) => {
-    logToolbarAction('apply-text-style', { preset: preset.id });
-
-    const updates: Partial<TextBoxSettings> = {
-      font_size: clampFontSize(preset.fontSize),
-    };
-
-    if (typeof preset.bold === 'boolean') updates.bold = preset.bold;
-    if (typeof preset.italic === 'boolean') updates.italics = preset.italic;
-    if (typeof preset.underline === 'boolean') updates.underline = preset.underline;
-    if (typeof preset.strikethrough === 'boolean') updates.strikethrough = preset.strikethrough;
-
-    onSettingsChange(updates);
-  };
-
-  const handleContainerBlur = (event: React.FocusEvent<HTMLDivElement>) => {
-    const nextTarget = event.relatedTarget as Node | null;
-    if (!containerRef.current?.contains(nextTarget)) {
-      setShowToolbar(false);
-    }
-  };
-
-  const getListStyle = () => {
-    if (settings.list_type === 'bullet') return 'list-disc pl-8';
-    if (settings.list_type === 'number') return 'list-decimal pl-8';
-    return '';
-  };
-
-  const textDecoration = `${settings.underline ? 'underline' : ''} ${settings.strikethrough ? 'line-through' : ''}`.trim();
-  const toolbarAlign: TextAlignOption = ['left', 'center', 'right'].includes(settings.text_align)
-    ? (settings.text_align as TextAlignOption)
-    : 'left';
-
-  const updateListTypeFromContent = (plainOverride?: string) => {
-    const plain =
-      plainOverride ?? htmlToPlainText(editorRef.current?.innerHTML ?? settings.html ?? settings.content ?? '');
-    onSettingsChange({ list_type: deriveListTypeFromPlain(plain) });
-  };
-
-  const applyListTransformation = (
-    transformer: (value: string) => string,
-    onApplied?: (plain: string) => void,
-  ) => {
-    if (typeof window === 'undefined' || !editorRef.current) return false;
-
-    const sourceHtml = editorRef.current.innerHTML ?? '';
-    const plain = htmlToPlainText(sourceHtml);
-    const transformed = transformer(plain);
-    const nextHtml = plainTextToHtml(transformed);
-
-    console.log('[Laboratory Text Toolbar] Applying list transform', {
-      plain,
-      transformed,
-      nextHtml,
-    });
-
-    onApplied?.(transformed);
-
-    if (nextHtml === sourceHtml) return false;
-
-    editorRef.current.innerHTML = nextHtml;
-    handleInput();
-    editorRef.current.focus();
-    return true;
-  };
-
-  const handleToggleStyle = (key: 'bold' | 'italics' | 'underline' | 'strikethrough') => {
-    logToolbarAction('toggle-style', { style: key });
-
-    const commandMap: Record<typeof key, string> = {
-      bold: 'bold',
-      italics: 'italic',
-      underline: 'underline',
-      strikethrough: 'strikeThrough',
-    };
-
-    if (hasEditableSelection()) {
-      const executed = runCommand(commandMap[key]);
-      if (executed) return;
-    }
-
-    onSettingsChange({ [key]: !settings[key] } as Partial<TextBoxSettings>);
-  };
-
-  const handleAlign = (align: TextAlignOption) => {
-    logToolbarAction('align-text', { align });
-
-    if (hasEditableSelection()) {
-      const command = align === 'center' ? 'justifyCenter' : align === 'right' ? 'justifyRight' : 'justifyLeft';
-      runCommand(command);
-    }
-
-    onSettingsChange({ text_align: align });
-  };
-
-  const handleFontFamilyChange = (font: string) => {
-    logToolbarAction('change-font-family', { font });
-
-    if (hasEditableSelection()) {
-      const executed = runCommand('fontName', font);
-      if (executed) return;
-    }
-
-    onSettingsChange({ font_family: font });
-  };
-
-  const handleIncreaseFontSize = () => {
-    const next = clampFontSize(settings.font_size + 1);
-    logToolbarAction('increase-font-size', { next });
-
-    if (applyFontSizeToSelection(next)) return;
-    onSettingsChange({ font_size: next });
-  };
-
-  const handleDecreaseFontSize = () => {
-    const next = clampFontSize(settings.font_size - 1);
-    logToolbarAction('decrease-font-size', { next });
-
-    if (applyFontSizeToSelection(next)) return;
-    onSettingsChange({ font_size: next });
-  };
-
-  const handleColorChange = (color: string) => {
-    logToolbarAction('text-color', { color });
-
-    const hasSelection = hasEditableSelection();
-    const executed = hasSelection ? runCommand('foreColor', color) : false;
-    const styled = executed || (hasSelection ? applyStyleToSelection({ color }) : false);
-
-    if (!styled) {
-      applyImmediateStyles({ text_color: color });
-    }
-
-    onSettingsChange({ text_color: color });
-  };
-
-  const handleBackgroundColorChange = (color: string) => {
-    logToolbarAction('background-color', { color });
-
-    const hasSelection = hasEditableSelection();
-    const executed = hasSelection ? runCommand('hiliteColor', color) || runCommand('backColor', color) : false;
-    const styled = executed || (hasSelection ? applyStyleToSelection({ backgroundColor: color }) : false);
-
-    if (!styled) {
-      applyImmediateStyles({ background_color: color });
-    }
-
-    onSettingsChange({ background_color: color });
-  };
-
-  return (
-    <div
-      ref={containerRef}
-      className="relative w-full h-full pt-6"
-      onFocusCapture={() => setShowToolbar(true)}
-      onBlurCapture={handleContainerBlur}
-    >
-      {showToolbar ? (
-        <div className="absolute left-1/2 top-0 z-10 -translate-x-1/2 -translate-y-full">
-          <TextBoxToolbar
-            fontFamily={settings.font_family}
-            onFontFamilyChange={handleFontFamilyChange}
-            fontSize={settings.font_size}
-            onIncreaseFontSize={handleIncreaseFontSize}
-            onDecreaseFontSize={handleDecreaseFontSize}
-            onApplyTextStyle={handleApplyTextStyle}
-            bold={settings.bold}
-            italic={settings.italics}
-            underline={settings.underline}
-            strikethrough={Boolean(settings.strikethrough)}
-            onToggleBold={() => handleToggleStyle('bold')}
-            onToggleItalic={() => handleToggleStyle('italics')}
-            onToggleUnderline={() => handleToggleStyle('underline')}
-            onToggleStrikethrough={() => handleToggleStyle('strikethrough')}
-            align={toolbarAlign}
-            onAlign={handleAlign}
-            onBulletedList={() => {
-              logToolbarAction('toggle-list', { type: 'bullet' });
-
-              console.log('[Laboratory Text Toolbar] Bullet toggle requested', {
-                currentHtml: editorRef.current?.innerHTML,
-              });
-
-              applyListTransformation(toggleBulletedListContent, transformed => {
-                console.log('[Laboratory Text Toolbar] Bullet transform applied to content', transformed);
-                updateListTypeFromContent(transformed);
-              });
-            }}
-            onNumberedList={() => {
-              logToolbarAction('toggle-list', { type: 'number' });
-
-              console.log('[Laboratory Text Toolbar] Numbered toggle requested', {
-                currentHtml: editorRef.current?.innerHTML,
-              });
-
-              applyListTransformation(toggleNumberedListContent, transformed => {
-                console.log('[Laboratory Text Toolbar] Numbered transform applied to content', transformed);
-                updateListTypeFromContent(transformed);
-              });
-            }}
-            color={settings.text_color}
-            onColorChange={handleColorChange}
-            backgroundColor={settings.background_color ?? 'transparent'}
-            onBackgroundColorChange={handleBackgroundColorChange}
-            onDelete={onDelete}
-          />
-        </div>
-      ) : null}
-
-      <div className="w-full h-full space-y-3">
-        <div
-          ref={editorRef}
-          contentEditable
-          onInput={handleInput}
-          onKeyUp={saveSelection}
-          onMouseUp={saveSelection}
-          suppressContentEditableWarning
-          className={`
-            w-full min-h-[120px] px-4 py-3
-            border border-[#9bbce8] bg-[#f2f7ff]
-            rounded-xl shadow-[0_1px_3px_rgba(69,142,226,0.15)]
-            focus:outline-none focus:border-[#458EE2] focus:ring-2 focus:ring-[#cfe2ff]
-            transition-colors duration-200
-            ${getListStyle()}
-            markdown-content
-          `}
-          style={{
-            fontFamily: settings.font_family,
-            fontSize: `${settings.font_size}px`,
-            fontWeight: settings.bold ? 'bold' : 'normal',
-            fontStyle: settings.italics ? 'italic' : 'normal',
-            textDecoration,
-            textAlign: settings.text_align,
-            color: settings.text_color,
-            backgroundColor: settings.background_color ?? '#f2f7ff',
-          }}
-        />
-
-      </div>
-    </div>
-  );
-};
-
-// Function to fetch atom configurations from MongoDB
-const fetchAtomConfigurationsFromMongoDB = async (subMode: 'analytics' | 'dashboard' = 'analytics'): Promise<{
-  cards: LayoutCard[];
-  workflowMolecules: WorkflowMolecule[];
-  autosaveEnabled?: boolean;
-} | null> => {
-  try {
-    const projectContext = getActiveProjectContext();
-    if (!projectContext) {
-      console.warn('[Laboratory API] No project context available for MongoDB fetch');
-      return null;
-    }
-
-    // Include mode parameter to fetch mode-specific data
-    const mode = subMode === 'analytics' ? 'laboratory' : 'laboratory-dashboard';
-    const requestUrl = `${LABORATORY_PROJECT_STATE_API}/get/${projectContext.client_name}/${projectContext.app_name}/${projectContext.project_name}?mode=${mode}`;
-
-    console.info('[Laboratory API] Fetching atom configurations from MongoDB', {
-      url: requestUrl,
-      project: projectContext.project_name,
-      subMode: subMode,
-      mode: mode,
-    });
-
-    const response = await fetch(requestUrl, {
-      method: 'GET',
-      credentials: 'include',
-    });
-
-    if (!response.ok) {
-      console.warn('[Laboratory API] Failed to fetch atom configurations from MongoDB', {
-        status: response.status,
-        statusText: response.statusText,
-      });
-      return null;
-    }
-
-    const data = await response.json();
-    console.log('[Laboratory API] MongoDB response data:', data);
-
-    if (data.status === 'ok' && data.cards && Array.isArray(data.cards)) {
-      console.info('[Laboratory API] Successfully fetched atom configurations from MongoDB', {
-        cardsCount: data.cards.length,
-        workflowMoleculesCount: data.workflow_molecules?.length || 0,
-      });
-
-      // The backend already returns cards in the correct format, so we can use them directly
-      // FIX: Ensure data.cards is an array before mapping
-      if (!Array.isArray(data.cards)) {
-        console.error('[Laboratory API] data.cards is not an array:', data.cards);
-        return null;
-      }
-
-      const cards = data.cards.map((card: any) => {
-        // Handle both camelCase (moleculeId) and snake_case (molecule_id) from backend
-        // IMPORTANT: Preserve undefined/null values - these distinguish standalone cards
-        const moleculeId = card.moleculeId ?? card.molecule_id ?? undefined;
-        const moleculeTitle = card.moleculeTitle ?? card.molecule_title ?? undefined;
-
-        // Get atomId for logging
-        const atomId = card.atoms?.[0]?.atomId || 'unknown';
-
-        console.log('[Laboratory API] Processing card from MongoDB:', {
-          cardId: card.id,
-          atomId: atomId,
-          moleculeId: moleculeId,
-          moleculeTitle: moleculeTitle,
-          atomsCount: card.atoms?.length || 0,
-          rawMoleculeId: card.moleculeId,
-          rawMolecule_id: card.molecule_id,
-          isStandalone: !moleculeId
-        });
-
-        // CRITICAL: Preserve moleculeId even if it's null/undefined
-        // Cards with moleculeId belong to molecules, cards without are standalone
-        // DO NOT remove or modify undefined/null values
-        const processedCard: LayoutCard = {
-          id: card.id,
-          atoms: card.atoms || [],
-          isExhibited: card.isExhibited || false,
-          moleculeId: moleculeId, // Preserve undefined/null to distinguish standalone cards
-          moleculeTitle: moleculeTitle,
-          order: card.order,
-          afterMoleculeId: card.afterMoleculeId ?? card.after_molecule_id ?? undefined,
-          beforeMoleculeId: card.beforeMoleculeId ?? card.before_molecule_id ?? undefined,
-          variables: normalizeCardVariables(card.variables, card.id),
-          textBoxEnabled: card.textBoxEnabled ?? card.text_box_enabled ?? false,
-          textBoxContent: card.textBoxContent ?? card.text_box_content,
-          textBoxHtml: card.textBoxHtml ?? card.text_box_html,
-          textBoxSettings: card.textBoxSettings
-            ? { ...DEFAULT_TEXTBOX_SETTINGS, ...card.textBoxSettings }
-            : card.text_box_settings
-            ? { ...DEFAULT_TEXTBOX_SETTINGS, ...card.text_box_settings }
-            : undefined,
-          textBoxes: normalizeTextBoxes(card),
-        };
-
-        // Validation: Log warning if we expected moleculeId but it's missing
-        if (!moleculeId && card.atoms?.length > 0) {
-          console.log(`[Laboratory API] ✓ Card ${card.id} (atom: ${atomId}) is standalone (no moleculeId)`);
-        } else if (moleculeId) {
-          console.log(`[Laboratory API] ✓ Card ${card.id} (atom: ${atomId}) belongs to molecule ${moleculeId}`);
-        }
-
-        return processedCard;
-      });
-
-      // Debug: Count cards with/without moleculeId
-      const cardsWithMoleculeId = cards.filter(c => c.moleculeId);
-      const standaloneCards = cards.filter(c => !c.moleculeId);
-      console.log('[Laboratory API] Card summary:', {
-        total: cards.length,
-        withMoleculeId: cardsWithMoleculeId.length,
-        standalone: standaloneCards.length,
-        withMoleculeIdDetails: cardsWithMoleculeId.map(c => ({
-          cardId: c.id,
-          atomId: c.atoms[0]?.atomId,
-          moleculeId: c.moleculeId
-        })),
-        standaloneDetails: standaloneCards.map(c => ({
-          cardId: c.id,
-          atomId: c.atoms[0]?.atomId
-        }))
-      });
-
-      // Use workflow molecules from backend - restore isActive and moleculeIndex
-      // Sort by moleculeIndex to preserve order, then remove moleculeIndex (it's just for ordering)
-      const workflowMoleculesRaw = data.workflow_molecules || [];
-      let workflowMolecules: WorkflowMolecule[] = [];
-
-      if (
-        workflowMoleculesRaw.length > 0 &&
-        Object.prototype.hasOwnProperty.call(workflowMoleculesRaw[0], 'moleculeIndex')
-      ) {
-        // New format with moleculeIndex - sort by it and preserve isActive
-        workflowMoleculesRaw.sort((a: any, b: any) => {
-          const indexA = a.moleculeIndex !== undefined ? a.moleculeIndex : 999999;
-          const indexB = b.moleculeIndex !== undefined ? b.moleculeIndex : 999999;
-          return indexA - indexB;
-        });
-
-        workflowMolecules = workflowMoleculesRaw.map((mol: any) => ({
-          moleculeId: mol.moleculeId,
-          moleculeTitle: mol.moleculeTitle,
-          atoms: mol.atoms || [],
-          isActive: mol.isActive !== false // Default to true if not specified
-        }));
-
-        console.log('[Laboratory API] Restored workflow molecules from MongoDB with isActive and moleculeIndex:', {
-          count: workflowMolecules.length,
-          molecules: workflowMolecules.map((m, idx) => ({
-            index: idx,
-            moleculeId: m.moleculeId,
-            moleculeTitle: m.moleculeTitle,
-            isActive: m.isActive,
-            originalMoleculeIndex: workflowMoleculesRaw[idx]?.moleculeIndex
-          }))
-        });
-      } else {
-        // Old format - use as-is (backward compatibility)
-        workflowMolecules = workflowMoleculesRaw;
-        console.log('[Laboratory API] Using workflow molecules from MongoDB (old format, no moleculeIndex):', workflowMolecules);
-      }
-
-      // Restore auxiliaryMenuLeftOpen from backend if available
-      if (data.auxiliaryMenuLeftOpen !== undefined) {
-        useLaboratoryStore.getState().setAuxiliaryMenuLeftOpen(data.auxiliaryMenuLeftOpen);
-        console.info('[Laboratory API] Restored auxiliaryMenuLeftOpen:', data.auxiliaryMenuLeftOpen);
-      }
-
-      // Return autosaveEnabled if available (will be handled by parent component)
-      const autosaveEnabled = data.autosaveEnabled !== undefined ? data.autosaveEnabled : true;
-      
-      return { cards, workflowMolecules, autosaveEnabled };
-    } else {
-      console.warn('[Laboratory API] Invalid response format from MongoDB fetch', data);
-      return null;
-    }
-  } catch (error) {
-    console.error('[Laboratory API] Error fetching atom configurations from MongoDB', error);
-    return null;
-  }
-};
-
-const buildAtomPositions = (atomOrder: string[] = []) =>
-  atomOrder.map((atomId, index) => ({
-    atomId,
-    order: index,
-  }));
-
-const CanvasArea = React.forwardRef<CanvasAreaRef, CanvasAreaProps>(({
-  onAtomSelect,
-  onCardSelect,
-  selectedCardId,
-  onToggleSettingsPanel,
-  onOpenSettingsPanel,
-  onToggleHelpPanel,
-  canEdit,
-  cardEditors,
-  onCardFocus,
-  onCardBlur,
-}, ref) => {
-  const { 
-    cards: layoutCards, 
-    setCards: setLayoutCards, 
-    updateAtomSettings, 
-    setAuxiliaryMenuLeftOpen, 
-    subMode,
-    activeGuidedFlows,
-    isGuidedModeActiveForAtom,
-    removeActiveGuidedFlow,
-    globalGuidedModeEnabled
-  } = useLaboratoryStore();
-
-  // Get scenario to determine landing card title
-  const scenarioData = useLaboratoryScenario();
-
-  // Calculate allowed atom IDs based on current mode
-  const allowedAtomIds = useMemo(() => {
-    if (subMode === 'dashboard') {
-      return DASHBOARD_ALLOWED_ATOMS.slice(); // Convert readonly array to regular array
-    }
-    return undefined; // undefined = show all atoms for analytics mode
-  }, [subMode]);
-
-  // Helper function to render inline guided flow for an atom
-  const renderInlineGuidedFlow = (atom: DroppedAtom) => {
-    if (!activeGuidedFlows[atom.id] || !isGuidedModeActiveForAtom(atom.id)) {
-      return null;
-    }
-    
-    // Get the initial file from the saved state (set by wrench icon in SavedDataFramesPanel)
-    const flowState = activeGuidedFlows[atom.id];
-    const existingDataframe = flowState?.state?.initialFile as { name: string; path: string; size?: number } | undefined;
-    
-    // Skip rendering the separate panel for U0 stage - the atom itself handles U0
-    // The DataUploadAtom's upload area IS step 1 (U0)
-    const currentStage = flowState?.currentStage || 'U0';
-    if (currentStage === 'U0') {
-      return null;
-    }
-    
-    return (
-      <div className="mt-2">
-        <GuidedUploadFlowInline
-          atomId={atom.id}
-          onComplete={(result) => {
-            // Handle completion - update atom settings
-            const fileNames = result.uploadedFiles.map((f: any) => f.name);
-            const filePathMap: Record<string, string> = {};
-            result.uploadedFiles.forEach((f: any) => {
-              filePathMap[f.name] = f.path;
-            });
-            
-            updateAtomSettings(atom.id, {
-              uploadedFiles: fileNames,
-              filePathMap: filePathMap,
-            });
-          }}
-          onClose={() => {
-            removeActiveGuidedFlow(atom.id);
-          }}
-          savedState={activeGuidedFlows[atom.id]?.state}
-          initialStage={activeGuidedFlows[atom.id]?.currentStage}
-          existingDataframe={existingDataframe}
-        />
-      </div>
-    );
-  };
-  const [workflowMolecules, setWorkflowMolecules] = useState<WorkflowMolecule[]>([]);
-  const [dragOver, setDragOver] = useState<string | null>(null);
-  const [collapsedCards, setCollapsedCards] = useState<Record<string, boolean>>({});
-  const [collapsedMolecules, setCollapsedMolecules] = useState<Record<string, boolean>>({});
-  const [addDragTarget, setAddDragTarget] = useState<string | null>(null);
-  const [draggedCardId, setDraggedCardId] = useState<string | null>(null);
-  const [draggedMoleculeId, setDraggedMoleculeId] = useState<string | null>(null);
-  const [dragOverCardId, setDragOverCardId] = useState<string | null>(null);
-  const [dragOverMoleculeId, setDragOverMoleculeId] = useState<string | null>(null);
-  const [expandedCard, setExpandedCard] = useState<string | null>(null);
-  const [showAtomSuggestion, setShowAtomSuggestion] = useState<Record<string, boolean>>({});
-  const [isCanvasLoading, setIsCanvasLoading] = useState(true);
-  const [moleculeToDelete, setMoleculeToDelete] = useState<{moleculeId: string, moleculeTitle: string} | null>(null);
-  const [deleteMoleculeDialogOpen, setDeleteMoleculeDialogOpen] = useState(false);
-  const [pendingChanges, setPendingChanges] = useState<{
-    deletedMolecules: string[];
-    deletedAtoms: { moleculeId: string; atomId: string }[];
-    addedAtoms: { moleculeId: string; atomId: string; position: number }[];
-  }>({
-    deletedMolecules: [],
-    deletedAtoms: [],
-    addedAtoms: []
-  });
-  const [atomToDelete, setAtomToDelete] = useState<{cardId: string, atomId: string, atomTitle: string} | null>(null);
-  const [deleteAtomDialogOpen, setDeleteAtomDialogOpen] = useState(false);
-  const [cardToDelete, setCardToDelete] = useState<{cardId: string, cardTitle: string} | null>(null);
-  const [deleteCardDialogOpen, setDeleteCardDialogOpen] = useState(false);
-  const loadingMessages = useMemo(
-    () => [
-      'Loading project canvas',
-      'Fetching atom details',
-      'Preparing interactive workspace',
-    ],
-    [],
-  );
-  const [loadingMessageIndex, setLoadingMessageIndex] = useState(0);
-  const currentLoadingMessage =
-    loadingMessages[loadingMessageIndex] ?? loadingMessages[0] ?? 'Loading';
-  const prevLayout = React.useRef<LayoutCard[] | null>(null);
-  const initialLoad = React.useRef(true);
-  const { setCards } = useExhibitionStore();
-  const { toast } = useToast();
-  
-  // Automatically create landing card when there are no cards
-  React.useEffect(() => {
-    if (!Array.isArray(layoutCards) || layoutCards.length === 0) {
-      // Check if landing card already exists
-      const hasLandingCard = Array.isArray(layoutCards) && 
-        layoutCards.some(card => 
-          card.atoms?.some(atom => atom.atomId === 'landing-screen')
-        );
-      
-      if (!hasLandingCard) {
-        // Create landing card with landing-screen atom
-        const landingCardId = `landing-card-${Date.now()}`;
-        const landingAtomId = `landing-atom-${Date.now()}`;
-        
-        const landingCard: LayoutCard = {
-          id: landingCardId,
-          atoms: [{
-            id: landingAtomId,
-            atomId: 'landing-screen',
-            title: 'Project Landing',
-            category: 'System',
-            color: '#458EE2',
-            settings: {},
-          }],
-          isExhibited: false,
-        };
-        
-        setLayoutCards([landingCard]);
-      }
-    }
-    // NOTE: Landing card should remain even when other cards are added
-    // Removed the logic that automatically removes landing card when non-landing cards exist
-    // This allows users to keep the landing card and add new cards below it
-  }, [layoutCards, setLayoutCards]);
-
-  const renderAppendedVariables = (card: LayoutCard) => {
-    const appendedVariables = (card.variables ?? []).filter(variable => variable.appended);
-    if (appendedVariables.length === 0) {
-      return null;
-    }
-
-    return (
-      <div className="mt-4 space-y-3">
-        {appendedVariables.map(variable => {
-          const originCard = Array.isArray(layoutCards)
-            ? layoutCards.find(c => c.id === variable.originCardId)
-            : undefined;
-          const originTitle =
-            variable.originCardId === card.id ? 'This card' : resolveCardTitle(originCard);
-          const originAtomTitle = variable.originAtomId
-            ? originCard?.atoms.find(a => a.id === variable.originAtomId)?.title
-            : undefined;
-          const infoText = originAtomTitle
-            ? `Origin atom: ${originAtomTitle}`
-            : variable.originCardId !== card.id
-              ? originTitle
-              : '';
-
-          return (
-            <div
-              key={variable.id}
-              className="border border-blue-200 bg-blue-50/70 rounded-xl p-4 shadow-sm flex flex-col gap-2"
-            >
-              <div className="flex items-start justify-between">
-                <div>
-                  <p className="text-xs uppercase tracking-wide text-blue-600 font-medium">
-                    Variable
-                  </p>
-                  <h4 className="text-base font-semibold text-gray-900">{variable.name}</h4>
-                </div>
-                <span className="inline-flex items-center rounded-full bg-blue-100 text-blue-700 px-2.5 py-0.5 text-xs font-semibold">
-                  Appended
-                </span>
-              </div>
-              {infoText && <div className="text-xs text-gray-500">{infoText}</div>}
-            </div>
-          );
-        })}
-      </div>
-    );
-  };
-
-  const renderCardTextBox = (card: LayoutCard) => {
-    if (!card.textBoxEnabled) {
-      return null;
-    }
-
-    const normalizedTextBoxes = normalizeCardTextBoxes(card);
-
-    const syncLegacyFields = (boxes: TextBoxConfig[]) => {
-      const primary = boxes[0];
-
-      return {
-        textBoxes: boxes,
-        textBoxContent: primary?.content ?? '',
-        textBoxHtml: primary?.html ?? '',
-        textBoxSettings: primary?.settings
-          ? { ...DEFAULT_TEXTBOX_SETTINGS, ...primary.settings }
-          : card.textBoxSettings,
-      };
-    };
-
-    const updateCardTextBoxes = (updater: (boxes: TextBoxConfig[]) => TextBoxConfig[]) => {
-      if (!Array.isArray(layoutCards)) return;
-
-      setLayoutCards(
-        layoutCards.map(existing => {
-          if (existing.id !== card.id) return existing;
-
-          const current = normalizeCardTextBoxes(existing);
-          const nextBoxes = updater(current);
-          return {
-            ...existing,
-            ...syncLegacyFields(nextBoxes),
-          };
-        }),
-      );
-    };
-
-    const MAX_TEXTBOXES = 5;
-
-    const addTextBoxBelow = () => {
-      updateCardTextBoxes(boxes => {
-        if (boxes.length >= MAX_TEXTBOXES) return boxes;
-
-        const nextIndex = boxes.length + 1;
-        const newBox: TextBoxConfig = {
-          id: `text-box-${nextIndex}-${Date.now()}`,
-          title: `Text Box ${nextIndex}`,
-          content: '',
-          html: '',
-          settings: { ...DEFAULT_TEXTBOX_SETTINGS },
-        };
-
-        return [...boxes, newBox];
-      });
-    };
-
-    const canAddMore = normalizedTextBoxes.length < MAX_TEXTBOXES;
-
-    return (
-      <div className="mt-10 space-y-6">
-        {normalizedTextBoxes.map(box => {
-          const rawTextContent = box.content ?? '';
-          const textContent = isPlaceholderContent(rawTextContent) ? '' : rawTextContent;
-          const rawHtmlContent = box.html?.trim()?.length ? box.html : '';
-          const htmlContent = rawHtmlContent && !isPlaceholderContent(rawHtmlContent)
-            ? rawHtmlContent
-            : textContent.replace(/\n/g, '<br />');
-          const textData = { text: textContent, html: htmlContent };
-
-          return (
-            <CardTextBoxCanvas
-              key={box.id}
-              data={textData}
-              settings={box.settings as TextBoxSettings}
-              onDelete={() =>
-                updateCardTextBoxes(boxes => {
-                  const filtered = boxes.filter(existing => existing.id !== box.id);
-                  return filtered;
-                })
-              }
-              onTextChange={(data) =>
-                updateCardTextBoxes((boxes) =>
-                  boxes.map(existing =>
-                    existing.id === box.id
-                      ? { ...existing, content: data.text, html: data.html }
-                      : existing,
-                  ),
-                )
-              }
-              onSettingsChange={(updates) =>
-                updateCardTextBoxes((boxes) =>
-                  boxes.map(existing =>
-                    existing.id === box.id
-                      ? {
-                          ...existing,
-                          settings: {
-                            ...DEFAULT_TEXTBOX_SETTINGS,
-                            ...(existing.settings ?? {}),
-                            ...updates,
-                          },
-                        }
-                      : existing,
-                  ),
-                )
-              }
-            />
-          );
-        })}
-        {canAddMore ? (
-          <div className="flex justify-center">
-            <button
-              type="button"
-              onClick={addTextBoxBelow}
-              className="flex h-10 w-10 items-center justify-center rounded-full border border-dashed border-primary text-primary transition-colors hover:bg-primary/10"
-              aria-label="Add text box"
-            >
-              <Plus className="h-5 w-5" />
-            </button>
-          </div>
-        ) : null}
-      </div>
-    );
-  };
-
-  useEffect(() => {
-    if (!expandedCard) {
-      return;
-    }
-
-    if (typeof document === 'undefined' || typeof window === 'undefined') {
-      return;
-    }
-
-    const handleKeyDown = (event: KeyboardEvent) => {
-      if (event.key === 'Escape') {
-        setExpandedCard(null);
-      }
-    };
-
-    const previousOverflow = document.body.style.overflow;
-    document.body.style.overflow = 'hidden';
-    window.addEventListener('keydown', handleKeyDown);
-
-    return () => {
-      document.body.style.overflow = previousOverflow;
-      window.removeEventListener('keydown', handleKeyDown);
-    };
-  }, [expandedCard]);
-
-  // Removed: Card focus/blur is now handled only by mouse events (hover)
-
-  interface ColumnInfo {
-    column: string;
-    data_type: string;
-    unique_count: number;
-    unique_values: string[];
-  }
-
-  interface ColumnSummaryOptions {
-    signal?: AbortSignal;
-    statusCb?: (status: string) => void;
-    retries?: number;
-    retryDelayMs?: number;
-  }
-
-  const sleep = (ms: number) =>
-    new Promise(resolve => {
-      setTimeout(resolve, ms);
-    });
-
-  const fetchColumnSummary = async (
-    csv: string,
-    { signal, statusCb, retries = 0, retryDelayMs = 800 }: ColumnSummaryOptions = {},
-  ) => {
-    if (!csv || !/\.[^/]+$/.test(csv.trim())) {
-      return { summary: [], numeric: [], xField: '' };
-    }
-
-    let attempt = 0;
-    let lastResult = { summary: [] as ColumnInfo[], numeric: [] as string[], xField: '' };
-
-    while (attempt <= retries) {
-      if (signal?.aborted) {
-        throw new DOMException('Aborted', 'AbortError');
-      }
-
-      const label =
-        attempt === 0 ? 'Fetching column summary' : `Retrying column summary (${attempt + 1})`;
-      statusCb?.(label);
-      console.log(
-        `${attempt === 0 ? '🔎' : '🔄'} ${label.toLowerCase()} for`,
-        csv,
-      );
-
-      try {
-        const res = await fetch(
-          `${FEATURE_OVERVIEW_API}/column_summary?object_name=${encodeURIComponent(csv)}`,
-          { signal },
-        );
-        if (!res.ok) {
-          console.warn('⚠️ column summary request failed', res.status);
-        } else {
-          const raw = await res.json();
-          const data = await resolveTaskResponse<{ summary?: ColumnInfo[] }>(raw);
-          const summary: ColumnInfo[] = (data.summary || []).filter(Boolean);
-          console.log('ℹ️ fetched column summary rows', summary.length);
-          const numeric = summary
-            .filter(c => !['object', 'string'].includes(c.data_type.toLowerCase()))
-            .map(c => c.column);
-          const xField =
-            summary.find(c => c.column.toLowerCase().includes('date'))?.column ||
-            (summary[0]?.column || '');
-          lastResult = { summary, numeric, xField };
-          if (summary.length > 0) {
-            return lastResult;
-          }
-        }
-      } catch (err) {
-        if ((err as any)?.name === 'AbortError') {
-          console.warn('ℹ️ column summary fetch aborted');
-          throw err;
-        }
-        console.error('⚠️ failed to fetch column summary', err);
-      }
-
-      attempt += 1;
-      if (attempt <= retries && retryDelayMs > 0) {
-        await sleep(retryDelayMs);
-      }
-    }
-
-    return lastResult;
-  };
-
-  const prefetchDataframe = async (
-    name: string,
-    signal?: AbortSignal,
-    statusCb?: (s: string) => void,
-  ) => {
-    if (!name || !/\.[^/]+$/.test(name.trim())) return;
-    try {
-      statusCb?.('Fetching flight table');
-      console.log('✈️ fetching flight table', name);
-      const fr = await fetch(
-        `${FEATURE_OVERVIEW_API}/flight_table?object_name=${encodeURIComponent(name)}`,
-        { credentials: 'include', signal }
-      );
-      if (fr.ok) {
-        await fr.arrayBuffer();
-        console.log('✅ fetched flight table', name);
-      }
-      statusCb?.('Prefetching Dataframe');
-      console.log('🔎 prefetching dataframe', name);
-      const res = await fetch(
-        `${FEATURE_OVERVIEW_API}/cached_dataframe?object_name=${encodeURIComponent(name)}`,
-        { credentials: 'include', signal }
-      );
-      if (res.ok) {
-        await res.text();
-        console.log('✅ prefetched dataframe', name);
-      } else {
-        console.warn('⚠️ prefetch dataframe failed', res.status);
-      }
-    } catch (err) {
-      if ((err as any)?.name !== 'AbortError') {
-        console.error('⚠️ prefetch dataframe error', err);
-      }
-    }
-  };
-
-
-  const findLatestDataSource = async (signal?: AbortSignal) => {
-    console.log('🔎 searching for latest data source');
-
-    type Candidate = {
-      csv: string;
-      display?: string;
-      identifiers?: string[];
-      summary?: ColumnInfo[];
-      numeric?: string[];
-      xField?: string;
-    } | null;
-
-    let layoutCandidate: Candidate = null;
-
-    if (Array.isArray(layoutCards)) {
-      outer: for (let i = (Array.isArray(layoutCards) ? layoutCards.length : 0) - 1; i >= 0; i--) {
-        const card = layoutCards[i];
-        if (!card || !Array.isArray(card.atoms)) continue;
-        for (let j = card.atoms.length - 1; j >= 0; j--) {
-          const a = card.atoms[j];
-          if (a.atomId === 'feature-overview' && a.settings?.dataSource) {
-            console.log('✔️ found feature overview data source', a.settings.dataSource);
-            const existingColumns: ColumnInfo[] = Array.isArray(a.settings?.allColumns)
-              ? (a.settings.allColumns as ColumnInfo[]).filter(Boolean)
-              : [];
-            const cols =
-              existingColumns.length > 0
-                ? {
-                  summary: existingColumns,
-                  numeric: Array.isArray(a.settings?.numericColumns)
-                    ? (a.settings.numericColumns as string[])
-                    : [],
-                  xField: a.settings?.xAxis || '',
-                }
-                : await fetchColumnSummary(a.settings.dataSource, {
-                  signal,
-                  retries: 2,
-                });
-            layoutCandidate = {
-              csv: a.settings.dataSource,
-              display: a.settings.csvDisplay || a.settings.dataSource,
-              identifiers: a.settings.selectedColumns || [],
-              ...(cols || {}),
-            };
-            break outer;
-          }
-          if (a.atomId === 'data-validate') {
-            const req = a.settings?.requiredFiles?.[0];
-            const validatorId = a.settings?.validatorId;
-            if (req) {
-              try {
-                const [ticketRes, confRes] = await Promise.all([
-                  fetch(`${VALIDATE_API}/latest_ticket/${encodeURIComponent(req)}`, { signal }),
-                  validatorId
-                    ? fetch(`${VALIDATE_API}/get_validator_config/${validatorId}`, { signal })
-                    : Promise.resolve(null as any),
-                ]);
-                if (ticketRes.ok) {
-                  const ticket = await ticketRes.json();
-                  if (ticket.arrow_name) {
-                    console.log('✔️ using validated data source', ticket.arrow_name);
-                    const cols = await fetchColumnSummary(ticket.arrow_name, {
-                      signal,
-                      retries: 2,
-                    });
-                    let ids: string[] = [];
-                    if (confRes && confRes.ok) {
-                      const cfg = await confRes.json();
-                      ids =
-                        cfg.classification?.[req]?.final_classification?.identifiers || [];
-                    }
-                    layoutCandidate = {
-                      csv: ticket.arrow_name,
-                      display: ticket.csv_name,
-                      identifiers: ids,
-                      ...(cols || {}),
-                    };
-                    break outer;
-                  }
-                }
-              } catch (err) {
-                if ((err as any)?.name === 'AbortError') {
-                  throw err;
-                }
-              }
-            }
-          }
-        }
-      }
-    }
-
-    let env: any = {};
-    const envStr = localStorage.getItem('env');
-    if (envStr) {
-      try {
-        env = JSON.parse(envStr);
-      } catch {
-        env = {};
-      }
-    }
-
-    const params = new URLSearchParams({
-      client_id: env.CLIENT_ID || '',
-      app_id: env.APP_ID || '',
-      project_id: env.PROJECT_ID || '',
-      client_name: env.CLIENT_NAME || '',
-      app_name: env.APP_NAME || '',
-      project_name: env.PROJECT_NAME || '',
-    });
-    const query = params.toString() ? `?${params.toString()}` : '';
-
-    try {
-      const latestRes = await fetch(
-        `${VALIDATE_API}/latest_project_dataframe${query}`,
-        { credentials: 'include', signal }
-      );
-      if (latestRes.ok) {
-        const latestData = await latestRes.json();
-        const latestName = latestData?.object_name;
-        if (typeof latestName === 'string' && latestName.trim()) {
-          console.log(
-            '✔️ defaulting to latest flight dataframe',
-            latestName,
-            latestData?.source || 'unknown'
-          );
-          if (layoutCandidate && layoutCandidate.csv === latestName) {
-            return {
-              ...layoutCandidate,
-              display:
-                latestData?.csv_name || layoutCandidate.display || layoutCandidate.csv,
-            };
-          }
-          const cols = await fetchColumnSummary(latestName, {
-            signal,
-            retries: 2,
-          });
-          return {
-            csv: latestName,
-            display: latestData?.csv_name || latestName,
-            ...(cols || {}),
-          };
-        }
-      } else {
-        console.warn('⚠️ latest_project_dataframe failed', latestRes.status);
-      }
-    } catch (err) {
-      if ((err as any)?.name === 'AbortError') {
-        throw err;
-      }
-      console.warn('⚠️ latest_project_dataframe request failed', err);
-    }
-
-    if (layoutCandidate) {
-      return layoutCandidate;
-    }
-
-    try {
-      const res = await fetch(`${VALIDATE_API}/list_saved_dataframes${query}`, {
-        signal,
-      });
-      if (res.ok) {
-        const data = await res.json();
-        interface SavedFrameMeta {
-          object_name: string;
-          csv_name?: string;
-          last_modified?: string;
-        }
-        const files: SavedFrameMeta[] = Array.isArray(data.files)
-          ? data.files
-          : [];
-        const validFiles = files.filter(
-          f => typeof f.object_name === 'string' && /\.[^/]+$/.test(f.object_name.trim())
-        );
-        let fallback: SavedFrameMeta | null = null;
-        let latest: { file: SavedFrameMeta; ts: number } | null = null;
-        for (const item of validFiles) {
-          fallback = item;
-          const ts = item.last_modified ? Date.parse(item.last_modified) : NaN;
-          if (!Number.isNaN(ts)) {
-            if (!latest || ts > latest.ts) {
-              latest = { file: item, ts };
-            }
-          }
-        }
-        const chosen = latest?.file || fallback;
-        if (chosen && chosen.object_name) {
-          console.log('✔️ defaulting to latest saved dataframe', chosen.object_name);
-          const cols = await fetchColumnSummary(chosen.object_name, {
-            signal,
-            retries: 2,
-          });
-          return {
-            csv: chosen.object_name,
-            display: chosen.csv_name || chosen.object_name,
-            ...(cols || {}),
-          };
-        }
-      }
-    } catch (err) {
-      if ((err as any)?.name === 'AbortError') {
-        throw err;
-      }
-    }
-
-    return null;
-  };
-
-  const prefillFeatureOverview = async (cardId: string, atomId: string) => {
-    const controller = new AbortController();
-    registerPrefillController(atomId, controller);
-    updateAtomSettings(atomId, {
-      isLoading: true,
-      loadingMessage: 'Loading',
-      loadingStatus: 'Fetching flight table',
-    });
-    try {
-      const prev = await findLatestDataSource(controller.signal);
-      if (!prev || !prev.csv) {
-        console.warn('⚠️ no data source found for feature overview');
-        updateAtomSettings(atomId, { isLoading: false, loadingStatus: '', loadingMessage: '' });
-        return;
-      }
-      console.log('ℹ️ prefill data source details', prev);
-      await prefetchDataframe(prev.csv, controller.signal, status =>
-        updateAtomSettings(atomId, { loadingStatus: status }),
-      );
-
-      let summaryDetails = {
-        summary: Array.isArray(prev.summary) ? prev.summary.filter(Boolean) : [],
-        numeric: Array.isArray(prev.numeric) ? prev.numeric : [],
-        xField: typeof prev.xField === 'string' ? prev.xField : '',
-      };
-
-      if (summaryDetails.summary.length === 0) {
-        summaryDetails = await fetchColumnSummary(prev.csv, {
-          signal: controller.signal,
-          statusCb: status => updateAtomSettings(atomId, { loadingStatus: status }),
-          retries: 2,
-        });
-      }
-
-      updateAtomSettings(atomId, { loadingStatus: 'Fetching dimension mapping' });
-      const { mapping: rawMapping } = await fetchDimensionMapping({
-        objectName: prev.csv,
-        signal: controller.signal,
-      });
-      const summary = Array.isArray(summaryDetails.summary)
-        ? summaryDetails.summary.filter(Boolean)
-        : [];
-      const summaryColumnSet = new Set(
-        summary.map(col => col.column).filter(column => !!column),
-      );
-      const numericColumns = Array.isArray(summaryDetails.numeric)
-        ? Array.from(
-          new Set(summaryDetails.numeric.filter(col => summaryColumnSet.has(col))),
-        )
-        : [];
-      const identifiers = Array.isArray(prev.identifiers)
-        ? prev.identifiers.filter(Boolean)
-        : [];
-      const validIdentifiers = identifiers.filter(id => summaryColumnSet.has(id));
-      const identifierSummary =
-        validIdentifiers.length > 0
-          ? summary.filter(s => validIdentifiers.includes(s.column))
-          : [];
-      const columnSummary = identifierSummary.length > 0 ? identifierSummary : summary;
-      const selected =
-        validIdentifiers.length > 0
-          ? Array.from(new Set(validIdentifiers))
-          : Array.from(new Set(columnSummary.map(cc => cc.column)));
-      const mapping = Object.fromEntries(
-        Object.entries(rawMapping)
-          .filter(([key]) => key.toLowerCase() !== 'unattributed')
-          .map(([dimension, cols]) => {
-            const values = Array.isArray(cols)
-              ? Array.from(new Set(cols.filter(col => summaryColumnSet.has(col))))
-              : [];
-            return [dimension, values];
-          })
-          .filter(([, cols]) => cols.length > 0),
-      );
-      console.log('✅ pre-filling feature overview with', prev.csv);
-
-      updateAtomSettings(atomId, { loadingStatus: 'Preparing feature overview' });
-      updateAtomSettings(atomId, {
-        dataSource: prev.csv,
-        csvDisplay: prev.display || prev.csv,
-        allColumns: summary,
-        columnSummary,
-        selectedColumns: selected,
-        numericColumns,
-        dimensionMap: mapping,
-        xAxis: summaryDetails.xField || prev.xField || 'date',
-        isLoading: false,
-        loadingStatus: '',
-        loadingMessage: '',
-      });
-    } catch (err) {
-      if ((err as any)?.name === 'AbortError') {
-        console.log('ℹ️ prefill feature overview aborted');
-      } else {
-        console.error('⚠️ prefill feature overview error', err);
-      }
-      updateAtomSettings(atomId, { isLoading: false, loadingStatus: '', loadingMessage: '' });
-    } finally {
-      cancelPrefillController(atomId);
-    }
-  };
-
-  const prefillColumnClassifier = async (atomId: string) => {
-    const quotes = [
-      'To deny our own impulses is to deny the very thing that makes us human. Select the file in properties if you want to exercise choice.',
-      'Working the Trinity Magic!',
-      'Choice is an illusion created between those with power and those without',
-      'Choice. The problem is choice',
-    ];
-    let quoteIndex = 1;
-    const showQuote = () => {
-      toast({ title: quotes[quoteIndex % quotes.length] });
-      quoteIndex++;
-    };
-    const controller = new AbortController();
-    registerPrefillController(atomId, controller);
-    updateAtomSettings(atomId, {
-      isLoading: true,
-      loadingMessage: quotes[0],
-      loadingStatus: 'Fetching flight table',
-    });
-    showQuote();
-    const quoteTimer = setInterval(showQuote, 5000);
-
-    try {
-      const prev = await findLatestDataSource(controller.signal);
-      if (!prev || !prev.csv) {
-        console.warn('⚠️ no dataframe found for column classifier');
-        updateAtomSettings(atomId, {
-          isLoading: false,
-          loadingStatus: '',
-          loadingMessage: '',
-        });
-        return;
-      }
-      console.log('ℹ️ prefill column classifier with', prev.csv);
-      await prefetchDataframe(prev.csv, controller.signal, status =>
-        updateAtomSettings(atomId, { loadingStatus: status }),
-      );
-      const form = new FormData();
-      form.append('dataframe', prev.csv);
-      updateAtomSettings(atomId, { loadingStatus: 'Classifying Dataframe' });
-      const res = await fetch(`${CLASSIFIER_API}/classify_columns`, {
-        method: 'POST',
-        body: form,
-        credentials: 'include',
-        signal: controller.signal,
-      });
-      if (!res.ok) {
-        console.warn('⚠️ auto classification failed', res.status);
-        updateAtomSettings(atomId, {
-          isLoading: false,
-          loadingStatus: '',
-          loadingMessage: '',
-        });
-        return;
-      }
-      const data = await res.json();
-      const columns: ColumnClassifierColumn[] = [
-        ...data.final_classification.identifiers.map((name: string) => ({
-          name,
-          category: 'identifiers',
-        })),
-        ...data.final_classification.measures.map((name: string) => ({
-          name,
-          category: 'measures',
-        })),
-        ...data.final_classification.unclassified.map((name: string) => ({
-          name,
-          category: 'unclassified',
-        })),
-      ];
-      updateAtomSettings(atomId, {
-        validatorId: prev.csv,
-        assignments: {},
-        data: {
-          files: [
-            {
-              fileName: prev.csv,
-              columns,
-              customDimensions: {},
-            },
-          ],
-          activeFileIndex: 0,
-        },
-        isLoading: false,
-        loadingStatus: '',
-        loadingMessage: '',
-      });
-      toast({ title: 'Success! We are still here!' });
-    } catch (err) {
-      if ((err as any)?.name === 'AbortError') {
-        console.log('ℹ️ prefill column classifier aborted');
-      } else {
-        console.error('⚠️ prefill column classifier error', err);
-      }
-      updateAtomSettings(atomId, { isLoading: false, loadingStatus: '', loadingMessage: '' });
-    } finally {
-      clearInterval(quoteTimer);
-      cancelPrefillController(atomId);
-    }
-  };
-
-  const prefillScopeSelector = async (atomId: string) => {
-    const prev = await findLatestDataSource();
-    if (!prev || !prev.csv) {
-      console.warn('⚠️ no data source found for scope selector');
-      return;
-    }
-    await prefetchDataframe(prev.csv);
-    const { mapping: rawMapping } = await fetchDimensionMapping({ objectName: prev.csv });
-    // COMMENTED OUT - dimensions disabled, now fetch identifiers directly
-    // const identifiers = Object.entries(rawMapping || {})
-    //   .filter(
-    //     ([k]) =>
-    //       k.toLowerCase() !== 'unattributed' &&
-    //       k.toLowerCase() !== 'unattributed_dimensions'
-    //   )
-    //   .flatMap(([, v]) => v)
-    //   .filter(Boolean);
-    // Fetch identifiers directly from mapping (same as feature overview)
-    const identifiers = rawMapping && rawMapping["identifiers"]
-      ? Array.isArray(rawMapping["identifiers"])
-        ? rawMapping["identifiers"].filter(Boolean)
-        : []
-      : [];
-    let allColumns = Array.isArray(prev.summary) ? prev.summary.filter(Boolean) : [];
-    if (allColumns.length === 0) {
-      const fetched = await fetchColumnSummary(prev.csv, { retries: 1 });
-      allColumns = Array.isArray(fetched.summary) ? fetched.summary.filter(Boolean) : [];
-    }
-    const allCats = allColumns
-      .filter(col => {
-        const dataType = col.data_type?.toLowerCase() || '';
-        return (dataType === 'object' || dataType === 'category') && col.column;
-      })
-      .map(col => col.column);
-    const selected = identifiers.filter(id => allCats.includes(id));
-    console.log('✅ pre-filling scope selector with', prev.csv);
-    updateAtomSettings(atomId, {
-      dataSource: prev.csv,
-      allColumns,
-      availableIdentifiers: allCats,
-      selectedIdentifiers: selected,
-    });
-  };
-
-  // Load saved layout and workflow rendering
-  useEffect(() => {
-    let initialCards: LayoutCard[] | null = null;
-    let initialWorkflow: WorkflowMolecule[] | undefined;
-    let isMounted = true;
-    // Removed hasAppliedInitialCards flag to prevent blocking subsequent data loads
-    let hasPendingAsyncLoad = false;
-
-    const markLoadingComplete = () => {
-      if (!isMounted) {
-        return;
-      }
-      setIsCanvasLoading(false);
-    };
-
-    const applyInitialCards = (
-      cards: LayoutCard[] | null | undefined,
-      workflowOverride?: WorkflowMolecule[],
-      fromMongoDB: boolean = false, // Flag to indicate if cards are from MongoDB
-    ) => {
-      if (!isMounted) {
-        return;
-      }
-
-      console.log('[Laboratory API] applyInitialCards called with:', {
-        cardsCount: cards?.length || 0,
-        workflowOverrideCount: workflowOverride?.length || 0,
-        fromMongoDB,
-        cards: cards
-      });
-
-      const normalizedCards = Array.isArray(cards) ? cards : [];
-      console.log('[Laboratory API] Normalized cards:', normalizedCards);
-
-      // Debug: Check molecule info in cards
-      const cardsWithMoleculeInfo = normalizedCards.filter(card => card.moleculeId);
-      const cardsWithoutMoleculeInfo = normalizedCards.filter(card => !card.moleculeId);
-      console.log('[Laboratory API] Cards with molecule info:', cardsWithMoleculeInfo.length);
-      console.log('[Laboratory API] Cards without molecule info (standalone):', cardsWithoutMoleculeInfo.length);
-
-      // IMPORTANT: If cards are from MongoDB, trust the moleculeId values as-is.
-      // MongoDB is the source of truth - cards with moleculeId belong to molecules,
-      // cards without moleculeId are standalone. Don't try to "fix" them.
-      if (fromMongoDB) {
-        console.log('[Laboratory API] Cards from MongoDB - trusting moleculeId values as-is');
-        // MongoDB cards should already have correct moleculeId values
-        // Cards with moleculeId belong to molecules, cards without are standalone
-        setLayoutCards(normalizedCards);
-      } else if (cardsWithoutMoleculeInfo.length > 0) {
-        // Only try to fetch molecule info if cards are NOT from MongoDB (e.g., from localStorage fallback)
-        console.log('[Laboratory API] Cards from localStorage - attempting to fetch molecule information from MongoDB');
-
-        // Try to fetch molecule information from MongoDB (with subMode)
-        fetchAtomConfigurationsFromMongoDB(subMode)
-          .then((mongoData) => {
-            if (mongoData && mongoData.cards.length > 0) {
-              console.log('[Laboratory API] Found MongoDB data with molecule info, updating cards');
-
-              // Create a map of MongoDB cards by their CARD ID (not atomId) for accurate matching
-              const mongoCardMap = new Map<string, LayoutCard>();
-              mongoData.cards.forEach(mongoCard => {
-                // Match by card ID if available, otherwise skip
-                if (mongoCard.id) {
-                  mongoCardMap.set(mongoCard.id, mongoCard);
-                }
-              });
-
-              // Update cards with molecule information from MongoDB - match by card ID
-              const updatedCards = normalizedCards.map(card => {
-                // Only update if we can match by card ID AND the card doesn't already have moleculeId
-                if (card.id && mongoCardMap.has(card.id) && !card.moleculeId) {
-                  const mongoCard = mongoCardMap.get(card.id)!;
-                  console.log(`[Laboratory API] Updating card ${card.id} with molecule info from MongoDB:`, {
-                    moleculeId: mongoCard.moleculeId,
-                    moleculeTitle: mongoCard.moleculeTitle
-                  });
-                  return {
-                    ...card,
-                    moleculeId: mongoCard.moleculeId,
-                    moleculeTitle: mongoCard.moleculeTitle
-                  };
-                }
-                // Preserve existing moleculeId if card already has it, or keep as standalone if it doesn't
-                return card;
-              });
-
-              console.log('[Laboratory API] Updated cards with MongoDB molecule info:', updatedCards);
-
-              // Use workflow molecules from MongoDB if available
-              if (mongoData.workflowMolecules && mongoData.workflowMolecules.length > 0) {
-                console.log('[Laboratory API] Using workflow molecules from MongoDB:', mongoData.workflowMolecules);
-                workflow = mongoData.workflowMolecules;
-
-                // Set cards directly - no assignment needed
-                setLayoutCards(updatedCards);
-              } else {
-                setLayoutCards(updatedCards);
-              }
-            } else {
-              console.log('[Laboratory API] No MongoDB data found, using cards as-is');
-              setLayoutCards(normalizedCards);
-            }
-          })
-          .catch((error) => {
-            console.error('[Laboratory API] Failed to fetch molecule info from MongoDB:', error);
-            console.log('[Laboratory API] Using cards as-is without molecule info');
-            setLayoutCards(normalizedCards);
-          });
-      } else {
-        setLayoutCards(normalizedCards);
-      }
-
-      // Check for saved workflowMolecules in mode-specific localStorage if no override provided
-      let workflow = workflowOverride;
-      if (!workflow) {
-        // Check mode-specific key first, then legacy key
-        const storedWorkflowMolecules = localStorage.getItem(getWorkflowMoleculesKey(subMode)) || localStorage.getItem('workflow-molecules');
-        if (storedWorkflowMolecules) {
-          try {
-            workflow = JSON.parse(storedWorkflowMolecules);
-          } catch (e) {
-            console.error('Failed to parse stored workflow molecules', e);
-            workflow = deriveWorkflowMolecules(normalizedCards);
-          }
-        } else {
-          workflow = deriveWorkflowMolecules(normalizedCards);
-        }
-      }
-
-      console.log('[Laboratory API] Setting workflow molecules:', workflow);
-
-      // Debug: Compare molecule IDs between workflow molecules and cards
-      const workflowMoleculeIds = workflow.map(m => m.moleculeId);
-      const cardMoleculeIds = normalizedCards.map(c => c.moleculeId).filter(id => id);
-      console.log('[Laboratory API] Molecule ID comparison:', {
-        workflowMoleculeIds,
-        cardMoleculeIds,
-        match: workflowMoleculeIds.every(id => cardMoleculeIds.includes(id))
-      });
-
-      // No need for complex assignment - use workflow molecules directly from backend
-
-      // Filter out empty molecule containers (molecules with 0 atoms)
-      const validWorkflow = workflow.filter(molecule => Array.isArray(molecule.atoms) && molecule.atoms.length > 0);
-
-      if (validWorkflow.length !== workflow.length) {
-        console.log('[Laboratory API] Removed empty molecule containers:',
-          workflow.length - validWorkflow.length, 'empty molecules removed');
-      }
-
-      // Ensure all molecules default to isActive: true (unless explicitly set to false)
-      const moleculesWithActiveFlag = validWorkflow.map(mol => ({
-        ...mol,
-        isActive: mol.isActive !== false // Default to true if not specified
-      }));
-
-      setWorkflowMolecules(moleculesWithActiveFlag);
-
-      // Set all workflow molecules as collapsed by default when session restarts
-      // This ensures molecules are collapsed on page refresh/reload
-      const initialCollapsedState: Record<string, boolean> = {};
-      moleculesWithActiveFlag.forEach(molecule => {
-        // Only set collapsed state for active molecules
-        if (molecule.isActive !== false) {
-          initialCollapsedState[molecule.moleculeId] = true; // true = collapsed
-        }
-      });
-      console.log('[Laboratory API] Setting all molecules to collapsed by default on session restart:', initialCollapsedState);
-      setCollapsedMolecules(initialCollapsedState);
-
-      // Validate and fix standalone card orders
-      // Standalone cards with order values referencing non-existent molecule indices
-      // should be recalculated or assigned to valid positions
-      // NEW: Use afterMoleculeId/beforeMoleculeId references if available for more robust positioning
-      // IMPORTANT: Account for inactive molecules (isActive: false) when resolving references
-      const fixedCards = normalizedCards.map((card, cardIndex) => {
-        // Only process standalone cards (cards without moleculeId)
-        if (card.moleculeId) {
-          return card; // Cards with moleculeId don't need order validation
-        }
-
-        // NEW: Try to use afterMoleculeId/beforeMoleculeId references first (more robust)
-        if (card.afterMoleculeId || card.beforeMoleculeId) {
-          // Find molecule indices in the FULL workflow array (including inactive)
-          // But we only use active molecules for positioning calculations
-          const activeMolecules = moleculesWithActiveFlag.filter(m => m.isActive !== false);
-
-          const afterMolecule = card.afterMoleculeId
-            ? moleculesWithActiveFlag.find(m => m.moleculeId === card.afterMoleculeId)
-            : null;
-          const beforeMolecule = card.beforeMoleculeId
-            ? moleculesWithActiveFlag.find(m => m.moleculeId === card.beforeMoleculeId)
-            : null;
-
-          const afterIsActive = afterMolecule ? afterMolecule.isActive !== false : false;
-          const beforeIsActive = beforeMolecule ? beforeMolecule.isActive !== false : false;
-
-          const afterIndex = afterMolecule && afterIsActive
-            ? activeMolecules.findIndex(m => m.moleculeId === card.afterMoleculeId)
-            : -1;
-          const beforeIndex = beforeMolecule && beforeIsActive
-            ? activeMolecules.findIndex(m => m.moleculeId === card.beforeMoleculeId)
-            : -1;
-
-          // Case 1: afterMoleculeId exists and is ACTIVE
-          if (afterIndex >= 0) {
-            // Count existing standalone cards after the same molecule (before this card)
-            const existingCardsAfterMolecule = normalizedCards
-              .slice(0, cardIndex)
-              .filter(c => !c.moleculeId && c.afterMoleculeId === card.afterMoleculeId).length;
-
-            const newOrder = (afterIndex * 1000) + (existingCardsAfterMolecule + 1);
-            console.log(`[Laboratory API] Standalone card ${card.id} recalculated from afterMoleculeId: ${card.afterMoleculeId} (active index: ${afterIndex}) → order: ${newOrder}`);
-            return {
-              ...card,
-              order: newOrder
-            };
-          }
-
-          // Case 2: afterMoleculeId exists but is INACTIVE - find next active molecule after it
-          if (afterMolecule && !afterIsActive) {
-            // Find the original index in the full array
-            const originalAfterIndex = moleculesWithActiveFlag.findIndex(m => m.moleculeId === card.afterMoleculeId);
-            if (originalAfterIndex >= 0) {
-              // Find the next active molecule after this inactive one
-              let nextActiveIndex = -1;
-              for (let i = originalAfterIndex + 1; i < moleculesWithActiveFlag.length; i++) {
-                if (moleculesWithActiveFlag[i].isActive !== false) {
-                  nextActiveIndex = activeMolecules.findIndex(m => m.moleculeId === moleculesWithActiveFlag[i].moleculeId);
-                  break;
-                }
-              }
-
-              if (nextActiveIndex >= 0) {
-                // Place before the next active molecule (equivalent to after the inactive one)
-                const previousMoleculeIndex = nextActiveIndex - 1;
-                if (previousMoleculeIndex >= 0) {
-                  const existingCardsAfterPrevious = normalizedCards
-                    .slice(0, cardIndex)
-                    .filter(c => {
-                      if (!c.moleculeId && c.afterMoleculeId) {
-                        const cAfterMol = moleculesWithActiveFlag.find(m => m.moleculeId === c.afterMoleculeId);
-                        if (cAfterMol && cAfterMol.isActive !== false) {
-                          const cAfterIndex = activeMolecules.findIndex(m => m.moleculeId === c.afterMoleculeId);
-                          return cAfterIndex === previousMoleculeIndex;
-                        }
-                      }
-                      return false;
-                    }).length;
-
-                  const newOrder = (previousMoleculeIndex * 1000) + (existingCardsAfterPrevious + 1);
-                  console.log(`[Laboratory API] Standalone card ${card.id} afterMoleculeId ${card.afterMoleculeId} is inactive. Recalculated: after previous active molecule (index: ${previousMoleculeIndex}) → order: ${newOrder}`);
-                  return {
-                    ...card,
-                    order: newOrder,
-                    afterMoleculeId: activeMolecules[previousMoleculeIndex]?.moleculeId, // Update reference to active molecule
-                  };
-                } else {
-                  // No previous active molecule - place at start
-                  const newOrder = 0;
-                  console.log(`[Laboratory API] Standalone card ${card.id} afterMoleculeId ${card.afterMoleculeId} is inactive. Recalculated: before first active molecule → order: ${newOrder}`);
-                  return {
-                    ...card,
-                    order: newOrder,
-                  };
-                }
-              } else {
-                // No next active molecule - place after last active molecule
-                if (activeMolecules.length > 0) {
-                  const lastActiveIndex = activeMolecules.length - 1;
-                  const existingCardsAfterLast = normalizedCards
-                    .slice(0, cardIndex)
-                    .filter(c => !c.moleculeId && c.afterMoleculeId === activeMolecules[lastActiveIndex]?.moleculeId).length;
-
-                  const newOrder = (lastActiveIndex * 1000) + (existingCardsAfterLast + 1);
-                  console.log(`[Laboratory API] Standalone card ${card.id} afterMoleculeId ${card.afterMoleculeId} is inactive. Recalculated: after last active molecule (index: ${lastActiveIndex}) → order: ${newOrder}`);
-                  return {
-                    ...card,
-                    order: newOrder,
-                    afterMoleculeId: activeMolecules[lastActiveIndex]?.moleculeId, // Update reference to active molecule
-                  };
-                }
-              }
-            }
-          }
-
-          // Case 3: beforeMoleculeId exists and is ACTIVE, and beforeIndex > 0
-          if (beforeIndex >= 1) {
-            const previousMoleculeIndex = beforeIndex - 1;
-            // Count existing standalone cards after the previous molecule
-            const existingCardsAfterPrevious = normalizedCards
-              .slice(0, cardIndex)
-              .filter(c => {
-                if (!c.moleculeId && c.afterMoleculeId) {
-                  const cAfterMol = moleculesWithActiveFlag.find(m => m.moleculeId === c.afterMoleculeId);
-                  if (cAfterMol && cAfterMol.isActive !== false) {
-                    const cAfterIndex = activeMolecules.findIndex(m => m.moleculeId === c.afterMoleculeId);
-                    return cAfterIndex === previousMoleculeIndex;
-                  }
-                }
-                return false;
-              }).length;
-
-            const newOrder = (previousMoleculeIndex * 1000) + (existingCardsAfterPrevious + 1);
-            console.log(`[Laboratory API] Standalone card ${card.id} recalculated from beforeMoleculeId: ${card.beforeMoleculeId} (active index: ${beforeIndex}) → order: ${newOrder} (after previous molecule at index ${previousMoleculeIndex})`);
-            return {
-              ...card,
-              order: newOrder
-            };
-          }
-
-          // Case 4: beforeMoleculeId exists but is INACTIVE - find previous active molecule before it
-          if (beforeMolecule && !beforeIsActive) {
-            const originalBeforeIndex = moleculesWithActiveFlag.findIndex(m => m.moleculeId === card.beforeMoleculeId);
-            if (originalBeforeIndex >= 0) {
-              // Find the previous active molecule before this inactive one
-              let previousActiveIndex = -1;
-              for (let i = originalBeforeIndex - 1; i >= 0; i--) {
-                if (moleculesWithActiveFlag[i].isActive !== false) {
-                  previousActiveIndex = activeMolecules.findIndex(m => m.moleculeId === moleculesWithActiveFlag[i].moleculeId);
-                  break;
-                }
-              }
-
-              if (previousActiveIndex >= 0) {
-                const existingCardsAfterPrevious = normalizedCards
-                  .slice(0, cardIndex)
-                  .filter(c => {
-                    if (!c.moleculeId && c.afterMoleculeId) {
-                      const cAfterMol = moleculesWithActiveFlag.find(m => m.moleculeId === c.afterMoleculeId);
-                      if (cAfterMol && cAfterMol.isActive !== false) {
-                        const cAfterIndex = activeMolecules.findIndex(m => m.moleculeId === c.afterMoleculeId);
-                        return cAfterIndex === previousActiveIndex;
-                      }
-                    }
-                    return false;
-                  }).length;
-
-                const newOrder = (previousActiveIndex * 1000) + (existingCardsAfterPrevious + 1);
-                console.log(`[Laboratory API] Standalone card ${card.id} beforeMoleculeId ${card.beforeMoleculeId} is inactive. Recalculated: after previous active molecule (index: ${previousActiveIndex}) → order: ${newOrder}`);
-                return {
-                  ...card,
-                  order: newOrder,
-                  afterMoleculeId: activeMolecules[previousActiveIndex]?.moleculeId, // Update reference
-                };
-              } else {
-                // No previous active molecule - place at start
-                const newOrder = 0;
-                console.log(`[Laboratory API] Standalone card ${card.id} beforeMoleculeId ${card.beforeMoleculeId} is inactive. Recalculated: before first active molecule → order: ${newOrder}`);
-                return {
-                  ...card,
-                  order: newOrder,
-                };
-              }
-            }
-          }
-
-          // Case 5: beforeMoleculeId exists and is ACTIVE, but beforeIndex === 0 (before first molecule)
-          if (beforeIndex === 0) {
-            // Place before first molecule - use order 0
-            const newOrder = 0;
-            console.log(`[Laboratory API] Standalone card ${card.id} recalculated from beforeMoleculeId (first active molecule): ${card.beforeMoleculeId} → order: ${newOrder}`);
-            return {
-              ...card,
-              order: newOrder
-            };
-          }
-
-          // Case 6: References exist but molecules not found at all (were completely removed)
-          console.warn(`[Laboratory API] Standalone card ${card.id} has references (afterMoleculeId: ${card.afterMoleculeId}, beforeMoleculeId: ${card.beforeMoleculeId}) but molecules not found. Using fallback logic.`);
-        }
-
-        // FALLBACK: Use existing order-based validation (for backwards compatibility or when references are invalid)
-        // Check if standalone card has an order field
-        if (card.order !== undefined && typeof card.order === 'number') {
-          const moleculeIndex = Math.floor(card.order / 1000);
-          const subOrder = card.order % 1000;
-
-          // Validate that the moleculeIndex references an existing molecule in the workflow array
-          // Note: We check against the full workflow array length (not just active), 
-          // because order values use original molecule indices
-          if (moleculeIndex >= 0 && moleculeIndex < moleculesWithActiveFlag.length) {
-            // Order is valid, keep it
-            console.log(`[Laboratory API] Standalone card ${card.id} has valid order: ${card.order} (moleculeIndex: ${moleculeIndex}, subOrder: ${subOrder})`);
-            return card;
-          } else {
-            // Invalid moleculeIndex - this card should be placed after the last molecule
-            // But preserve its subOrder relative to other orphaned cards
-            // Use full workflow length (not just active) for consistency
-            const newOrder = moleculesWithActiveFlag.length > 0
-              ? ((moleculesWithActiveFlag.length - 1) * 1000) + subOrder
-              : subOrder;
-            console.warn(`[Laboratory API] Standalone card ${card.id} has invalid order: ${card.order} (moleculeIndex: ${moleculeIndex} but only ${moleculesWithActiveFlag.length} molecules exist). Recalculating to: ${newOrder}`);
-            return {
-              ...card,
-              order: newOrder
-            };
-          }
-        } else {
-          // No order field - assign to after last molecule
-          // Use full workflow length minus 1 (to place after last molecule)
-          const newOrder = moleculesWithActiveFlag.length > 0
-            ? ((moleculesWithActiveFlag.length - 1) * 1000) + 1
-            : 1;
-          console.warn(`[Laboratory API] Standalone card ${card.id} is missing order field. Assigning to: ${newOrder}`);
-          return {
-            ...card,
-            order: newOrder
-          };
-        }
-      });
-
-      // Set cards with validated/fixed orders
-      // FIX: Ensure fixedCards is always an array
-      if (!Array.isArray(fixedCards)) {
-        console.error('[Laboratory API] fixedCards is not an array:', fixedCards);
-        setLayoutCards([]);
-        return;
-      }
-      setLayoutCards(fixedCards);
-
-      markLoadingComplete();
-    };
-
-    // PRIORITY: Fetch from MongoDB FIRST, then fall back to localStorage if MongoDB fails
-    console.info('[Laboratory API] Starting data load - prioritizing MongoDB over localStorage', {
-      subMode: subMode
-    });
-
-    hasPendingAsyncLoad = true;
-    fetchAtomConfigurationsFromMongoDB(subMode)
-      .then((mongoData) => {
-        if (!isMounted) {
-          return;
-        }
-
-        if (mongoData && mongoData.cards && mongoData.cards.length > 0) {
-          console.info('[Laboratory API] ✅ Successfully loaded data from MongoDB (primary source)', {
-            cardsCount: mongoData.cards.length,
-            workflowMoleculesCount: mongoData.workflowMolecules?.length || 0,
-            subMode: subMode
-          });
-          applyInitialCards(mongoData.cards, mongoData.workflowMolecules || [], true); // fromMongoDB = true
-          return; // Successfully loaded from MongoDB, no need to check localStorage
-        } else {
-          // FIX: If MongoDB returns empty cards array, clear workflow data and return to regular laboratory mode
-          if (mongoData && Array.isArray(mongoData.cards) && mongoData.cards.length === 0) {
-            console.info('[Laboratory API] ⚠️ MongoDB returned empty cards array - clearing workflow data and returning to regular laboratory mode', {
-              subMode: subMode
-            });
-            // Clear mode-specific workflow-related localStorage items
-            localStorage.removeItem(getWorkflowMoleculesKey(subMode));
-            localStorage.removeItem(getWorkflowSelectedAtomsKey(subMode));
-            localStorage.removeItem(getWorkflowDataKey(subMode));
-            // Apply empty cards with no workflow molecules to return to regular laboratory mode
-            applyInitialCards([], [], true); // fromMongoDB = true, empty cards and workflow molecules
-            return;
-          }
-          console.info('[Laboratory API] ⚠️ MongoDB returned no data, falling back to localStorage', {
-            subMode: subMode
-          });
-          // MongoDB returned null/undefined, fall back to localStorage
-          return loadFromLocalStorage();
-        }
-      })
-      .catch((error) => {
-        if (!isMounted) {
-          return;
-        }
-        console.warn('[Laboratory API] ⚠️ MongoDB fetch failed, falling back to localStorage', error, {
-          subMode: subMode
-        });
-        // MongoDB fetch failed, fall back to localStorage
-        return loadFromLocalStorage();
-      });
-
-    // Helper function to load from localStorage (fallback only)
-    function loadFromLocalStorage() {
-      if (!isMounted) {
-        return;
-      }
-
-      console.info('[Laboratory API] Attempting to load from localStorage (fallback)', {
-        subMode: subMode
-      });
-
-    // Check for mode-specific workflow keys first, then fall back to legacy keys
-    const storedAtoms = localStorage.getItem(getWorkflowSelectedAtomsKey(subMode)) || localStorage.getItem('workflow-selected-atoms');
-    const storedWorkflowData = localStorage.getItem(getWorkflowDataKey(subMode)) || localStorage.getItem('workflow-data');
-      let workflowAtoms: {
-        atomName: string;
-        moleculeId: string;
-        moleculeTitle: string;
-        order: number;
-      }[] = [];
-
-      if (storedAtoms) {
-        try {
-          workflowAtoms = JSON.parse(storedAtoms);
-
-          const moleculeMap = new Map<string, WorkflowMolecule>();
-          workflowAtoms.forEach(atom => {
-            if (!moleculeMap.has(atom.moleculeId)) {
-              moleculeMap.set(atom.moleculeId, {
-                moleculeId: atom.moleculeId,
-                moleculeTitle: atom.moleculeTitle,
-                atoms: [],
-              });
-            }
-            moleculeMap.get(atom.moleculeId)!.atoms.push({
-              atomName: atom.atomName,
-              order: atom.order,
-            });
-          });
-
-          moleculeMap.forEach(molecule => {
-            molecule.atoms.sort((a, b) => a.order - b.order);
-          });
-
-          const molecules = Array.from(moleculeMap.values());
-          if (molecules.length > 0) {
-            initialWorkflow = molecules;
-          }
-
-          const normalize = (s: string) => s.toLowerCase().replace(/[\s_-]/g, '');
-          initialCards = workflowAtoms.map(atom => {
-            const atomInfo =
-              allAtoms.find(
-                a =>
-                  normalize(a.id) === normalize(atom.atomName) ||
-                  normalize(a.title) === normalize(atom.atomName),
-              ) || ({} as any);
-            const atomId = atomInfo.id || atom.atomName;
-            const dropped: DroppedAtom = {
-              id: `${atom.atomName}-${Date.now()}-${Math.random()}`,
-              atomId,
-              title: atomInfo.title || atom.atomName,
-              category: atomInfo.category || 'Atom',
-              color: atomInfo.color || 'bg-gray-400',
-              source: 'manual',
-              llm: LLM_MAP[atomId],
-            };
-            return {
-              id: `card-${atom.atomName}-${Date.now()}-${Math.random()}`,
-              atoms: [dropped],
-              isExhibited: false,
-              moleculeId: atom.moleculeId,
-              moleculeTitle: atom.moleculeTitle,
-            } as LayoutCard;
-          });
-
-        // Remove mode-specific key after loading
-        localStorage.removeItem(getWorkflowSelectedAtomsKey(subMode));
-        // Also remove legacy key for migration
-        localStorage.removeItem('workflow-selected-atoms');
-          console.info('[Laboratory API] ✅ Loaded from localStorage (workflow-selected-atoms)', {
-            subMode: subMode
-          });
-          if (initialCards && initialCards.length > 0) {
-            applyInitialCards(initialCards, initialWorkflow);
-            return;
-          }
-        } catch (e) {
-          console.error('Failed to parse workflow atoms', e);
-          workflowAtoms = [];
-        }
-      } else if (storedWorkflowData) {
-        // Handle workflow-data format from handleRenderWorkflow
-        try {
-          const workflowData = JSON.parse(storedWorkflowData);
-          console.log('Processing workflow-data:', workflowData);
-
-          if (workflowData.molecules && Array.isArray(workflowData.molecules)) {
-            // Convert workflow-data format to workflowAtoms format
-            workflowAtoms = [];
-            workflowData.molecules.forEach((molecule: any, moleculeIndex: number) => {
-              if (molecule.atoms && Array.isArray(molecule.atoms)) {
-                molecule.atoms.forEach((atomId: string, atomIndex: number) => {
-                  workflowAtoms.push({
-                    atomName: atomId,
-                    moleculeId: molecule.id,
-                    moleculeTitle: molecule.title,
-                    order: atomIndex
-                  });
-                });
-              }
-            });
-
-            const moleculeMap = new Map<string, WorkflowMolecule>();
-            workflowAtoms.forEach(atom => {
-              if (!moleculeMap.has(atom.moleculeId)) {
-                moleculeMap.set(atom.moleculeId, {
-                  moleculeId: atom.moleculeId,
-                  moleculeTitle: atom.moleculeTitle,
-                  atoms: [],
-                });
-              }
-              moleculeMap.get(atom.moleculeId)!.atoms.push({
-                atomName: atom.atomName,
-                order: atom.order,
-              });
-            });
-
-            moleculeMap.forEach(molecule => {
-              molecule.atoms.sort((a, b) => a.order - b.order);
-            });
-
-            const molecules = Array.from(moleculeMap.values());
-            if (molecules.length > 0) {
-              initialWorkflow = molecules;
-            // Save the molecules to mode-specific workflow-molecules localStorage for future switches
-            localStorage.setItem(getWorkflowMoleculesKey(subMode), JSON.stringify(molecules));
-            }
-
-            const normalize = (s: string) => s.toLowerCase().replace(/[\s_-]/g, '');
-            initialCards = workflowAtoms.map(atom => {
-              const atomInfo =
-                allAtoms.find(
-                  a =>
-                    normalize(a.id) === normalize(atom.atomName) ||
-                    normalize(a.title) === normalize(atom.atomName),
-                ) || ({} as any);
-              const atomId = atomInfo.id || atom.atomName;
-              const dropped: DroppedAtom = {
-                id: `${atom.atomName}-${Date.now()}-${Math.random()}`,
-                atomId,
-                title: atomInfo.title || atom.atomName,
-                category: atomInfo.category || 'Atom',
-                color: atomInfo.color || 'bg-gray-400',
-                source: 'manual',
-                llm: LLM_MAP[atomId],
-              };
-              return {
-                id: `card-${atom.atomName}-${Date.now()}-${Math.random()}`,
-                atoms: [dropped],
-                isExhibited: false,
-                moleculeId: atom.moleculeId,
-                moleculeTitle: atom.moleculeTitle,
-              } as LayoutCard;
-            });
-
-          // Remove mode-specific key after loading
-          localStorage.removeItem(getWorkflowDataKey(subMode));
-          // Also remove legacy key for migration
-          localStorage.removeItem('workflow-data');
-            console.info('[Laboratory API] ✅ Loaded from localStorage (workflow-data)', {
-              subMode: subMode
-            });
-            if (initialCards && initialCards.length > 0) {
-              applyInitialCards(initialCards, initialWorkflow);
-              return;
-            }
-          }
-        } catch (e) {
-          console.error('Failed to parse workflow-data', e);
-        // Remove mode-specific key after loading error
-        localStorage.removeItem(getWorkflowDataKey(subMode));
-        // Also remove legacy key
-        localStorage.removeItem('workflow-data');
-        }
-      }
-
-      // If still no cards, try stored layout from localStorage
-      if (!initialCards || initialCards.length === 0) {
-      // Use mode-specific key for stored layout
-      const storageKey = subMode === 'analytics' ? 'laboratory-analytics-layout-cards' : 'laboratory-dashboard-layout-cards';
-      const storedLayout = localStorage.getItem(storageKey) || localStorage.getItem(STORAGE_KEY); // Fallback to legacy key
-        if (storedLayout && storedLayout !== 'undefined') {
-          try {
-            const raw = JSON.parse(storedLayout);
-            initialCards = hydrateLayoutCards(raw);
-
-            // Check for workflow molecules in mode-specific localStorage first, then legacy
-            if (!initialWorkflow) {
-              const storedWorkflowMolecules = localStorage.getItem(getWorkflowMoleculesKey(subMode)) || localStorage.getItem('workflow-molecules');
-              if (storedWorkflowMolecules) {
-                try {
-                  initialWorkflow = JSON.parse(storedWorkflowMolecules);
-                } catch (e) {
-                  console.error('Failed to parse stored workflow molecules during layout load', e);
-                }
-              }
-            }
-
-            console.info('[Laboratory API] ✅ Loaded from localStorage (stored layout)', {
-              subMode: subMode,
-              storageKey: storageKey
-            });
-            if (initialCards && initialCards.length > 0) {
-              applyInitialCards(initialCards, initialWorkflow);
-              return;
-            }
-          } catch (e) {
-            console.error('Failed to parse stored laboratory layout', e);
-          localStorage.removeItem(storageKey);
-          localStorage.removeItem(STORAGE_KEY); // Also remove legacy key
-          }
-        }
-
-        // No data found in MongoDB or localStorage
-        console.info('[Laboratory API] No data found in MongoDB or localStorage');
-        markLoadingComplete();
-      } else {
-        // We have initialCards from workflow data, but need to check for workflow molecules
-        if (!initialWorkflow) {
-        // Check mode-specific workflow molecules first, then legacy
-        const storedWorkflowMolecules = localStorage.getItem(getWorkflowMoleculesKey(subMode)) || localStorage.getItem('workflow-molecules');
-          if (storedWorkflowMolecules) {
-            try {
-              initialWorkflow = JSON.parse(storedWorkflowMolecules);
-            } catch (e) {
-              console.error('Failed to parse stored workflow molecules during layout load', e);
-            }
-          }
-        }
-        applyInitialCards(initialCards, initialWorkflow);
-      }
-    }
-
-    return () => {
-      isMounted = false;
-    };
-  }, [subMode]); // CRITICAL: Add subMode as dependency to reload data when switching modes
-
-
-  useEffect(() => {
-    if (!isCanvasLoading) {
-      return;
-    }
-
-    if (typeof window === 'undefined' || loadingMessages.length <= 1) {
-      return;
-    }
-
-    const interval = window.setInterval(() => {
-      setLoadingMessageIndex(prev => (prev + 1) % loadingMessages.length);
-    }, 2200);
-
-    return () => {
-      window.clearInterval(interval);
-    };
-  }, [isCanvasLoading, loadingMessages]);
-
-  useEffect(() => {
-    if (!isCanvasLoading) {
-      setLoadingMessageIndex(0);
-    }
-  }, [isCanvasLoading]);
-
-  // Persist layout to localStorage safely and store undo snapshot
-  useEffect(() => {
-    if (initialLoad.current) {
-      prevLayout.current = Array.isArray(layoutCards)
-        ? layoutCards.map(c => ({ ...c, atoms: [...c.atoms] }))
-        : [];
-      initialLoad.current = false;
-    } else if (prevLayout.current) {
-      const current = localStorage.getItem('current-project');
-      if (current) {
-        try {
-          const proj = JSON.parse(current);
-          // Include workflowMolecules in the state being saved
-          const stateWithMolecules = {
-            ...prevLayout.current,
-            workflowMolecules: workflowMolecules
-          };
-          fetch(`${LAB_ACTIONS_API}/`, {
-            method: 'POST',
-            credentials: 'include',
-            headers: { 'Content-Type': 'application/json' },
-            body: JSON.stringify({ project: proj.id, state: stateWithMolecules }),
-          }).catch(() => {});
-        } catch {
-          /* ignore */
-        }
-      }
-      prevLayout.current = Array.isArray(layoutCards)
-        ? layoutCards.map(c => ({ ...c, atoms: [...c.atoms] }))
-        : [];
-    }
-  }, [layoutCards, workflowMolecules]);
-
-  // Sync cards with exhibition store
-  // useEffect(() => {
-  //   setCards(layoutCards);
-  // }, [layoutCards, setCards]);
-
-  // Persist workflowMolecules to localStorage only when we have cards with molecule info
-  useEffect(() => {
-    const hasCardsWithMoleculeId = Array.isArray(layoutCards) &&
-      layoutCards.some(card => card.moleculeId);
-
-    if (workflowMolecules.length > 0 && hasCardsWithMoleculeId) {
-      localStorage.setItem('workflow-molecules', JSON.stringify(workflowMolecules));
-    } else if (!hasCardsWithMoleculeId && workflowMolecules.length === 0) {
-      // Clear workflow molecules from localStorage when in regular laboratory mode
-      localStorage.removeItem('workflow-molecules');
-    }
-  }, [workflowMolecules, layoutCards]);
-
-  // Derive workflow molecules from layout cards when they change
-  useEffect(() => {
-    // Only run after initial loading is complete
-    if (isCanvasLoading) return;
-
-    // Check if we have layout cards with molecule info
-    const hasCardsWithMoleculeId = Array.isArray(layoutCards) &&
-      layoutCards.some(card => card.moleculeId);
-
-    if (hasCardsWithMoleculeId) {
-      // Derive workflow molecules from layout cards
-      const derivedMolecules = deriveWorkflowMolecules(layoutCards);
-
-      // Always update to keep molecules in sync with layout cards
-      // CRITICAL: Preserve inactive molecules (isActive: false) to maintain positions
-      setWorkflowMolecules(prev => {
-        // Create a map of existing molecules by ID to preserve inactive ones
-        const existingMoleculesMap = new Map(prev.map(m => [m.moleculeId, m]));
-
-        // Create a map of derived molecules by ID
-        const derivedMoleculesMap = new Map(derivedMolecules.map(m => [m.moleculeId, m]));
-
-        // Start with existing molecules to preserve order and inactive molecules
-        const preservedMolecules: WorkflowMolecule[] = [];
-        const processedIds = new Set<string>();
-
-        // First, process existing molecules in order
-        prev.forEach(mol => {
-          if (derivedMoleculesMap.has(mol.moleculeId)) {
-            // Molecule exists in both - use derived version but preserve isActive if it was false
-            const derived = derivedMoleculesMap.get(mol.moleculeId)!;
-            preservedMolecules.push({
-              ...derived,
-              isActive: mol.isActive !== false ? derived.isActive : false // Preserve inactive state
-            });
-          } else {
-            // Molecule not in derived (no cards) - preserve it if inactive
-            if (mol.isActive === false) {
-              preservedMolecules.push(mol); // Keep inactive molecule for position preservation
-            }
-            // If active but no cards, remove it
-          }
-          processedIds.add(mol.moleculeId);
-        });
-
-        // Then, add any new derived molecules that weren't in existing
-        derivedMolecules.forEach(derived => {
-          if (!processedIds.has(derived.moleculeId)) {
-            preservedMolecules.push({
-              ...derived,
-              isActive: derived.isActive !== false // Default to active
-            });
-          }
-        });
-
-        const currentMoleculeIds = prev.map(m => m.moleculeId).sort();
-        const preservedMoleculeIds = preservedMolecules.map(m => m.moleculeId).sort();
-
-        // Only update if the IDs or order changed
-        if (JSON.stringify(currentMoleculeIds) !== JSON.stringify(preservedMoleculeIds)) {
-          return preservedMolecules;
-        }
-        return prev;
-      });
-    } else {
-      // Clear workflow molecules when no cards have moleculeId
-      // But preserve inactive molecules for position preservation
-      setWorkflowMolecules(prev => {
-        const inactiveMolecules = prev.filter(mol => mol.isActive === false);
-        return inactiveMolecules.length > 0 ? inactiveMolecules : [];
-      });
-    }
-  }, [layoutCards, isCanvasLoading]);
-
-  // Ensure workflow molecules are restored when layout cards exist but workflow molecules are missing
-  useEffect(() => {
-    // Only run after initial loading is complete
-    if (isCanvasLoading) return;
-
-    // Check if we have layout cards but no workflow molecules
-    const hasCardsWithMoleculeId = Array.isArray(layoutCards) &&
-      layoutCards.some(card => card.moleculeId);
-
-    if (hasCardsWithMoleculeId && workflowMolecules.length === 0) {
-      // Try to restore workflow molecules from localStorage
-      const storedWorkflowMolecules = localStorage.getItem('workflow-molecules');
-      if (storedWorkflowMolecules) {
-        try {
-          const molecules = JSON.parse(storedWorkflowMolecules);
-          if (Array.isArray(molecules) && molecules.length > 0) {
-            // Ensure all molecules default to isActive: true (unless explicitly set to false)
-            const moleculesWithActiveFlag = molecules.map((mol: any) => ({
-              ...mol,
-              isActive: mol.isActive !== false // Default to true if not specified
-            }));
-
-            setWorkflowMolecules(moleculesWithActiveFlag);
-
-            // Set collapsed state for restored active molecules only
-            const initialCollapsedState: Record<string, boolean> = {};
-            moleculesWithActiveFlag.forEach((molecule: any) => {
-              if (molecule.isActive !== false) {
-                initialCollapsedState[molecule.moleculeId] = true; // collapsed by default
-              }
-            });
-            setCollapsedMolecules(initialCollapsedState);
-          }
-        } catch (e) {
-          console.error('Failed to restore workflow molecules from localStorage:', e);
-        }
-      }
-    }
-  }, [layoutCards, workflowMolecules, isCanvasLoading]);
-
-  const handleDragOver = (e: React.DragEvent, cardId: string) => {
-    e.preventDefault();
-    setDragOver(cardId);
-  };
-
-  const handleDragLeave = (e: React.DragEvent) => {
-    e.preventDefault();
-    setDragOver(null);
-  };
-
-  const handleDrop = (e: React.DragEvent, cardId: string) => {
-    e.preventDefault();
-    setDragOver(null);
-
-    const atomData = e.dataTransfer.getData('application/json');
-    if (atomData) {
-      const atom = JSON.parse(atomData);
-      const info = allAtoms.find(a => a.id === atom.id);
-
-      // Find the card to get its moleculeId and current atom count
-      const card = (Array.isArray(layoutCards) ? layoutCards : []).find(c => c.id === cardId);
-      if (card && Array.isArray(card.atoms) && card.atoms.length >= 1) {
-        toast({
-          title:
-            'Already one atom is present in the card - please remove atom and then try adding an atom.',
-        });
-        return;
-      }
-
-      const newAtom: DroppedAtom = {
-        id: `${atom.id}-${Date.now()}`,
-        atomId: atom.id,
-        title: info?.title || atom.title || atom.id,
-        category: info?.category || atom.category || 'Atom',
-        color: info?.color || atom.color || 'bg-gray-400',
-        source: 'manual',
-        llm: LLM_MAP[atom.id],
-        settings:
-          atom.id === 'text-box'
-            ? { ...DEFAULT_TEXTBOX_SETTINGS }
-            : atom.id === 'data-upload'
-              ? createDefaultDataUploadSettings()
-              : atom.id === 'data-validate'
-                ? createDefaultDataUploadSettings()
-                : atom.id === 'feature-overview'
-                  ? { ...DEFAULT_FEATURE_OVERVIEW_SETTINGS }
-                  : atom.id === 'explore'
-                    ? { data: { ...DEFAULT_EXPLORE_DATA }, settings: { ...DEFAULT_EXPLORE_SETTINGS } }
-                    : atom.id === 'chart-maker'
-                      ? { ...DEFAULT_CHART_MAKER_SETTINGS }
-                      : atom.id === 'pivot-table'
-                        ? { ...DEFAULT_PIVOT_TABLE_SETTINGS }
-                        : atom.id === 'dataframe-operations'
-                          ? { ...DEFAULT_DATAFRAME_OPERATIONS_SETTINGS }
-                          : atom.id === 'select-models-feature'
-                            ? { ...DEFAULT_SELECT_MODELS_FEATURE_SETTINGS }
-                            : atom.id === 'auto-regressive-models'
-                              ? { data: { ...DEFAULT_AUTO_REGRESSIVE_MODELS_DATA }, settings: { ...DEFAULT_AUTO_REGRESSIVE_MODELS_SETTINGS } }
-                              : undefined,
-      };
-
-      // Calculate position accounting for existing workflow molecule atoms
-      let atomPosition = card?.atoms ? card.atoms.length : 0;
-
-      // If card belongs to a molecule, map position to workflow molecule's atom array
-      if (card?.moleculeId) {
-        const workflowMolecule = workflowMolecules.find(m => m.moleculeId === card.moleculeId);
-        if (workflowMolecule) {
-          // Get ALL cards belonging to this molecule (a molecule can have multiple cards)
-          const moleculeCards = (Array.isArray(layoutCards) ? layoutCards : [])
-            .filter(c => c.moleculeId === card.moleculeId);
-
-          // Collect ALL atoms from ALL cards in this molecule, maintaining card order
-          const allMoleculeAtomIds: string[] = [];
-          moleculeCards.forEach(moleculeCard => {
-            if (Array.isArray(moleculeCard.atoms)) {
-              moleculeCard.atoms.forEach(atom => {
-                allMoleculeAtomIds.push(atom.atomId);
-              });
-            }
-          });
-
-          // Get workflow molecule atom IDs
-          const workflowAtomIds = Array.isArray(workflowMolecule.atoms)
-            ? workflowMolecule.atoms.map(a => typeof a === 'string' ? a : a.atomName)
-            : [];
-
-          // Find where this card's atoms start in the full molecule atom array
-          let cardStartIndex = 0;
-          for (let i = 0; i < moleculeCards.length; i++) {
-            if (moleculeCards[i].id === card.id) {
-              break;
-            }
-            if (Array.isArray(moleculeCards[i].atoms)) {
-              cardStartIndex += moleculeCards[i].atoms.length;
-            }
-          }
-
-          // Position in full molecule atom array = card start index + atom position in card
-          const fullMoleculePosition = cardStartIndex + atomPosition;
-
-          // Calculate how many atoms before the insertion point exist in the workflow molecule
-          const atomsBeforeInsert = allMoleculeAtomIds.slice(0, fullMoleculePosition);
-          const existingAtomsCount = atomsBeforeInsert.filter(atomId => workflowAtomIds.includes(atomId)).length;
-
-          // Position in workflow molecule = existing atoms count
-          atomPosition = existingAtomsCount;
-
-          console.log(`📝 Position calculation for ${newAtom.atomId}: card index=${atomPosition}, card start in molecule=${cardStartIndex}, full molecule position=${fullMoleculePosition}, workflow position=${atomPosition}, existing workflow atoms=${workflowAtomIds.length}`);
-        }
-      }
-
-      setLayoutCards(
-        (Array.isArray(layoutCards) ? layoutCards : []).map(card =>
-          card.id === cardId
-            ? { ...card, atoms: [...card.atoms, newAtom] }
-            : card
-        )
-      );
-
-      // Track atom addition for cross-collection sync if card belongs to a molecule
-      if (card?.moleculeId) {
-        setPendingChanges(prev => ({
-          ...prev,
-          addedAtoms: [...prev.addedAtoms, {
-            moleculeId: card.moleculeId,
-            atomId: newAtom.atomId,
-            position: atomPosition
-          }]
-        }));
-        console.log(`📝 Tracked atom addition: ${newAtom.atomId} to molecule ${card.moleculeId} at position ${atomPosition} (will sync on save)`);
-      }
-
-      if (atom.id === 'feature-overview') {
-        prefillFeatureOverview(cardId, newAtom.id);
-      } else if (atom.id === 'column-classifier') {
-        prefillColumnClassifier(newAtom.id);
-      } else if (atom.id === 'scope-selector') {
-        prefillScopeSelector(newAtom.id);
-      }
-
-      // Automatically open properties panel and select the atom
-      if (onAtomSelect) {
-        onAtomSelect(newAtom.id);
-      }
-      if (onOpenSettingsPanel) {
-        onOpenSettingsPanel();
-      }
-    }
-  };
-
-  const addNewCard = (moleculeId?: string, position?: number) => {
-    const info = moleculeId ? molecules.find(m => m.id === moleculeId) : undefined;
-    const newCard: LayoutCard = {
-      id: generateClientId('card'),
-      atoms: [],
-      isExhibited: false,
-      moleculeId,
-      moleculeTitle: info?.title,
-      variables: [],
-    };
-    if (position === undefined || position >= (Array.isArray(layoutCards) ? layoutCards.length : 0)) {
-      setLayoutCards([...(Array.isArray(layoutCards) ? layoutCards : []), newCard]);
-    } else {
-      const arr = Array.isArray(layoutCards) ? layoutCards : [];
-      setLayoutCards([
-        ...arr.slice(0, position),
-        newCard,
-        ...arr.slice(position),
-      ]);
-    }
-    setCollapsedCards(prev => ({ ...prev, [newCard.id]: false }));
-
-    // Scroll to the newly created card after a short delay to ensure it's rendered
-    setTimeout(() => {
-      const cardElement = document.querySelector(`[data-card-id="${newCard.id}"]`);
-      if (cardElement) {
-        cardElement.scrollIntoView({
-          behavior: 'smooth',
-          block: 'center',
-        });
-      }
-    }, 100);
-  };
-
-  // Workflow-specific addNewCard function that handles molecules and standalone cards
-  const addNewCardWorkflow = (moleculeId?: string, position?: number, targetMoleculeIndex?: number, insertAfterSubOrder?: number) => {
-    // Use workflowMolecules to get title (includes custom molecules) instead of molecules list
-    const workflowMolecule = moleculeId ? workflowMolecules.find(m => m.moleculeId === moleculeId) : undefined;
-    const newCard: LayoutCard = {
-      id: generateClientId('card'),
-      atoms: [],
-      isExhibited: false,
-      moleculeId,
-      moleculeTitle: workflowMolecule?.moleculeTitle,
-      variables: [],
-    };
-
-    // If adding to a molecule, insert at specific position within molecule
-    if (moleculeId) {
-      const arr = Array.isArray(layoutCards) ? layoutCards : [];
-      const moleculeCards = arr.filter(card => card.moleculeId === moleculeId);
-
-      if (moleculeCards.length === 0) {
-        // No cards in molecule yet, just append
-        setLayoutCards([...arr, newCard]);
-      } else if (position !== undefined && position < moleculeCards.length) {
-        // Insert AFTER the card at position within molecule
-        const targetCard = moleculeCards[position];
-        const targetIndex = arr.findIndex(card => card.id === targetCard.id);
-        if (targetIndex >= 0) {
-          setLayoutCards([
-            ...arr.slice(0, targetIndex + 1),
-            newCard,
-            ...arr.slice(targetIndex + 1),
-          ]);
-        } else {
-          // Fallback to end
-          const lastIndex = arr.findIndex(card => card.id === moleculeCards[moleculeCards.length - 1]?.id);
-          setLayoutCards([
-            ...arr.slice(0, lastIndex + 1),
-            newCard,
-            ...arr.slice(lastIndex + 1),
-          ]);
-        }
-      } else {
-        // Append to end of molecule
-        const lastMoleculeCardIndex = arr.findIndex(card =>
-          card.id === moleculeCards[moleculeCards.length - 1]?.id
-        );
-        setLayoutCards([
-          ...arr.slice(0, lastMoleculeCardIndex + 1),
-          newCard,
-          ...arr.slice(lastMoleculeCardIndex + 1),
-        ]);
-      }
-    } else {
-      // Standalone card
-      const arr = Array.isArray(layoutCards) ? layoutCards : [];
-      const activeMolecules = workflowMolecules.filter(m => m.isActive !== false);
-
-      // Calculate order based on targetMoleculeIndex and set molecule references
-      if (targetMoleculeIndex !== undefined && targetMoleculeIndex >= 0 && targetMoleculeIndex < workflowMolecules.length) {
-        // Get the molecule at targetMoleculeIndex (might be inactive)
-        const targetMolecule = workflowMolecules[targetMoleculeIndex];
-        const targetIsActive = targetMolecule && targetMolecule.isActive !== false;
-
-        // Find the active molecule at or before this position
-        let afterMolecule = null;
-        let beforeMolecule = null;
-
-        if (targetIsActive) {
-          // Target molecule is active - use it as afterMoleculeId
-          afterMolecule = targetMolecule;
-          // Find next active molecule for beforeMoleculeId
-          for (let i = targetMoleculeIndex + 1; i < workflowMolecules.length; i++) {
-            if (workflowMolecules[i].isActive !== false) {
-              beforeMolecule = workflowMolecules[i];
-              break;
-            }
-          }
-        } else {
-          // Target molecule is inactive - find previous active molecule
-          for (let i = targetMoleculeIndex; i >= 0; i--) {
-            if (workflowMolecules[i].isActive !== false) {
-              afterMolecule = workflowMolecules[i];
-              break;
-            }
-          }
-          // Find next active molecule for beforeMoleculeId
-          for (let i = targetMoleculeIndex + 1; i < workflowMolecules.length; i++) {
-            if (workflowMolecules[i].isActive !== false) {
-              beforeMolecule = workflowMolecules[i];
-              break;
-            }
-          }
-        }
-
-        // Set molecule references
-        if (afterMolecule) {
-          newCard.afterMoleculeId = afterMolecule.moleculeId;
-        }
-        if (beforeMolecule) {
-          newCard.beforeMoleculeId = beforeMolecule.moleculeId;
-        }
-
-        if (insertAfterSubOrder !== undefined) {
-          // Insert at specific position - need to shift all cards after this position
-          const targetSubOrder = insertAfterSubOrder + 1;
-          const updatedCards = arr.map(card => {
-            if (card.order !== undefined) {
-              const cardMoleculeIndex = Math.floor(card.order / 1000);
-              const cardSubOrder = card.order % 1000;
-              // If card is after insertion point, shift it
-              if (cardMoleculeIndex === targetMoleculeIndex && cardSubOrder >= targetSubOrder) {
-                return { ...card, order: (cardMoleculeIndex * 1000) + (cardSubOrder + 1) };
-              }
-            }
-            return card;
-          });
-
-          newCard.order = (targetMoleculeIndex * 1000) + targetSubOrder;
-          setLayoutCards([...updatedCards, newCard]);
-        } else {
-          // Find existing standalone cards after this molecule to determine subOrder
-          const existingStandaloneAfterMolecule = arr.filter(card => {
-            if (card.order !== undefined) {
-              const cardMoleculeIndex = Math.floor(card.order / 1000);
-              return cardMoleculeIndex === targetMoleculeIndex;
-            }
-            return false;
-          });
-
-          // Get the highest subOrder for cards after this molecule, default to 0
-          const maxSubOrder = existingStandaloneAfterMolecule.reduce((max, card) => {
-            const subOrder = card.order !== undefined ? card.order % 1000 : 0;
-            return Math.max(max, subOrder);
-          }, 0);
-
-          // Set order as (moleculeIndex * 1000) + (maxSubOrder + 1)
-          newCard.order = (targetMoleculeIndex * 1000) + (maxSubOrder + 1);
-          setLayoutCards([...arr, newCard]);
-        }
-      } else {
-        // No target molecule - append to end, set afterMoleculeId to last active molecule
-        if (activeMolecules.length > 0) {
-          const lastActiveMolecule = activeMolecules[activeMolecules.length - 1];
-          newCard.afterMoleculeId = lastActiveMolecule.moleculeId;
-        }
-        setLayoutCards([...arr, newCard]);
-      }
-    }
-
-    setCollapsedCards(prev => ({ ...prev, [newCard.id]: false }));
-
-    // Scroll to the newly created card after a short delay to ensure it's rendered
-    setTimeout(() => {
-      const cardElement = document.querySelector(`[data-card-id="${newCard.id}"]`);
-      if (cardElement) {
-        cardElement.scrollIntoView({
-          behavior: 'smooth',
-          block: 'center',
-        });
-      }
-    }, 100);
-  };
-
-  // Workflow-specific addNewCardWithAtom function that handles molecules and standalone cards
-  const addNewCardWithAtomWorkflow = async (
-    atomId: string,
-    moleculeId?: string,
-    position?: number,
-    targetMoleculeIndex?: number,
-    insertAfterSubOrder?: number
-  ) => {
-    const arr = Array.isArray(layoutCards) ? layoutCards : [];
-
-    try {
-      if (typeof window !== 'undefined') {
-        console.info('[Laboratory API] Creating card', {
-          endpoint: `${LABORATORY_API}/cards`,
-          origin: window.location.origin,
-          payload: { atomId, moleculeId },
-        });
-      }
-
-      const response = await fetch(`${LABORATORY_API}/cards`, {
-        method: 'POST',
-        credentials: 'include',
-        headers: { 'Content-Type': 'application/json' },
-        body: JSON.stringify({ atomId, moleculeId }),
-      });
-      if (!response.ok) {
-        if (typeof window !== 'undefined') {
-          console.error('[Laboratory API] Create card request failed', {
-            endpoint: `${LABORATORY_API}/cards`,
-            status: response.status,
-            statusText: response.statusText,
-          });
-        }
-        throw new Error(`Request failed with status ${response.status}`);
-      }
-      const payload = (await response.json()) as CardPayload;
-      const newCard = buildCardFromApiPayload(payload, atomId, moleculeId);
-
-      // If moleculeTitle is not set, try to get it from workflowMolecules (for custom molecules)
-      if (!newCard.moleculeTitle && moleculeId) {
-        const workflowMolecule = workflowMolecules.find(m => m.moleculeId === moleculeId);
-        if (workflowMolecule) {
-          newCard.moleculeTitle = workflowMolecule.moleculeTitle;
-        }
-      }
-
-      // If adding to a molecule, insert at specific position within molecule
-      if (moleculeId) {
-        const moleculeCards = arr.filter(card => card.moleculeId === moleculeId);
-
-        if (moleculeCards.length === 0) {
-          // No cards in molecule yet, just append
-          setLayoutCards([...arr, newCard]);
-        } else if (position !== undefined && position < moleculeCards.length) {
-          // Insert AFTER the card at position within molecule
-          const targetCard = moleculeCards[position];
-          const targetIndex = arr.findIndex(card => card.id === targetCard.id);
-          if (targetIndex >= 0) {
-            setLayoutCards([
-              ...arr.slice(0, targetIndex + 1),
-              newCard,
-              ...arr.slice(targetIndex + 1),
-            ]);
-          } else {
-            // Fallback to end
-            const lastIndex = arr.findIndex(card => card.id === moleculeCards[moleculeCards.length - 1]?.id);
-            setLayoutCards([
-              ...arr.slice(0, lastIndex + 1),
-              newCard,
-              ...arr.slice(lastIndex + 1),
-            ]);
-          }
-        } else {
-          // Append to end of molecule
-          const lastMoleculeCardIndex = arr.findIndex(card =>
-            card.id === moleculeCards[moleculeCards.length - 1]?.id
-          );
-          setLayoutCards([
-            ...arr.slice(0, lastMoleculeCardIndex + 1),
-            newCard,
-            ...arr.slice(lastMoleculeCardIndex + 1),
-          ]);
-        }
-      } else {
-        // Standalone card
-        const activeMolecules = workflowMolecules.filter(m => m.isActive !== false);
-
-        // Calculate order based on targetMoleculeIndex and set molecule references
-        // FIX: Ensure targetMoleculeIndex is valid (0 to workflowMolecules.length - 1)
-        if (targetMoleculeIndex !== undefined && targetMoleculeIndex >= 0) {
-          // Clamp targetMoleculeIndex to valid range
-          const validMoleculeIndex = Math.min(targetMoleculeIndex, workflowMolecules.length - 1);
-
-          if (validMoleculeIndex < 0) {
-            console.warn(`[addNewCardWithAtomWorkflow] Invalid targetMoleculeIndex: ${targetMoleculeIndex}, falling back to append to end`);
-          } else {
-            // Get the molecule at validMoleculeIndex (might be inactive)
-            const targetMolecule = workflowMolecules[validMoleculeIndex];
-            const targetIsActive = targetMolecule && targetMolecule.isActive !== false;
-
-            // Find the active molecule at or before this position
-            let afterMolecule = null;
-            let beforeMolecule = null;
-
-            if (targetIsActive) {
-              // Target molecule is active - use it as afterMoleculeId
-              afterMolecule = targetMolecule;
-              // Find next active molecule for beforeMoleculeId
-              for (let i = validMoleculeIndex + 1; i < workflowMolecules.length; i++) {
-                if (workflowMolecules[i].isActive !== false) {
-                  beforeMolecule = workflowMolecules[i];
-                  break;
-                }
-              }
-            } else {
-              // Target molecule is inactive - find previous active molecule
-              for (let i = validMoleculeIndex; i >= 0; i--) {
-                if (workflowMolecules[i].isActive !== false) {
-                  afterMolecule = workflowMolecules[i];
-                  break;
-                }
-              }
-              // Find next active molecule for beforeMoleculeId
-              for (let i = validMoleculeIndex + 1; i < workflowMolecules.length; i++) {
-                if (workflowMolecules[i].isActive !== false) {
-                  beforeMolecule = workflowMolecules[i];
-                  break;
-                }
-              }
-            }
-
-            // Set molecule references
-            if (afterMolecule) {
-              newCard.afterMoleculeId = afterMolecule.moleculeId;
-            }
-            if (beforeMolecule) {
-              newCard.beforeMoleculeId = beforeMolecule.moleculeId;
-            } else if (validMoleculeIndex === workflowMolecules.length - 1 || !beforeMolecule) {
-              // If this is after the last molecule or no beforeMolecule found, mark as afterLastMolecule
-              newCard.afterLastMolecule = true;
-            }
-
-            if (insertAfterSubOrder !== undefined) {
-              // Insert at specific position - need to shift all cards after this position
-              const targetSubOrder = insertAfterSubOrder + 1;
-              const updatedCards = arr.map(card => {
-                if (card.order !== undefined) {
-                  const cardMoleculeIndex = Math.floor(card.order / 1000);
-                  const cardSubOrder = card.order % 1000;
-                  // If card is after insertion point, shift it
-                  if (cardMoleculeIndex === validMoleculeIndex && cardSubOrder >= targetSubOrder) {
-                    return { ...card, order: (cardMoleculeIndex * 1000) + (cardSubOrder + 1) };
-                  }
-                }
-                return card;
-              });
-
-              newCard.order = (validMoleculeIndex * 1000) + targetSubOrder;
-
-              console.log(`📝 [addNewCardWithAtomWorkflow] Inserted standalone card at position:`, {
-                targetMoleculeIndex,
-                validMoleculeIndex,
-                insertAfterSubOrder,
-                targetSubOrder,
-                order: newCard.order,
-                afterMoleculeId: newCard.afterMoleculeId,
-                beforeMoleculeId: newCard.beforeMoleculeId
-              });
-
-              setLayoutCards([...updatedCards, newCard]);
-            } else {
-              // Find existing standalone cards after this molecule to determine subOrder
-              const existingStandaloneAfterMolecule = arr.filter(card => {
-                if (card.order !== undefined) {
-                  const cardMoleculeIndex = Math.floor(card.order / 1000);
-                  return cardMoleculeIndex === validMoleculeIndex;
-                }
-                return false;
-              });
-
-              // Get the highest subOrder for cards after this molecule, default to 0
-              const maxSubOrder = existingStandaloneAfterMolecule.reduce((max, card) => {
-                const subOrder = card.order !== undefined ? card.order % 1000 : 0;
-                return Math.max(max, subOrder);
-              }, 0);
-
-              // Set order as (validMoleculeIndex * 1000) + (maxSubOrder + 1)
-              newCard.order = (validMoleculeIndex * 1000) + (maxSubOrder + 1);
-
-              console.log(`📝 [addNewCardWithAtomWorkflow] Added standalone card after molecule:`, {
-                targetMoleculeIndex,
-                validMoleculeIndex,
-                moleculeId: targetMolecule?.moleculeId,
-                order: newCard.order,
-                maxSubOrder,
-                subOrder: maxSubOrder + 1,
-                afterMoleculeId: newCard.afterMoleculeId,
-                beforeMoleculeId: newCard.beforeMoleculeId,
-                afterLastMolecule: newCard.afterLastMolecule
-              });
-
-              setLayoutCards([...arr, newCard]);
-            }
-          }
-        } else {
-          // No target molecule - append to end, set afterMoleculeId to last active molecule
-          // FIX: Calculate order based on last molecule index (not workflowMolecules.length)
-          if (activeMolecules.length > 0) {
-            const lastActiveMolecule = activeMolecules[activeMolecules.length - 1];
-            newCard.afterMoleculeId = lastActiveMolecule.moleculeId;
-
-            // Find the index of the last active molecule in the full workflowMolecules array
-            const lastActiveMoleculeIndex = workflowMolecules.findIndex(m => m.moleculeId === lastActiveMolecule.moleculeId);
-
-            if (lastActiveMoleculeIndex >= 0) {
-              // Find existing standalone cards after this molecule to determine subOrder
-              const existingStandaloneAfterMolecule = arr.filter(card => {
-                if (card.order !== undefined) {
-                  const cardMoleculeIndex = Math.floor(card.order / 1000);
-                  return cardMoleculeIndex === lastActiveMoleculeIndex;
-                }
-                return false;
-              });
-
-              // Get the highest subOrder for cards after this molecule, default to 0
-              const maxSubOrder = existingStandaloneAfterMolecule.reduce((max, card) => {
-                const subOrder = card.order !== undefined ? card.order % 1000 : 0;
-                return Math.max(max, subOrder);
-              }, 0);
-
-              // Set order as (lastActiveMoleculeIndex * 1000) + (maxSubOrder + 1)
-              newCard.order = (lastActiveMoleculeIndex * 1000) + (maxSubOrder + 1);
-              newCard.afterLastMolecule = true;
-
-              console.log(`📝 [addNewCardWithAtomWorkflow] Added standalone card after last molecule:`, {
-                moleculeId: lastActiveMolecule.moleculeId,
-                moleculeIndex: lastActiveMoleculeIndex,
-                order: newCard.order,
-                maxSubOrder,
-                subOrder: maxSubOrder + 1
-              });
-            }
-          }
-          setLayoutCards([...arr, newCard]);
-        }
-      }
-
-      setCollapsedCards(prev => ({ ...prev, [newCard.id]: false }));
-      if (Array.isArray(newCard.atoms)) {
-        newCard.atoms.forEach(atom => prefillAtomIfRequired(newCard.id, atom));
-      }
-
-      // Track atom addition for cross-collection sync if card belongs to a molecule
-      if (moleculeId && Array.isArray(newCard.atoms) && newCard.atoms.length > 0) {
-        setPendingChanges(prev => ({
-          ...prev,
-          addedAtoms: [...prev.addedAtoms, {
-            moleculeId: moleculeId,
-            atomId: newCard.atoms[0].atomId,
-            position: 0
-          }]
-        }));
-        console.log(`📝 Tracked atom addition: ${newCard.atoms[0].atomId} to molecule ${moleculeId} (will sync on save)`);
-      }
-
-      // Automatically open properties panel and select the atom
-      if (Array.isArray(newCard.atoms) && newCard.atoms.length > 0 && onAtomSelect) {
-        onAtomSelect(newCard.atoms[0].id);
-      }
-      if (Array.isArray(newCard.atoms) && newCard.atoms.length > 0 && onOpenSettingsPanel) {
-        onOpenSettingsPanel();
-      }
-    } catch (err) {
-      console.error('⚠️ Failed to create laboratory card via API, using fallback', err);
-      toast({
-        title: 'Unable to reach laboratory service',
-        description: 'Using local defaults for the new card. Please verify your network connection.',
-        variant: 'destructive',
-      });
-      const fallbackCard = createFallbackCard(atomId, moleculeId);
-
-      // If moleculeTitle is not set, try to get it from workflowMolecules (for custom molecules)
-      if (!fallbackCard.moleculeTitle && moleculeId) {
-        const workflowMolecule = workflowMolecules.find(m => m.moleculeId === moleculeId);
-        if (workflowMolecule) {
-          fallbackCard.moleculeTitle = workflowMolecule.moleculeTitle;
-        }
-      }
-
-      // If adding to a molecule, insert at specific position within molecule
-      if (moleculeId) {
-        const moleculeCards = arr.filter(card => card.moleculeId === moleculeId);
-
-        if (moleculeCards.length === 0) {
-          // No cards in molecule yet, just append
-          setLayoutCards([...arr, fallbackCard]);
-        } else if (position !== undefined && position < moleculeCards.length) {
-          // Insert AFTER the card at position within molecule
-          const targetCard = moleculeCards[position];
-          const targetIndex = arr.findIndex(card => card.id === targetCard.id);
-          if (targetIndex >= 0) {
-            setLayoutCards([
-              ...arr.slice(0, targetIndex + 1),
-              fallbackCard,
-              ...arr.slice(targetIndex + 1),
-            ]);
-          } else {
-            // Fallback to end
-            const lastIndex = arr.findIndex(card => card.id === moleculeCards[moleculeCards.length - 1]?.id);
-            setLayoutCards([
-              ...arr.slice(0, lastIndex + 1),
-              fallbackCard,
-              ...arr.slice(lastIndex + 1),
-            ]);
-          }
-        } else {
-          // Append to end of molecule
-          const lastMoleculeCardIndex = arr.findIndex(card =>
-            card.id === moleculeCards[moleculeCards.length - 1]?.id
-          );
-          setLayoutCards([
-            ...arr.slice(0, lastMoleculeCardIndex + 1),
-            fallbackCard,
-            ...arr.slice(lastMoleculeCardIndex + 1),
-          ]);
-        }
-      } else {
-        // Standalone card - insert at position
-        const insertIndex = position === undefined || position >= arr.length ? arr.length : position;
-        setLayoutCards([
-          ...arr.slice(0, insertIndex),
-          fallbackCard,
-          ...arr.slice(insertIndex),
-        ]);
-      }
-
-      setCollapsedCards(prev => ({ ...prev, [fallbackCard.id]: false }));
-      if (Array.isArray(fallbackCard.atoms)) {
-        fallbackCard.atoms.forEach(atom => prefillAtomIfRequired(fallbackCard.id, atom));
-      }
-
-      // Automatically open properties panel and select the atom
-      if (Array.isArray(fallbackCard.atoms) && fallbackCard.atoms.length > 0 && onAtomSelect) {
-        onAtomSelect(fallbackCard.atoms[0].id);
-      }
-      if (Array.isArray(fallbackCard.atoms) && fallbackCard.atoms.length > 0 && onOpenSettingsPanel) {
-        onOpenSettingsPanel();
-      }
-    }
-  };
-
-  type AtomPayload = Partial<DroppedAtom> & {
-    atomId?: string;
-    settings?: any;
-    source?: 'ai' | 'manual';
-    llm?: string;
-  };
-
-  type CardPayload = Partial<Omit<LayoutCard, 'atoms'>> & {
-    atoms?: AtomPayload[];
-  };
-
-  function generateClientId(prefix: string) {
-    if (typeof crypto !== 'undefined' && typeof crypto.randomUUID === 'function') {
-      return `${prefix}-${crypto.randomUUID()}`;
-    }
-    const random = Math.random().toString(36).slice(2);
-    return `${prefix}-${Date.now()}-${random}`;
-  }
-
-  const getDefaultSettingsForAtom = (atomId: string) => {
-    switch (atomId) {
-      case 'text-box':
-        return { ...DEFAULT_TEXTBOX_SETTINGS };
-      case 'data-upload':
-        return createDefaultDataUploadSettings();
-      case 'data-validate':
-        return createDefaultDataUploadSettings();
-      case 'feature-overview':
-        return { ...DEFAULT_FEATURE_OVERVIEW_SETTINGS };
-      case 'explore':
-        return { data: { ...DEFAULT_EXPLORE_DATA }, settings: { ...DEFAULT_EXPLORE_SETTINGS } };
-      case 'chart-maker':
-        return { ...DEFAULT_CHART_MAKER_SETTINGS };
-      case 'pivot-table':
-        return { ...DEFAULT_PIVOT_TABLE_SETTINGS };
-      case 'unpivot':
-        return { ...DEFAULT_UNPIVOT_SETTINGS };
-      case 'dataframe-operations':
-        return { ...DEFAULT_DATAFRAME_OPERATIONS_SETTINGS };
-      case 'select-models-feature':
-        return { ...DEFAULT_SELECT_MODELS_FEATURE_SETTINGS };
-      case 'auto-regressive-models':
-        return {
-          data: { ...DEFAULT_AUTO_REGRESSIVE_MODELS_DATA },
-          settings: { ...DEFAULT_AUTO_REGRESSIVE_MODELS_SETTINGS },
-        };
-      default:
-        return undefined;
-    }
-  };
-
-  const buildAtomFromApiPayload = (fallbackAtomId: string, payload?: AtomPayload): DroppedAtom => {
-    const resolvedAtomId = payload?.atomId ?? fallbackAtomId;
-    const atomInfo = allAtoms.find(a => a.id === resolvedAtomId);
-    return {
-      id: payload?.id ?? generateClientId(resolvedAtomId),
-      atomId: resolvedAtomId,
-      title: payload?.title ?? atomInfo?.title ?? resolvedAtomId,
-      category: payload?.category ?? atomInfo?.category ?? 'Atom',
-      color: payload?.color ?? atomInfo?.color ?? 'bg-gray-400',
-      source: payload?.source ?? 'manual',
-      llm: payload?.llm ?? LLM_MAP[resolvedAtomId],
-      settings: payload?.settings ?? getDefaultSettingsForAtom(resolvedAtomId),
-    };
-  };
-
-  const buildCardFromApiPayload = (
-    payload: CardPayload | null | undefined,
-    fallbackAtomId: string,
-    fallbackMoleculeId?: string,
-  ): LayoutCard => {
-    const cardId = payload?.id ?? generateClientId('card');
-    const atomsPayload =
-      payload?.atoms && Array.isArray(payload.atoms) && payload.atoms.length > 0
-        ? payload.atoms
-        : [{ atomId: fallbackAtomId }];
-  const atoms = atomsPayload.map(atom => buildAtomFromApiPayload(atom.atomId ?? fallbackAtomId, atom));
-    const moleculeId = payload?.moleculeId ?? fallbackMoleculeId;
-    const moleculeInfo = moleculeId ? molecules.find(m => m.id === moleculeId) : undefined;
-
-    return {
-      id: cardId,
-      atoms,
-      isExhibited: Boolean(payload?.isExhibited),
-      moleculeId,
-      moleculeTitle: payload?.moleculeTitle ?? moleculeInfo?.title,
-      variables: normalizeCardVariables(payload?.variables, cardId),
-    };
-  };
-
-  const prefillAtomIfRequired = (cardId: string, atom: DroppedAtom) => {
-    if (atom.atomId === 'feature-overview') {
-      void prefillFeatureOverview(cardId, atom.id);
-    } else if (atom.atomId === 'column-classifier') {
-      void prefillColumnClassifier(atom.id);
-    } else if (atom.atomId === 'scope-selector') {
-      void prefillScopeSelector(atom.id);
-    }
-  };
-
-  const createFallbackCard = (atomId: string, moleculeId?: string): LayoutCard => {
-    const cardInfo = moleculeId ? molecules.find(m => m.id === moleculeId) : undefined;
-    const fallbackAtom = buildAtomFromApiPayload(atomId, {
-      atomId,
-      source: 'manual',
-    });
-    return {
-      id: generateClientId('card'),
-      atoms: [fallbackAtom],
-      isExhibited: false,
-      moleculeId,
-      moleculeTitle: cardInfo?.title,
-      variables: [],
-    };
-  };
-
-  const addNewCardWithAtom = async (
-    atomId: string,
-    moleculeId?: string,
-    position?: number
-  ) => {
-    const arr = Array.isArray(layoutCards) ? layoutCards : [];
-    const insertIndex =
-      position === undefined || position >= arr.length ? arr.length : position;
-
-    try {
-      if (typeof window !== 'undefined') {
-        console.info('[Laboratory API] Creating card', {
-          endpoint: `${LABORATORY_API}/cards`,
-          origin: window.location.origin,
-          payload: { atomId, moleculeId },
-        });
-      }
-
-      const response = await fetch(`${LABORATORY_API}/cards`, {
-        method: 'POST',
-        credentials: 'include',
-        headers: { 'Content-Type': 'application/json' },
-        body: JSON.stringify({ atomId, moleculeId }),
-      });
-      if (!response.ok) {
-        if (typeof window !== 'undefined') {
-          console.error('[Laboratory API] Create card request failed', {
-            endpoint: `${LABORATORY_API}/cards`,
-            status: response.status,
-            statusText: response.statusText,
-          });
-        }
-        throw new Error(`Request failed with status ${response.status}`);
-      }
-      const payload = (await response.json()) as CardPayload;
-      const newCard = buildCardFromApiPayload(payload, atomId, moleculeId);
-      setLayoutCards([
-        ...arr.slice(0, insertIndex),
-        newCard,
-        ...arr.slice(insertIndex),
-      ]);
-      setCollapsedCards(prev => ({ ...prev, [newCard.id]: false }));
-      if (Array.isArray(newCard.atoms)) {
-        newCard.atoms.forEach(atom => prefillAtomIfRequired(newCard.id, atom));
-      }
-
-      // Automatically open properties panel and select the atom
-      if (Array.isArray(newCard.atoms) && newCard.atoms.length > 0 && onAtomSelect) {
-        onAtomSelect(newCard.atoms[0].id);
-      }
-      if (Array.isArray(newCard.atoms) && newCard.atoms.length > 0 && onOpenSettingsPanel) {
-        onOpenSettingsPanel();
-      }
-    } catch (err) {
-      console.error('⚠️ Failed to create laboratory card via API, using fallback', err);
-      toast({
-        title: 'Unable to reach laboratory service',
-        description: 'Using local defaults for the new card. Please verify your network connection.',
-        variant: 'destructive',
-      });
-      const fallbackCard = createFallbackCard(atomId, moleculeId);
-      setLayoutCards([
-        ...arr.slice(0, insertIndex),
-        fallbackCard,
-        ...arr.slice(insertIndex),
-      ]);
-      setCollapsedCards(prev => ({ ...prev, [fallbackCard.id]: false }));
-      if (Array.isArray(fallbackCard.atoms)) {
-        fallbackCard.atoms.forEach(atom => prefillAtomIfRequired(fallbackCard.id, atom));
-      }
-
-      // Automatically open properties panel and select the atom
-      if (Array.isArray(fallbackCard.atoms) && fallbackCard.atoms.length > 0 && onAtomSelect) {
-        onAtomSelect(fallbackCard.atoms[0].id);
-      }
-      if (Array.isArray(fallbackCard.atoms) && fallbackCard.atoms.length > 0 && onOpenSettingsPanel) {
-        onOpenSettingsPanel();
-      }
-    }
-  };
-
-  const handleDropNewCard = async (
-    e: React.DragEvent,
-    moleculeId?: string,
-    position?: number
-  ) => {
-    e.preventDefault();
-    setDragOver(null);
-    setAddDragTarget(null);
-    const atomData = e.dataTransfer.getData('application/json');
-    if (!atomData) return;
-    const atom = JSON.parse(atomData);
-    if (!atom?.id) return;
-    await addNewCardWithAtom(atom.id, moleculeId, position);
-  };
-
-  // Workflow-specific handleDropNewCard that uses addNewCardWithAtomWorkflow
-  const handleDropNewCardWorkflow = async (
-    e: React.DragEvent,
-    moleculeId?: string,
-    position?: number,
-    targetMoleculeIndex?: number,
-    insertAfterSubOrder?: number
-  ) => {
-    e.preventDefault();
-    setDragOver(null);
-    setAddDragTarget(null);
-    const atomData = e.dataTransfer.getData('application/json');
-    if (!atomData) return;
-    const atom = JSON.parse(atomData);
-    if (!atom?.id) return;
-    await addNewCardWithAtomWorkflow(atom.id, moleculeId, position, targetMoleculeIndex, insertAfterSubOrder);
-  };
-
-
-  const handleAddDragEnter = (e: React.DragEvent, targetId: string) => {
-    e.preventDefault();
-    setAddDragTarget(targetId);
-  };
-
-  const handleAddDragLeave = (e: React.DragEvent) => {
-    e.preventDefault();
-    setAddDragTarget(null);
-  };
-
-  // Card reordering handlers
-  const handleCardDragStart = (e: React.DragEvent, cardId: string) => {
-    if (!canEdit) return;
-    setDraggedCardId(cardId);
-    e.dataTransfer.setData('text/plain', ''); // Required for drag to work
-    e.dataTransfer.effectAllowed = 'move';
-  };
-
-  const handleCardDragOver = (e: React.DragEvent, targetCardId: string) => {
-    e.preventDefault();
-    e.dataTransfer.dropEffect = 'move';
-    setDragOverCardId(targetCardId);
-  };
-
-  const handleCardDragLeave = (e: React.DragEvent) => {
-    e.preventDefault();
-    setDragOverCardId(null);
-  };
-
-  const handleCardDrop = (e: React.DragEvent, targetCardId: string) => {
-    e.preventDefault();
-    setDragOverCardId(null);
-
-    if (!draggedCardId || draggedCardId === targetCardId) {
-      setDraggedCardId(null);
-      return;
-    }
-
-    const arr = Array.isArray(layoutCards) ? layoutCards : [];
-    const draggedIndex = arr.findIndex(card => card.id === draggedCardId);
-    const targetIndex = arr.findIndex(card => card.id === targetCardId);
-
-    if (draggedIndex === -1 || targetIndex === -1) {
-      setDraggedCardId(null);
-      return;
-    }
-
-    // Reorder cards
-    const newCards = [...arr];
-    const [draggedCard] = newCards.splice(draggedIndex, 1);
-    newCards.splice(targetIndex, 0, draggedCard);
-
-    setLayoutCards(newCards);
-    setCards(newCards);
-    setDraggedCardId(null);
-  };
-
-  // Molecule reordering handlers
-  const handleMoleculeDragStart = (e: React.DragEvent, moleculeId: string) => {
-    if (!canEdit) return;
-    setDraggedMoleculeId(moleculeId);
-    e.dataTransfer.setData('text/plain', ''); // Required for drag to work
-    e.dataTransfer.effectAllowed = 'move';
-  };
-
-  const handleMoleculeDragOver = (e: React.DragEvent, targetMoleculeId: string) => {
-    e.preventDefault();
-    e.dataTransfer.dropEffect = 'move';
-    setDragOverMoleculeId(targetMoleculeId);
-  };
-
-  const handleMoleculeDragLeave = (e: React.DragEvent) => {
-    e.preventDefault();
-    setDragOverMoleculeId(null);
-  };
-
-  const handleMoleculeDrop = (e: React.DragEvent, targetMoleculeId: string) => {
-    e.preventDefault();
-    setDragOverMoleculeId(null);
-
-    if (!draggedMoleculeId || draggedMoleculeId === targetMoleculeId) {
-      setDraggedMoleculeId(null);
-      return;
-    }
-
-    const arr = [...workflowMolecules];
-    const draggedIndex = arr.findIndex(mol => mol.moleculeId === draggedMoleculeId);
-    const targetIndex = arr.findIndex(mol => mol.moleculeId === targetMoleculeId);
-
-    if (draggedIndex === -1 || targetIndex === -1) {
-      setDraggedMoleculeId(null);
-      return;
-    }
-
-    // Reorder molecules
-    const newMolecules = [...arr];
-    const [draggedMolecule] = newMolecules.splice(draggedIndex, 1);
-    newMolecules.splice(targetIndex, 0, draggedMolecule);
-
-    setWorkflowMolecules(newMolecules);
-  // Update localStorage
-  localStorage.setItem('workflow-molecules', JSON.stringify(newMolecules));
-    setDraggedMoleculeId(null);
-  };
-
-  const removeAtom = (cardId: string, atomId: string) => {
-    const arr = Array.isArray(layoutCards) ? layoutCards : [];
-    const card = arr.find(c => c.id === cardId);
-    const atom = card?.atoms.find(a => a.id === atomId);
-    if (atom?.atomId === 'data-validate') {
-      const vid = (atom.settings as DataUploadSettings)?.validatorId;
-      if (vid) {
-        fetch(`${VALIDATE_API}/delete_validator_atom/${vid}`, { method: 'DELETE' }).catch(() => {});
-      }
-    }
-    setLayoutCards(
-      arr.map(c =>
-        c.id === cardId ? { ...c, atoms: c.atoms.filter(a => a.id !== atomId) } : c
-      )
-    );
-
-    // Track atom deletion for cross-collection sync
-    if (card?.moleculeId && atom) {
-      const deletionRecord = {
-        moleculeId: card.moleculeId,
-        atomId: atom.atomId
-      };
-
-      setPendingChanges(prev => ({
-        ...prev,
-        deletedAtoms: [...prev.deletedAtoms, deletionRecord]
-      }));
-
-      console.log(`📝 Tracked atom deletion:`, deletionRecord);
-    }
-  };
-
-
-  const normalizeName = (s: string) => s.toLowerCase().replace(/[\s_-]/g, '');
-  const aliasMap: Record<string, string> = {
-    concatenate: 'concat',
-  };
-
-  const addAtomByName = (cardId: string, atomName: string) => {
-    let norm = normalizeName(atomName);
-    norm = aliasMap[norm] || norm;
-    const info = allAtoms.find(
-      a => normalizeName(a.id) === norm || normalizeName(a.title) === norm
-    );
-    if (!info) return;
-    // Find the card to get its moleculeId and current atom count
-    const card = (Array.isArray(layoutCards) ? layoutCards : []).find(c => c.id === cardId);
-
-    if (card && Array.isArray(card.atoms) && card.atoms.length >= 1) {
-      toast({
-        title:
-          'Already one atom is present in the card - please remove atom and then try adding an atom.',
-      });
-      return;
-    }
-
-    const newAtom = buildAtomFromApiPayload(info.id, {
-      atomId: info.id,
-      source: 'ai',
-    });
-
-    // Calculate position accounting for existing workflow molecule atoms
-    let atomPosition = card?.atoms ? card.atoms.length : 0;
-
-    // If card belongs to a molecule, map position to workflow molecule's atom array
-    if (card?.moleculeId) {
-      const workflowMolecule = workflowMolecules.find(m => m.moleculeId === card.moleculeId);
-      if (workflowMolecule) {
-        // Get ALL cards belonging to this molecule (a molecule can have multiple cards)
-        const moleculeCards = (Array.isArray(layoutCards) ? layoutCards : [])
-          .filter(c => c.moleculeId === card.moleculeId);
-
-        // Collect ALL atoms from ALL cards in this molecule, maintaining card order
-        const allMoleculeAtomIds: string[] = [];
-        moleculeCards.forEach(moleculeCard => {
-          if (Array.isArray(moleculeCard.atoms)) {
-            moleculeCard.atoms.forEach(atom => {
-              allMoleculeAtomIds.push(atom.atomId);
-            });
-          }
-        });
-
-        // Get workflow molecule atom IDs
-        const workflowAtomIds = Array.isArray(workflowMolecule.atoms)
-          ? workflowMolecule.atoms.map(a => typeof a === 'string' ? a : a.atomName)
-          : [];
-
-        // Find where this card's atoms start in the full molecule atom array
-        let cardStartIndex = 0;
-        for (let i = 0; i < moleculeCards.length; i++) {
-          if (moleculeCards[i].id === card.id) {
-            break;
-          }
-          if (Array.isArray(moleculeCards[i].atoms)) {
-            cardStartIndex += moleculeCards[i].atoms.length;
-          }
-        }
-
-        // Position in full molecule atom array = card start index + atom position in card
-        const fullMoleculePosition = cardStartIndex + atomPosition;
-
-        // Calculate how many atoms before the insertion point exist in the workflow molecule
-        const atomsBeforeInsert = allMoleculeAtomIds.slice(0, fullMoleculePosition);
-        const existingAtomsCount = atomsBeforeInsert.filter(atomId => workflowAtomIds.includes(atomId)).length;
-
-        // Position in workflow molecule = existing atoms count
-        atomPosition = existingAtomsCount;
-
-        console.log(`📝 Position calculation for ${newAtom.atomId}: card index=${atomPosition}, card start in molecule=${cardStartIndex}, full molecule position=${fullMoleculePosition}, workflow position=${atomPosition}, existing workflow atoms=${workflowAtomIds.length}`);
-      }
-    }
-
-    setLayoutCards(
-      (Array.isArray(layoutCards) ? layoutCards : []).map(card =>
-        card.id === cardId ? { ...card, atoms: [...card.atoms, newAtom] } : card
-      )
-    );
-
-    // Track atom addition for cross-collection sync if card belongs to a molecule
-    if (card?.moleculeId) {
-      setPendingChanges(prev => ({
-        ...prev,
-        addedAtoms: [...prev.addedAtoms, {
-          moleculeId: card.moleculeId,
-          atomId: newAtom.atomId,
-          position: atomPosition
-        }]
-      }));
-      console.log(`📝 Tracked atom addition: ${newAtom.atomId} to molecule ${card.moleculeId} at position ${atomPosition} (will sync on save)`);
-    }
-
-    prefillAtomIfRequired(cardId, newAtom);
-
-    // Automatically open properties panel and select the atom when added from suggestion
-    // Use setTimeout to ensure state update has propagated
-    setTimeout(() => {
-      if (onAtomSelect) {
-        onAtomSelect(newAtom.id);
-      }
-      if (onOpenSettingsPanel) {
-        onOpenSettingsPanel();
-      }
-    }, 0);
-  };
-
-  const handleAddAtomFromSuggestion = (atomId: string, atomData: any, targetCardId?: string) => {
-    const cardId = targetCardId || selectedCardId;
-    if (cardId) {
-      addAtomByName(cardId, atomId);
-    }
-  };
-
-  // Replace an atom in a card (used for landing screen to replace itself with another atom)
-  const replaceAtomInCard = (cardId: string, oldAtomId: string, newAtomId: string) => {
-    const card = (Array.isArray(layoutCards) ? layoutCards : []).find(c => c.id === cardId);
-    if (!card) return;
-
-    // Check if the card has the landing-screen atom
-    const hasLandingAtom = card.atoms.some(a => a.id === oldAtomId && a.atomId === 'landing-screen');
-    if (!hasLandingAtom) {
-      // If not a landing atom, use normal add flow
-      addAtomByName(cardId, newAtomId);
-      return;
-    }
-
-    // Build the new atom
-    const info = allAtoms.find(a => a.id === newAtomId);
-    if (!info) return;
-
-    const newAtom = buildAtomFromApiPayload(info.id, {
-      atomId: info.id,
-      source: 'landing-action',
-    });
-
-    // Replace the landing atom with the new atom
-    setLayoutCards(
-      (Array.isArray(layoutCards) ? layoutCards : []).map(c =>
-        c.id === cardId 
-          ? { ...c, atoms: [newAtom] } // Replace all atoms with just the new one
-          : c
-      )
-    );
-
-    prefillAtomIfRequired(cardId, newAtom);
-
-    // Automatically open properties panel
-    setTimeout(() => {
-      if (onAtomSelect) {
-        onAtomSelect(newAtom.id);
-      }
-      if (onOpenSettingsPanel) {
-        onOpenSettingsPanel();
-      }
-    }, 0);
-  };
-
-
-  const deleteCard = async (cardId: string) => {
-    const arr = Array.isArray(layoutCards) ? layoutCards : [];
-    const card = arr.find(c => c.id === cardId);
-    const updated = arr.filter(c => c.id !== cardId);
-    setLayoutCards(updated);
-    setCards(updated);
-    setCollapsedCards(prev => {
-      const copy = { ...prev };
-      delete copy[cardId];
-      return copy;
-    });
-
-    if (card) {
-      // Track card deletion for cross-collection sync
-      if (card.moleculeId) {
-        // If card belongs to a molecule, track all atoms in this card for deletion
-        card.atoms.forEach(atom => {
-          setPendingChanges(prev => ({
-            ...prev,
-            deletedAtoms: [...prev.deletedAtoms, {
-              moleculeId: card.moleculeId,
-              atomId: atom.atomId
-            }]
-          }));
-        });
-        console.log(`📝 Tracked card deletion: card ${cardId} with ${card.atoms.length} atoms from molecule ${card.moleculeId} (will sync on save)`);
-      } else {
-        // If standalone card, track individual atom deletions
-        card.atoms.forEach(atom => {
-          setPendingChanges(prev => ({
-            ...prev,
-            deletedAtoms: [...prev.deletedAtoms, {
-              moleculeId: 'standalone',
-              atomId: atom.atomId
-            }]
-          }));
-        });
-        console.log(`📝 Tracked standalone card deletion: card ${cardId} with ${card.atoms.length} atoms (will sync on save)`);
-      }
-
-      card.atoms.forEach(atom => {
-        if (atom.atomId === 'text-box') {
-          fetch(`${TEXT_API}/text/${atom.id}`, { method: 'DELETE' }).catch(() => {});
-        } else if (atom.atomId === 'data-upload') {
-          // TODO: Add cleanup logic for data-upload atoms if needed
-        } else if (atom.atomId === 'data-validate') {
-          const vid = (atom.settings as DataUploadSettings)?.validatorId;
-          if (vid) {
-            fetch(`${VALIDATE_API}/delete_validator_atom/${vid}`, { method: 'DELETE' }).catch(() => {});
-          }
-        }
-      });
-      fetch(`${CARD_API}/cards/archive`, {
-        method: 'POST',
-        headers: { 'Content-Type': 'application/json' },
-        body: JSON.stringify(card)
-      }).catch(() => {});
-
-      // Remove pipeline steps for this card
-      const projectContext = getActiveProjectContext();
-      if (projectContext && projectContext.client_name && projectContext.app_name && projectContext.project_name) {
-        // Remove pipeline steps - use 'laboratory' mode (backend default, mode not used for filtering in new structure)
-        const params = new URLSearchParams({
-          client_name: projectContext.client_name || '',
-          app_name: projectContext.app_name || '',
-          project_name: projectContext.project_name || '',
-          card_id: cardId,
-          mode: 'laboratory',
-        });
-        fetch(`${PIPELINE_API}/remove-steps-by-card?${params}`, {
-          method: 'DELETE',
-          headers: {
-            'Content-Type': 'application/json',
-          },
-          credentials: 'include',
-        })
-          .then(async (response) => {
-            const result = await response.json();
-            if (result.status === 'success') {
-              console.log(`🗑️ Removed ${result.removed_steps || 0} pipeline step(s) for card ${cardId}`);
-            }
-          })
-          .catch((error) => {
-            // Ignore errors - pipeline cleanup is not critical for card deletion
-            console.warn(`⚠️ Failed to remove pipeline steps for card ${cardId}:`, error);
-          });
-      }
-    }
-
-    const current = localStorage.getItem('current-project');
-    if (current) {
-      try {
-        const proj = JSON.parse(current);
-        const sanitized = sanitizeLabConfig({ cards: updated });
-        await fetch(`${REGISTRY_API}/projects/${proj.id}/`, {
-          method: 'PATCH',
-          credentials: 'include',
-          headers: { 'Content-Type': 'application/json' },
-          body: JSON.stringify({ state: { laboratory_config: sanitized } }),
-        });
-      } catch {
-        /* ignore */
-      }
-    }
-  };
-
-  const handleAtomClick = (e: React.MouseEvent, atomId: string) => {
-    e.stopPropagation();
-    if (onAtomSelect) {
-      onAtomSelect(atomId);
-    }
-    // Automatically open properties panel when atom is clicked
-    if (onOpenSettingsPanel) {
-      onOpenSettingsPanel();
-    }
-  };
-
-  const handleAtomSettingsClick = (e: React.MouseEvent, atomId: string) => {
-    e.stopPropagation();
-    if (onAtomSelect) {
-      onAtomSelect(atomId);
-    }
-    // Always open properties panel when clicking gear icon
-    if (onOpenSettingsPanel) {
-      onOpenSettingsPanel();
-    }
-  };
-
-  const handleCardSettingsClick = (
-    e: React.MouseEvent,
-    cardId: string,
-    exhibited: boolean
-  ) => {
-    e.stopPropagation();
-    if (onCardSelect) {
-      onCardSelect(cardId, exhibited);
-    }
-    // Always open properties panel when clicking gear icon
-    if (onOpenSettingsPanel) {
-      onOpenSettingsPanel();
-    }
-  };
-
-  const handleCardClick = (
-    e: React.MouseEvent,
-    cardId: string,
-    exhibited: boolean
-  ) => {
-    e.stopPropagation();
-    if (onCardSelect) {
-      onCardSelect(cardId, exhibited);
-    }
-  };
-
-  const toggleCardCollapse = (id: string) => {
-    setCollapsedCards(prev => ({ ...prev, [id]: !prev[id] }));
-  };
-
-  const toggleCardExpand = (id: string) => {
-    setExpandedCard(expandedCard === id ? null : id);
-  };
-
-  const toggleCardTextBox = (cardId: string) => {
-    if (!Array.isArray(layoutCards)) return;
-
-    setLayoutCards(
-      layoutCards.map(card => {
-        if (card.id !== cardId) return card;
-
-        if (card.textBoxEnabled) {
-          return { ...card, textBoxEnabled: false };
-        }
-
-        const normalizedTextBoxes = normalizeCardTextBoxes(card);
-        const primary = normalizedTextBoxes[0];
-
-        return {
-          ...card,
-          textBoxEnabled: true,
-          textBoxes: normalizedTextBoxes,
-          textBoxContent: primary?.content ?? '',
-          textBoxHtml: primary?.html ?? '',
-          textBoxSettings: primary?.settings
-            ? { ...DEFAULT_TEXTBOX_SETTINGS, ...primary.settings }
-            : { ...DEFAULT_TEXTBOX_SETTINGS },
-        };
-      }),
-    );
-  };
-
-  const toggleMoleculeCollapse = (moleculeId: string) => {
-    setCollapsedMolecules(prev => ({ ...prev, [moleculeId]: !prev[moleculeId] }));
-  };
-
-  const requestDeleteMoleculeContainer = (moleculeId: string, moleculeTitle: string) => {
-    setMoleculeToDelete({ moleculeId, moleculeTitle });
-    setDeleteMoleculeDialogOpen(true);
-  };
-
-  const confirmDeleteMoleculeContainer = async () => {
-    if (!moleculeToDelete) return;
-    await deleteMoleculeContainer(moleculeToDelete.moleculeId);
-    setDeleteMoleculeDialogOpen(false);
-    setMoleculeToDelete(null);
-  };
-
-  const cancelDeleteMoleculeContainer = () => {
-    setDeleteMoleculeDialogOpen(false);
-    setMoleculeToDelete(null);
-  };
-
-  const handleDeleteMoleculeDialogOpenChange = (open: boolean) => {
-    if (open) {
-      setDeleteMoleculeDialogOpen(true);
-    } else {
-      cancelDeleteMoleculeContainer();
-    }
-  };
-
-  const handleDeleteAtomClick = (cardId: string, atomId: string, atomTitle: string) => {
-    setAtomToDelete({ cardId, atomId, atomTitle });
-    setDeleteAtomDialogOpen(true);
-  };
-
-  const confirmDeleteAtom = () => {
-    if (!atomToDelete) return;
-    removeAtom(atomToDelete.cardId, atomToDelete.atomId);
-    setDeleteAtomDialogOpen(false);
-    setAtomToDelete(null);
-  };
-
-  const cancelDeleteAtom = () => {
-    setDeleteAtomDialogOpen(false);
-    setAtomToDelete(null);
-  };
-
-  const handleDeleteAtomDialogOpenChange = (open: boolean) => {
-    if (open) {
-      setDeleteAtomDialogOpen(true);
-    } else {
-      cancelDeleteAtom();
-    }
-  };
-
-  const handleDeleteCardClick = (cardId: string, cardTitle: string) => {
-    setCardToDelete({ cardId, cardTitle });
-    setDeleteCardDialogOpen(true);
-  };
-
-  const confirmDeleteCard = async () => {
-    if (!cardToDelete) return;
-    await deleteCard(cardToDelete.cardId);
-    setDeleteCardDialogOpen(false);
-    setCardToDelete(null);
-  };
-
-  const cancelDeleteCard = () => {
-    setDeleteCardDialogOpen(false);
-    setCardToDelete(null);
-  };
-
-  const handleDeleteCardDialogOpenChange = (open: boolean) => {
-    if (open) {
-      setDeleteCardDialogOpen(true);
-    } else {
-      cancelDeleteCard();
-    }
-  };
-
-  const deleteMoleculeContainer = async (moleculeId: string) => {
-    // Get all cards associated with this molecule BEFORE updating state
-    const arr = Array.isArray(layoutCards) ? layoutCards : [];
-    const moleculeCards = arr.filter(card => card.moleculeId === moleculeId);
-
-    // CRITICAL: Mark molecule as inactive FIRST, before removing cards
-    // This ensures the useEffect preservation logic can retain the inactive molecule
-    // when it runs due to layoutCards changing
-    setWorkflowMolecules(prev => {
-      // Mark molecule as inactive instead of removing it
-      // This preserves the order of standalone cards without recalculation
-      const updatedMolecules = prev.map(mol =>
-        mol.moleculeId === moleculeId
-          ? { ...mol, isActive: false }
-          : mol
-      );
-
-      // Update localStorage
-      if (updatedMolecules.length > 0) {
-        localStorage.setItem('workflow-molecules', JSON.stringify(updatedMolecules));
-      } else {
-        localStorage.removeItem('workflow-molecules');
-      }
-
-      // No need to recalculate orders - standalone cards keep their original order values
-      // Inactive molecules are filtered out during rendering
-      console.log(`🗑️ Marked molecule ${moleculeId} as inactive (isActive: false)`);
-
-      return updatedMolecules;
-    });
-
-    // NOW remove cards from layoutCards state
-    // The useEffect will now see the molecule as inactive and preserve it
-    const updatedCards = arr.filter(card => card.moleculeId !== moleculeId);
-    setLayoutCards(updatedCards);
-    setCards(updatedCards);
-
-    // Handle backend deletion for each card without calling deleteCard (to avoid state conflicts)
-    for (const card of moleculeCards) {
-      if (card) {
-        // Handle atom-specific backend deletions
-        card.atoms.forEach(atom => {
-          if (atom.atomId === 'text-box') {
-            fetch(`${TEXT_API}/text/${atom.id}`, { method: 'DELETE' }).catch(() => {});
-          } else if (atom.atomId === 'data-upload') {
-            // TODO: Add cleanup logic for data-upload atoms if needed
-          } else if (atom.atomId === 'data-validate') {
-            const vid = (atom.settings as DataUploadSettings)?.validatorId;
-            if (vid) {
-              fetch(`${VALIDATE_API}/delete_validator_atom/${vid}`, { method: 'DELETE' }).catch(() => {});
-            }
-          }
-        });
-
-        // Archive the card
-        fetch(`${CARD_API}/cards/archive`, {
-          method: 'POST',
-          headers: { 'Content-Type': 'application/json' },
-          body: JSON.stringify(card)
-        }).catch(() => {});
-      }
-
-      // Remove from collapsed cards state
-      setCollapsedCards(prev => {
-        const copy = { ...prev };
-        delete copy[card.id];
-        return copy;
-      });
-    }
-
-    // Update project state with the new cards list (excluding deleted cards)
-    const current = localStorage.getItem('current-project');
-    if (current) {
-      try {
-        const proj = JSON.parse(current);
-        const sanitized = sanitizeLabConfig({ cards: updatedCards });
-        await fetch(`${REGISTRY_API}/projects/${proj.id}/`, {
-          method: 'PATCH',
-          credentials: 'include',
-          headers: { 'Content-Type': 'application/json' },
-          body: JSON.stringify({ state: { laboratory_config: sanitized } }),
-        });
-      } catch {
-        /* ignore */
-      }
-    }
-
-    // Clear collapsed state for this molecule (won't be visible anyway)
-    setCollapsedMolecules(prev => {
-      const copy = { ...prev };
-      delete copy[moleculeId];
-      return copy;
-    });
-
-    // Track molecule deletion for cross-collection sync
-    setPendingChanges(prev => ({
-      ...prev,
-      deletedMolecules: [...prev.deletedMolecules, moleculeId]
-    }));
-    console.log(`📝 Tracked molecule deletion: ${moleculeId} (will sync on save)`);
-  };
-
-  const refreshCardAtoms = async (cardId: string) => {
-    const card = (Array.isArray(layoutCards) ? layoutCards : []).find(c => c.id === cardId);
-    if (!card) return;
-    for (const atom of card.atoms) {
-      if (atom.atomId === 'feature-overview') {
-        await prefillFeatureOverview(cardId, atom.id);
-      } else if (atom.atomId === 'column-classifier') {
-        await prefillColumnClassifier(atom.id);
-      } else if (atom.atomId === 'scope-selector') {
-        await prefillScopeSelector(atom.id);
-      }
-    }
-  };
-
-  // Sync Laboratory changes to Workflow collection
-  const syncWorkflowCollectionOnLaboratorySave = async () => {
-    try {
-      console.log('🔄 [SYNC START] Syncing Laboratory changes to Workflow collection...');
-      console.log('🔄 [SYNC] Function called with pendingChanges:', pendingChanges);
-      console.log('🔄 [SYNC] Current layoutCards count:', Array.isArray(layoutCards) ? layoutCards.length : 0);
-
-      const hasPendingChanges = pendingChanges.deletedMolecules.length > 0 ||
-        pendingChanges.deletedAtoms.length > 0 ||
-        pendingChanges.addedAtoms.length > 0;
-      console.log('🔄 [SYNC] hasPendingChanges:', hasPendingChanges);
-
-      // Get current workflow configuration
-      const envStr = localStorage.getItem('env');
-      const env = envStr ? JSON.parse(envStr) : {};
-      console.log('🔄 [SYNC] Environment config:', {
-        CLIENT_NAME: env.CLIENT_NAME,
-        APP_NAME: env.APP_NAME,
-        PROJECT_NAME: env.PROJECT_NAME
-      });
-
-      console.log('🔄 [SYNC] Fetching workflow data from:', `${MOLECULES_API}/workflow/get`);
-      const response = await fetch(`${MOLECULES_API}/workflow/get`, {
-        method: 'POST',
-        headers: { 'Content-Type': 'application/json' },
-        credentials: 'include',
-        body: JSON.stringify({
-          user_id: '',
-          client_name: env.CLIENT_NAME || 'default_client',
-          app_name: env.APP_NAME || 'default_app',
-          project_name: env.PROJECT_NAME || 'default_project'
-        })
-      });
-
-      console.log('🔄 [SYNC] Fetch response status:', response.status, response.ok);
-
-      if (response.ok) {
-        const result = await response.json();
-        console.log('🔄 [SYNC] Fetch result:', {
-          hasWorkflowData: !!result.workflow_data,
-          moleculesCount: result.workflow_data?.canvas_molecules?.length || 0
-        });
-
-        if (result.workflow_data) {
-          // Fetch all molecules from MongoDB (workflow_model_molecule_configuration)
-          let updatedCanvasMolecules = [...(result.workflow_data.canvas_molecules || [])];
-
-          console.log(`📦 Fetched ${updatedCanvasMolecules.length} molecules from workflow_model_molecule_configuration`);
-          console.log(`🗑️ Molecules to mark as inactive: ${pendingChanges.deletedMolecules.join(', ')}`);
-
-          // Handle molecule deletions - mark as isActive: false instead of removing
-          // Simple approach: Check which molecules were deleted in Laboratory Mode
-          // and mark them as inactive in the MongoDB data
-          if (pendingChanges.deletedMolecules.length > 0) {
-            const deletedMoleculeIds = new Set(pendingChanges.deletedMolecules);
-
-            updatedCanvasMolecules = updatedCanvasMolecules.map(mol => {
-              if (deletedMoleculeIds.has(mol.id)) {
-                console.log(`🔴 Marking molecule ${mol.id} (${mol.title || 'untitled'}) as inactive (isActive: false)`);
-                return {
-                  ...mol,
-                  isActive: false // Mark as inactive instead of removing
-                };
-              }
-              // Ensure isActive is set for molecules that aren't deleted
-              // If isActive is undefined, default to true
-              if (mol.isActive === undefined) {
-                return {
-                  ...mol,
-                  isActive: true
-                };
-              }
-              return mol;
-            });
-
-            console.log(`✅ Marked ${pendingChanges.deletedMolecules.length} molecules as inactive (isActive: false)`);
-            console.log(`📊 Final molecule count: ${updatedCanvasMolecules.length} total (${updatedCanvasMolecules.filter(m => m.isActive !== false).length} active, ${updatedCanvasMolecules.filter(m => m.isActive === false).length} inactive)`);
-          }
-
-          // Handle atom deletions
-          if (pendingChanges.deletedAtoms.length > 0) {
-            console.log('🔍 Processing atom deletions:', pendingChanges.deletedAtoms);
-
-            const moleculeBasedDeletions = pendingChanges.deletedAtoms.filter(change => change.moleculeId !== 'standalone');
-            // FIX 3: Standalone deletions should NOT affect molecules - standalone cards are separate
-            // Remove the bug that incorrectly removes atoms from molecules when deleting standalone cards
-            // Standalone deletions are handled separately in standaloneCardsForWorkflow
-
-            // Handle molecule-based atom deletions only
-            updatedCanvasMolecules = updatedCanvasMolecules.map(molecule => {
-              const atomsToRemove = moleculeBasedDeletions
-                .filter(change => change.moleculeId === molecule.id)
-                .map(change => change.atomId);
-
-              if (atomsToRemove.length > 0) {
-                console.log(`🗑️ Removing atoms from molecule ${molecule.id}:`, atomsToRemove);
-                return {
-                  ...molecule,
-                  atoms: molecule.atoms.filter(atom => !atomsToRemove.includes(atom)),
-                  atomOrder: molecule.atomOrder.filter(atom => !atomsToRemove.includes(atom))
-                };
-              }
-              return molecule;
-            });
-
-            // FIX 3: Removed buggy code that incorrectly removed standalone atoms from molecules
-            // Standalone card deletions are handled by filtering standaloneCardsForWorkflow array
-          }
-
-          // Handle atom additions
-          if (pendingChanges.addedAtoms.length > 0) {
-            console.log('➕ Processing atom additions:', pendingChanges.addedAtoms);
-
-            const currentCards = Array.isArray(layoutCards) ? layoutCards : [];
-            const additionsByMolecule = pendingChanges.addedAtoms.reduce((acc, addition) => {
-              if (!acc[addition.moleculeId]) {
-                acc[addition.moleculeId] = [];
-              }
-              acc[addition.moleculeId].push(addition);
-              return acc;
-            }, {} as Record<string, Array<{ atomId: string; position: number }>>);
-
-            updatedCanvasMolecules = updatedCanvasMolecules.map(molecule => {
-              const atomsToAdd = additionsByMolecule[molecule.id] || [];
-
-              if (atomsToAdd.length > 0) {
-                console.log(`➕ Processing additions for molecule ${molecule.id}:`, atomsToAdd);
-                const moleculeCards = currentCards.filter(c => c.moleculeId === molecule.id);
-                console.log(`➕ Found ${moleculeCards.length} cards for molecule ${molecule.id}`);
-
-                // FIX 5: Preserve atom order by using tracked positions
-                // Create a map of atomId to position for sorting
-                const atomPositionMap = new Map<string, number>();
-                atomsToAdd.forEach(addition => {
-                  atomPositionMap.set(addition.atomId, addition.position);
-                });
-
-                // Collect all atoms from cards, maintaining card order (which preserves atom order)
-                const allCardAtomIds: string[] = [];
-                moleculeCards.forEach(card => {
-                  card.atoms.forEach(atom => {
-                    allCardAtomIds.push(atom.atomId);
-                  });
-                });
-
-                // FIX 5: Sort atoms by their tracked positions if available
-                // If position is tracked, use it; otherwise maintain card order
-                const sortedAtoms = [...allCardAtomIds].sort((a, b) => {
-                  const posA = atomPositionMap.get(a);
-                  const posB = atomPositionMap.get(b);
-
-                  // If both have positions, sort by position
-                  if (posA !== undefined && posB !== undefined) {
-                    return posA - posB;
-                  }
-                  // If only one has position, prioritize it
-                  if (posA !== undefined) return -1;
-                  if (posB !== undefined) return 1;
-                  // Otherwise maintain original order (index in allCardAtomIds)
-                  return allCardAtomIds.indexOf(a) - allCardAtomIds.indexOf(b);
-                });
-
-                console.log(`➕ Molecule ${molecule.id} will have atoms (ordered):`, sortedAtoms);
-
-                return {
-                  ...molecule,
-                  atoms: sortedAtoms,
-                  atomOrder: sortedAtoms // FIX 2: Preserve atom order
-                };
-              }
-              return molecule;
-            });
-          }
-
-          // FIX: Preserve atom order for ALL molecules from Laboratory Mode
-          // This ensures that when atoms are added/reordered in Laboratory Mode,
-          // their order is preserved in Workflow Mode
-          console.log('🔄 [SYNC] Starting atom order preservation logic...');
-          const currentCards = Array.isArray(layoutCards) ? layoutCards : [];
-          const allMoleculeCards = currentCards.filter(card => card.moleculeId);
-          console.log('🔄 [SYNC] Total cards:', currentCards.length, 'Molecule cards:', allMoleculeCards.length);
-
-          // CRITICAL FIX: Create a position map once for O(1) lookups instead of O(n) findIndex calls
-          // This maps card.id -> position in the original layoutCards array
-          // This preserves the exact order cards appear in Laboratory Mode, including
-          // when atoms are inserted between existing atoms
-          // MUST be created before grouping to use in logging
-          const cardPositionMap = new Map<string, number>();
-          currentCards.forEach((card, index) => {
-            cardPositionMap.set(card.id, index);
-          });
-
-          // Build a map of moleculeId -> ordered atomIds from Laboratory Mode cards
-          const moleculeAtomOrderMap = new Map<string, string[]>();
-
-          // Group cards by moleculeId
-          // CRITICAL: Preserve the order cards appear in the original array when grouping
-          const cardsByMolecule = new Map<string, typeof allMoleculeCards>();
-          allMoleculeCards.forEach(card => {
-            if (!card.moleculeId) return;
-            if (!cardsByMolecule.has(card.moleculeId)) {
-              cardsByMolecule.set(card.moleculeId, []);
-            }
-            cardsByMolecule.get(card.moleculeId)!.push(card);
-          });
-
-          // Log initial grouping to verify card order
-          console.log(`🔄 [Sync] Grouped cards by molecule:`,
-            Array.from(cardsByMolecule.entries()).map(([molId, cards]) => ({
-              moleculeId: molId,
-              cardCount: cards.length,
-              cards: cards.map((c, idx) => ({
-                cardId: c.id,
-                atomId: c.atoms[0]?.atomId,
-                positionInOriginalArray: cardPositionMap.get(c.id) ?? -1,
-                groupIndex: idx
-              }))
-            }))
-          );
-
-          // For each molecule, sort cards by their visual order (order field) and extract atoms
-          cardsByMolecule.forEach((moleculeCards, moleculeId) => {
-            // CRITICAL: Count cards within this molecule to ensure we have the correct count
-            const moleculeCardCount = moleculeCards.length;
-            console.log(`🔄 [Sync] Processing molecule ${moleculeId} with ${moleculeCardCount} cards`);
-
-            // CRITICAL FIX: Sort cards by their position in the original layoutCards array
-            // The positionInOriginalArray is the PRIMARY source of truth for visual order in Laboratory Mode
-            // This ensures that when atoms are inserted between existing atoms, their order is preserved
-            // The order field is SECONDARY and only used if positionInOriginalArray is not available
-            const sortedCards = [...moleculeCards].sort((a, b) => {
-              // Priority 1: Use position in the original layoutCards array (currentCards)
-              // This is the PRIMARY source of truth - it reflects the exact visual order in Laboratory Mode
-              const indexA = cardPositionMap.get(a.id) ?? -1;
-              const indexB = cardPositionMap.get(b.id) ?? -1;
-
-              // If both have valid positions, sort by position (this is the correct order)
-              if (indexA >= 0 && indexB >= 0) {
-                return indexA - indexB;
-              }
-
-              // Priority 2: If only one has position, prioritize it
-              if (indexA >= 0) return -1;
-              if (indexB >= 0) return 1;
-
-              // Priority 3: Fallback to order field if positions are not available
-              // This should rarely happen, but provides a fallback
-              const orderA = typeof a.order === 'number' ? a.order : Infinity;
-              const orderB = typeof b.order === 'number' ? b.order : Infinity;
-
-              if (orderA !== Infinity && orderB !== Infinity) {
-                return orderA - orderB;
-              }
-
-              if (orderA !== Infinity) return -1;
-              if (orderB !== Infinity) return 1;
-
-              // Both not found (shouldn't happen), maintain relative order
-              return 0;
-            });
-
-            // CRITICAL FIX: Extract atoms in order from sorted cards and assign molecule card index
-            // The moleculeCardIndex (0, 1, 2, ...) represents the position of the card within the molecule
-            // This index is used to build atomPositions with correct order values
-            const orderedAtomIds: string[] = [];
-            const cardIndexMap = new Map<string, number>(); // Map card.id -> moleculeCardIndex
-
-            sortedCards.forEach((card, moleculeCardIndex) => {
-              // Store the molecule card index for this card (0, 1, 2, ...)
-              cardIndexMap.set(card.id, moleculeCardIndex);
-
-              card.atoms.forEach(atom => {
-                // Preserve every occurrence (allow duplicate atoms)
-                // The order in orderedAtomIds array will be used to build atomPositions
-                orderedAtomIds.push(atom.atomId);
-              });
-            });
-
-            // Verify the count matches
-            if (orderedAtomIds.length !== moleculeCardCount) {
-              console.warn(`⚠️ [Sync] Molecule ${moleculeId} atom count (${orderedAtomIds.length}) doesn't match card count (${moleculeCardCount})`);
-            }
-
-            console.log(`🔄 [Sync] Molecule ${moleculeId} atom order from Laboratory Mode:`, {
-              moleculeId,
-              cardCount: moleculeCardCount,
-              atomCount: orderedAtomIds.length,
-              atomOrder: orderedAtomIds,
-              cardOrder: sortedCards.map((c, moleculeCardIndex) => ({
-                cardId: c.id,
-                atomId: c.atoms[0]?.atomId,
-                moleculeCardIndex: moleculeCardIndex, // Index within molecule (0, 1, 2, ...)
-                positionInArray: cardPositionMap.get(c.id) ?? -1,
-                orderField: c.order,
-                expectedAtomPosition: moleculeCardIndex // This will be the order in atomPositions
-              }))
-            });
-
-            moleculeAtomOrderMap.set(moleculeId, orderedAtomIds);
-          });
-
-          // Update all molecules to use the atom order from Laboratory Mode
-          updatedCanvasMolecules = updatedCanvasMolecules.map(molecule => {
-            const labModeAtomOrder = moleculeAtomOrderMap.get(molecule.id);
-
-            if (labModeAtomOrder && labModeAtomOrder.length > 0) {
-              // Use Laboratory Mode atom order
-              console.log(`🔄 Preserving atom order for molecule ${molecule.id} (${molecule.title || 'untitled'}):`, labModeAtomOrder);
-              return {
-                ...molecule,
-                atoms: labModeAtomOrder,
-                atomOrder: labModeAtomOrder // Preserve order in both fields
-              };
-            }
-
-            // If no Laboratory Mode cards for this molecule, keep existing atoms
-            // (but ensure atomOrder matches atoms if it exists)
-            if (molecule.atoms && molecule.atoms.length > 0) {
-              return {
-                ...molecule,
-                atomOrder: molecule.atomOrder || molecule.atoms // Ensure atomOrder exists
-              };
-            }
-
-            return molecule;
-          });
-
-          // Ensure atomPositions is kept in sync with atomOrder for every molecule
-          // CRITICAL: buildAtomPositions uses the index in the array (0, 1, 2, ...) as the order value
-          // So the order of atoms in atomOrder array directly determines their order in atomPositions
-          updatedCanvasMolecules = updatedCanvasMolecules.map(molecule => {
-            const orderSource = Array.isArray(molecule.atomOrder) && molecule.atomOrder.length > 0
-              ? [...molecule.atomOrder]
-              : Array.isArray(molecule.atoms)
-                ? [...molecule.atoms]
-                : [];
-
-            const atomPositions = buildAtomPositions(orderSource);
-
-            // Log the final atomPositions to verify order
-            if (atomPositions.length > 0) {
-              console.log(`✅ [Sync] Final atomPositions for molecule ${molecule.id}:`, {
-                moleculeId: molecule.id,
-                atomCount: atomPositions.length,
-                atomPositions: atomPositions.map((ap, idx) => ({
-                  atomId: ap.atomId,
-                  order: ap.order,
-                  expectedOrder: idx, // Should match order
-                  matches: ap.order === idx
-                }))
-              });
-            }
-
-            return {
-              ...molecule,
-              atoms: orderSource,
-              atomOrder: orderSource,
-              atomPositions,
-              atom_positions: atomPositions,
-            };
-          });
-
-          // Build standalone cards array from Laboratory Mode cards
-          // IMPORTANT: Preserve existing molecule references from MongoDB when possible
-          // Only recalculate if referenced molecules were deleted (became inactive)
-          const activeCanvasMolecules = updatedCanvasMolecules.filter(mol => mol.isActive !== false);
-          const allMoleculeIds = new Set(updatedCanvasMolecules.map(m => m.id));
-          const activeMoleculeIds = new Set(activeCanvasMolecules.map(m => m.id));
-
-          // Get existing standalone cards from MongoDB to preserve their molecule references
-          const existingStandaloneCards = (result.workflow_data.standalone_cards || []).reduce((acc: any, card: any) => {
-            acc[card.id] = card;
-            return acc;
-          }, {} as Record<string, any>);
-
-          const standaloneCardsForWorkflow = Array.isArray(layoutCards)
-            ? layoutCards
-              .filter(card => !card.moleculeId && Array.isArray(card.atoms) && card.atoms.length > 0)
-              .map(card => {
-                const cardData: any = {
-                  id: card.id,
-                  atomId: (Array.isArray(card.atoms) && card.atoms.length > 0) ? card.atoms[0]?.atomId : '',
-                  title: (Array.isArray(card.atoms) && card.atoms.length > 0) ? card.atoms[0]?.title : 'Atom'
-                };
-
-                // FIX: Use references directly from Laboratory Mode cards (they're already correct)
-                // Only update if referenced molecule no longer exists
-
-                // Get references from Laboratory card
-                const labAfterMoleculeId = card.afterMoleculeId;
-                const labBeforeMoleculeId = card.beforeMoleculeId;
-
-                // Check if referenced molecules still exist
-                const afterExists = labAfterMoleculeId ? allMoleculeIds.has(labAfterMoleculeId) : false;
-                const beforeExists = labBeforeMoleculeId ? allMoleculeIds.has(labBeforeMoleculeId) : false;
-                const afterActive = labAfterMoleculeId ? activeMoleculeIds.has(labAfterMoleculeId) : false;
-                const beforeActive = labBeforeMoleculeId ? activeMoleculeIds.has(labBeforeMoleculeId) : false;
-
-                // Use Laboratory card references if they're valid
-                if (labAfterMoleculeId && labBeforeMoleculeId && afterExists && beforeExists && afterActive && beforeActive) {
-                  // Between two molecules - use directly from Laboratory card
-                  cardData.betweenMolecules = [labAfterMoleculeId, labBeforeMoleculeId];
-                  cardData.afterMoleculeId = labAfterMoleculeId;
-                  cardData.beforeMoleculeId = labBeforeMoleculeId;
-
-                  // Calculate order based on afterMoleculeId index
-                  const afterIndex = updatedCanvasMolecules.findIndex(m => m.id === labAfterMoleculeId);
-                  if (afterIndex >= 0 && typeof card.order === 'number') {
-                    const subOrder = card.order % 1000;
-                    cardData.order = (afterIndex * 1000) + subOrder;
-                  } else if (typeof card.order === 'number') {
-                    cardData.order = card.order;
-                  }
-
-                  console.log(`✅ Using Laboratory card reference for ${card.id}: between ${labAfterMoleculeId} and ${labBeforeMoleculeId}`);
-                } else if (labAfterMoleculeId && afterExists && afterActive) {
-                  // After a molecule - check if it's the last one
-                  const afterIndex = updatedCanvasMolecules.findIndex(m => m.id === labAfterMoleculeId);
-                  const isLastActive = afterIndex >= 0 && activeCanvasMolecules[activeCanvasMolecules.length - 1]?.id === labAfterMoleculeId;
-
-                  if (isLastActive || card.afterLastMolecule) {
-                    cardData.afterLastMolecule = true;
-                    cardData.afterMoleculeId = labAfterMoleculeId;
-                  } else {
-                    // Not last - find next active molecule for betweenMolecules
-                    let nextActiveMolecule = null;
-                    for (let i = afterIndex + 1; i < updatedCanvasMolecules.length; i++) {
-                      if (updatedCanvasMolecules[i].isActive !== false) {
-                        nextActiveMolecule = updatedCanvasMolecules[i];
-                        break;
-                      }
-                    }
-
-                    if (nextActiveMolecule) {
-                      cardData.betweenMolecules = [labAfterMoleculeId, nextActiveMolecule.id];
-                      cardData.afterMoleculeId = labAfterMoleculeId;
-                      cardData.beforeMoleculeId = nextActiveMolecule.id;
-                    } else {
-                      cardData.afterLastMolecule = true;
-                      cardData.afterMoleculeId = labAfterMoleculeId;
-                    }
-                  }
-
-                  // Calculate order based on afterMoleculeId index
-                  if (afterIndex >= 0 && typeof card.order === 'number') {
-                    const subOrder = card.order % 1000;
-                    cardData.order = (afterIndex * 1000) + subOrder;
-                  } else if (typeof card.order === 'number') {
-                    cardData.order = card.order;
-                  }
-
-                  console.log(`✅ Using Laboratory card reference for ${card.id}: after ${labAfterMoleculeId}`);
-                } else if (labBeforeMoleculeId && beforeExists && beforeActive) {
-                  // Before a molecule
-                  const beforeIndex = updatedCanvasMolecules.findIndex(m => m.id === labBeforeMoleculeId);
-                  const isFirstActive = beforeIndex >= 0 && activeCanvasMolecules[0]?.id === labBeforeMoleculeId;
-
-                  cardData.beforeMoleculeId = labBeforeMoleculeId;
-                  cardData.beforeFirstMolecule = isFirstActive;
-
-                  // Find previous active molecule for afterMoleculeId
-                  if (beforeIndex > 0) {
-                    for (let i = beforeIndex - 1; i >= 0; i--) {
-                      if (updatedCanvasMolecules[i].isActive !== false) {
-                        cardData.afterMoleculeId = updatedCanvasMolecules[i].id;
-                        cardData.betweenMolecules = [updatedCanvasMolecules[i].id, labBeforeMoleculeId];
-                        break;
-                      }
-                    }
-                  }
-
-                  // Calculate order based on previous molecule index (or beforeMoleculeId - 1)
-                  if (beforeIndex > 0 && typeof card.order === 'number') {
-                    // Find previous active molecule index
-                    let prevActiveIndex = -1;
-                    for (let i = beforeIndex - 1; i >= 0; i--) {
-                      if (updatedCanvasMolecules[i].isActive !== false) {
-                        prevActiveIndex = i;
-                        break;
-                      }
-                    }
-                    if (prevActiveIndex >= 0) {
-                      const subOrder = card.order % 1000;
-                      cardData.order = (prevActiveIndex * 1000) + subOrder;
-                    } else {
-                      cardData.order = card.order;
-                    }
-                  } else if (typeof card.order === 'number') {
-                    cardData.order = card.order;
-                  }
-
-                  console.log(`✅ Using Laboratory card reference for ${card.id}: before ${labBeforeMoleculeId}`);
-                } else {
-                  // References invalid - fallback to recalculating from order
-                  console.log(`⚠️ Laboratory card references invalid for ${card.id}, recalculating from order`);
-
-                  if (typeof card.order === 'number') {
-                    const order = card.order;
-                    const moleculeIndex = Math.floor(order / 1000);
-                    const subOrder = order % 1000;
-
-                    // Find the molecule at this index (might be inactive)
-                    if (moleculeIndex >= 0 && moleculeIndex < updatedCanvasMolecules.length) {
-                      const targetMolecule = updatedCanvasMolecules[moleculeIndex];
-
-                      if (targetMolecule && targetMolecule.isActive !== false) {
-                        // Molecule is active - use it
-                        cardData.afterMoleculeId = targetMolecule.id;
-                        cardData.order = order;
-
-                        // Check if it's the last active molecule
-                        const isLastActive = activeCanvasMolecules[activeCanvasMolecules.length - 1]?.id === targetMolecule.id;
-                        if (isLastActive) {
-                          cardData.afterLastMolecule = true;
-                        } else {
-                          // Find next active molecule
-                          for (let i = moleculeIndex + 1; i < updatedCanvasMolecules.length; i++) {
-                            if (updatedCanvasMolecules[i].isActive !== false) {
-                              cardData.beforeMoleculeId = updatedCanvasMolecules[i].id;
-                              cardData.betweenMolecules = [targetMolecule.id, updatedCanvasMolecules[i].id];
-                              break;
-                            }
-                          }
-                        }
-                      } else {
-                        // Molecule is inactive - find previous and next active molecules
-                        let previousActiveMolecule = null;
-                        for (let i = moleculeIndex; i >= 0; i--) {
-                          if (updatedCanvasMolecules[i].isActive !== false) {
-                            previousActiveMolecule = updatedCanvasMolecules[i];
-                            break;
-                          }
-                        }
-
-                        let nextActiveMolecule = null;
-                        for (let i = moleculeIndex + 1; i < updatedCanvasMolecules.length; i++) {
-                          if (updatedCanvasMolecules[i].isActive !== false) {
-                            nextActiveMolecule = updatedCanvasMolecules[i];
-                            break;
-                          }
-                        }
-
-                        if (previousActiveMolecule && nextActiveMolecule) {
-                          cardData.betweenMolecules = [previousActiveMolecule.id, nextActiveMolecule.id];
-                          cardData.afterMoleculeId = previousActiveMolecule.id;
-                          cardData.beforeMoleculeId = nextActiveMolecule.id;
-                          // Recalculate order based on previous active molecule
-                          const prevIndex = updatedCanvasMolecules.findIndex(m => m.id === previousActiveMolecule.id);
-                          cardData.order = (prevIndex * 1000) + subOrder;
-                        } else if (previousActiveMolecule) {
-                          cardData.afterLastMolecule = true;
-                          cardData.afterMoleculeId = previousActiveMolecule.id;
-                          const prevIndex = updatedCanvasMolecules.findIndex(m => m.id === previousActiveMolecule.id);
-                          cardData.order = (prevIndex * 1000) + subOrder;
-                        } else if (nextActiveMolecule) {
-                          cardData.beforeFirstMolecule = true;
-                          cardData.beforeMoleculeId = nextActiveMolecule.id;
-                          cardData.order = order; // Keep original order
-                        } else {
-                          // Fallback to last active molecule
-                          if (activeCanvasMolecules.length > 0) {
-                            cardData.afterLastMolecule = true;
-                            cardData.afterMoleculeId = activeCanvasMolecules[activeCanvasMolecules.length - 1].id;
-                            const lastIndex = updatedCanvasMolecules.findIndex(m => m.id === activeCanvasMolecules[activeCanvasMolecules.length - 1].id);
-                            cardData.order = (lastIndex * 1000) + subOrder;
-                          }
-                        }
-                      }
-                    } else {
-                      // Order out of bounds - append to end
-                      if (activeCanvasMolecules.length > 0) {
-                        cardData.afterLastMolecule = true;
-                        cardData.afterMoleculeId = activeCanvasMolecules[activeCanvasMolecules.length - 1].id;
-                        const lastIndex = updatedCanvasMolecules.findIndex(m => m.id === activeCanvasMolecules[activeCanvasMolecules.length - 1].id);
-                        cardData.order = (lastIndex * 1000) + (card.order % 1000);
-                      }
-                    }
-                  } else {
-                    // No order - append to end
-                    if (activeCanvasMolecules.length > 0) {
-                      cardData.afterLastMolecule = true;
-                      cardData.afterMoleculeId = activeCanvasMolecules[activeCanvasMolecules.length - 1].id;
-                    }
-                  }
-                }
-
-                return cardData;
-              })
-            : [];
-
-          console.log('📦 Syncing standalone cards to Workflow with molecule references:', {
-            count: standaloneCardsForWorkflow.length,
-            cards: standaloneCardsForWorkflow.map(c => ({
-              id: c.id,
-              atomId: c.atomId,
-              betweenMolecules: c.betweenMolecules,
-              afterLastMolecule: c.afterLastMolecule,
-              beforeFirstMolecule: c.beforeFirstMolecule,
-              afterMoleculeId: c.afterMoleculeId,
-              order: c.order
-            }))
-          });
-
-          // Save updated workflow configuration
-          // IMPORTANT: Save ALL molecules (active + inactive) to preserve positions
-          // Inactive molecules (isActive: false) are kept in the collection but not displayed
-          console.log('💾 Saving updated workflow configuration:', {
-            total_molecules: updatedCanvasMolecules.length,
-            active_molecules: updatedCanvasMolecules.filter(m => m.isActive !== false).length,
-            inactive_molecules: updatedCanvasMolecules.filter(m => m.isActive === false).length,
-            canvas_molecules: updatedCanvasMolecules.map(m => ({
-              id: m.id,
-              title: m.title || 'untitled',
-              atoms: m.atoms?.length || 0,
-              isActive: m.isActive !== false
-            })),
-            standalone_cards: standaloneCardsForWorkflow.length
-          });
-          const saveResponse = await fetch(`${MOLECULES_API}/workflow/save`, {
-            method: 'POST',
-            headers: { 'Content-Type': 'application/json' },
-            credentials: 'include',
-            body: JSON.stringify({
-              canvas_molecules: updatedCanvasMolecules,
-              custom_molecules: result.workflow_data.custom_molecules || [],
-              standalone_cards: standaloneCardsForWorkflow,
-              user_id: '',
-              client_name: env.CLIENT_NAME || 'default_client',
-              app_name: env.APP_NAME || 'default_app',
-              project_name: env.PROJECT_NAME || 'default_project'
-            })
-          });
-
-          if (!saveResponse.ok) {
-            console.error('❌ Failed to save workflow configuration:', saveResponse.status, saveResponse.statusText);
-            return;
-          }
-
-          // Clear pending changes after successful sync
-          setPendingChanges({
-            deletedMolecules: [],
-            deletedAtoms: [],
-            addedAtoms: []
-          });
-
-          console.log('✅ [SYNC END] Laboratory changes synced to Workflow collection');
-        } else {
-          console.warn('⚠️ [SYNC] No workflow_data, skipping sync');
-        }
-      } else {
-        console.error('❌ [SYNC] Response not OK, skipping sync');
-      }
-    } catch (error) {
-      console.error('❌ [SYNC ERROR] Failed to sync Laboratory changes to Workflow collection:', error);
-      console.error('❌ [SYNC ERROR] Error stack:', error instanceof Error ? error.stack : 'No stack trace');
-    }
-  };
-
-  // Expose sync function to parent component via ref
-  React.useImperativeHandle(ref, () => ({
-    syncWorkflowCollection: syncWorkflowCollectionOnLaboratorySave,
-    addNewCardWithAtom: addNewCardWithAtom
-  }), [pendingChanges, layoutCards, addNewCardWithAtom]);
-
-  if (isCanvasLoading) {
-    return (
-      <div className="relative h-full w-full bg-gradient-to-br from-gray-50 to-gray-100 rounded-xl border border-gray-200 shadow-sm overflow-hidden">
-        <LoadingAnimation status={currentLoadingMessage} className="rounded-xl" />
-      </div>
-    );
-  }
-
-  // Build unified render array for workflow mode
-  const unifiedRenderItems = workflowMolecules.length > 0
-    ? buildUnifiedRenderArray(workflowMolecules, Array.isArray(layoutCards) ? layoutCards : [])
-    : [];
-
-  if (workflowMolecules.length > 0) {
-    return (
-      <>
-        <ConfirmationDialog
-          open={deleteMoleculeDialogOpen}
-          onOpenChange={handleDeleteMoleculeDialogOpenChange}
-          onConfirm={confirmDeleteMoleculeContainer}
-          onCancel={cancelDeleteMoleculeContainer}
-          title="Delete molecule container?"
-          description={`Deleting "${moleculeToDelete?.moleculeTitle || ''}" will remove the container and all its associated atoms. When you save, this change will reflect in Workflow Mode.`}
-          icon={<Trash2 className="w-6 h-6 text-white" />}
-          iconBgClass="bg-red-500"
-          confirmLabel="Yes, delete"
-          cancelLabel="Cancel"
-          confirmButtonClass="bg-red-500 hover:bg-red-600"
-        />
-        <ConfirmationDialog
-          open={deleteAtomDialogOpen}
-          onOpenChange={handleDeleteAtomDialogOpenChange}
-          onConfirm={confirmDeleteAtom}
-          onCancel={cancelDeleteAtom}
-          title="Delete atom?"
-          description={`Are you sure you want to delete "${atomToDelete?.atomTitle || ''}"? This action cannot be undone.`}
-          icon={<Trash2 className="w-6 h-6 text-white" />}
-          iconBgClass="bg-red-500"
-          confirmLabel="Yes, delete"
-          cancelLabel="Cancel"
-          confirmButtonClass="bg-red-500 hover:bg-red-600"
-        />
-        <ConfirmationDialog
-          open={deleteCardDialogOpen}
-          onOpenChange={handleDeleteCardDialogOpenChange}
-          onConfirm={confirmDeleteCard}
-          onCancel={cancelDeleteCard}
-          title="Delete card?"
-          description={`Are you sure you want to delete "${cardToDelete?.cardTitle || ''}"? This will remove the card and all its associated atoms. This action cannot be undone.`}
-          icon={<Trash2 className="w-6 h-6 text-white" />}
-          iconBgClass="bg-red-500"
-          confirmLabel="Yes, delete"
-          cancelLabel="Cancel"
-          confirmButtonClass="bg-red-500 hover:bg-red-600"
-        />
-        <div
-          className="h-full bg-gradient-to-br from-gray-50 to-gray-100 rounded-xl border border-gray-200 shadow-sm overflow-auto"
-          onClick={(e) => {
-            // Only handle canvas background clicks (not clicks on cards/atoms)
-            // Check if the click target is the container itself or the inner padding div
-            const target = e.target as HTMLElement;
-            if (target === e.currentTarget ||
-              (target.classList.contains('p-6') && target.classList.contains('space-y-6')) ||
-              target.closest('.p-6.space-y-6') === e.currentTarget.querySelector('.p-6.space-y-6')) {
-              if (onOpenSettingsPanel) {
-                onOpenSettingsPanel();
-              }
-            }
-          }}
-        >
-          <div className={canEdit ? '' : 'pointer-events-none'}>
-            <div data-lab-cards-container="true" className="p-2 space-y-6" onClick={(e) => {
-              // Handle clicks on the empty space in the canvas
-              if (e.target === e.currentTarget) {
-                // Clear selection when clicking empty space (for Condition 3 context clearing)
-                // This allows users to create a new Table by clearing context
-                if (onAtomSelect) {
-                  // Pass empty string to clear atom selection (handler will convert to undefined)
-                  onAtomSelect('');
-                }
-                
-                if (onOpenSettingsPanel) {
-                  onOpenSettingsPanel();
-                }
-              }
-            }}>
-              {unifiedRenderItems.map((item) => {
-                if (item.type === 'molecule-container') {
-                  const molecule = workflowMolecules.find(m => m.moleculeId === item.moleculeId);
-                  if (!molecule) return null;
-                  const isCollapsed = collapsedMolecules[molecule.moleculeId];
-                  const moleculeCards = Array.isArray(layoutCards)
-                    ? layoutCards.filter(card => card.moleculeId === molecule.moleculeId)
-                    : [];
-                  const atomCount = moleculeCards.reduce((sum, card) => sum + (card.atoms?.length || 0), 0);
-
-                  return (
-                    <React.Fragment key={molecule.moleculeId}>
-                      <Card
-                      className={`bg-white border-2 shadow-lg rounded-xl overflow-hidden transition-all duration-200 ${
-                        dragOverMoleculeId === molecule.moleculeId 
-                            ? 'border-blue-500 bg-blue-50'
-                            : draggedMoleculeId === molecule.moleculeId
-                              ? 'opacity-50'
-                              : 'border-gray-200'
-                          }`}
-                        draggable={canEdit}
-                        onDragStart={(e) => handleMoleculeDragStart(e, molecule.moleculeId)}
-                        onDragOver={(e) => handleMoleculeDragOver(e, molecule.moleculeId)}
-                        onDragLeave={handleMoleculeDragLeave}
-                        onDrop={(e) => handleMoleculeDrop(e, molecule.moleculeId)}
-                      >
-                        {/* Collapsible Molecule Header */}
-                        <div
-                          className="flex items-center justify-between p-3 bg-white border-b border-gray-200 cursor-pointer hover:bg-gray-50 transition-all duration-200"
-                          onClick={() => toggleMoleculeCollapse(molecule.moleculeId)}
-                        >
-                          <div className="flex items-center space-x-3">
-                            {canEdit && (
-                              <div
-                                className="cursor-move p-1 hover:bg-gray-100 rounded"
-                                onMouseDown={(e) => e.stopPropagation()}
-                                title="Drag to reorder"
-                              >
-                                <GripVertical className="w-4 h-4 text-gray-400" />
-                              </div>
-                            )}
-                            <div className="flex items-center space-x-2">
-                              <div className="w-2 h-8 bg-yellow-400 rounded-full shadow-sm"></div>
-                            </div>
-                            <div>
-                              <h3 className="text-lg font-bold text-gray-900 tracking-tight">
-                                {molecule.moleculeTitle}
-                              </h3>
-                              <div className="flex items-center space-x-3 mt-1">
-                                <div className="flex items-center space-x-1">
-                                  <span className="text-xs font-medium text-black">
-                                    {atomCount} atom{atomCount !== 1 ? 's' : ''}
-                                  </span>
-                                </div>
-                              </div>
-                            </div>
-                          </div>
-                          <div className="flex items-center space-x-2">
-                            <button
-                              onClick={(e) => {
-                                e.stopPropagation();
-                                requestDeleteMoleculeContainer(molecule.moleculeId, molecule.moleculeTitle);
-                              }}
-                              className="p-2 hover:bg-red-50 rounded-lg transition-all duration-200 hover:shadow-sm"
-                              title="Delete Container"
-                            >
-                              <Trash2 className="w-4 h-4 text-gray-600 hover:text-red-600" />
-                            </button>
-                            <button
-                              className="p-2 hover:bg-white/50 rounded-lg transition-all duration-200 hover:shadow-sm"
-                              onClick={() => toggleMoleculeCollapse(molecule.moleculeId)}
-                              title={isCollapsed ? 'Expand molecule' : 'Collapse molecule'}
-                            >
-                              <ChevronDown
-                      className={`w-5 h-5 text-gray-700 transition-transform duration-300 ${
-                        isCollapsed ? '-rotate-90' : 'rotate-0'
-                                  }`}
-                              />
-                            </button>
-                          </div>
-                        </div>
-
-                        {/* Molecule Content */}
-                        {!isCollapsed && (
-                          <div data-lab-cards-container="true" className="p-2 space-y-6 w-full bg-gradient-to-br from-gray-50 to-white">
-                            {Array.isArray(layoutCards) &&
-                              layoutCards
-                                .filter(card => card.moleculeId === molecule.moleculeId)
-                                .map((card, index) => {
-                                  const cardTitle = card.moleculeTitle
-                                    ? (Array.isArray(card.atoms) && card.atoms.length > 0)
-                                      ? `${card.moleculeTitle} - ${card.atoms[0].title}`
-                                      : `${card.moleculeTitle} - Card`
-                                    : (Array.isArray(card.atoms) && card.atoms.length > 0)
-                                      ? card.atoms[0].title
-                                      : 'Card';
-                                  return (
-                                    <React.Fragment key={card.id}>
-                                      <Card
-                                        data-card-id={card.id}
-                          className={`w-full ${collapsedCards[card.id] ? '' : 'min-h-[200px]'} bg-white rounded-2xl border-2 transition-all duration-300 flex flex-col overflow-hidden ${
-                            dragOverCardId === card.id
-                                            ? 'border-blue-500 bg-blue-50 shadow-lg'
-                                            : draggedCardId === card.id
-                                              ? 'opacity-50'
-                                              : dragOver === card.id
-                                                ? 'border-[#458EE2] bg-gradient-to-br from-blue-50 to-blue-100 shadow-lg'
-                                                : 'border-gray-200 shadow-sm hover:shadow-md'
-                                          }`}
-                                        draggable={canEdit}
-                                        onDragStart={(e) => handleCardDragStart(e, card.id)}
-                                        onDragOver={(e) => {
-                                          handleCardDragOver(e, card.id);
-                                          handleDragOver(e, card.id); // Keep existing functionality
-                                        }}
-                                        onDragLeave={(e) => {
-                                          handleCardDragLeave(e);
-                                          handleDragLeave(e); // Keep existing functionality
-                                        }}
-                                        onDrop={(e) => {
-                                          handleCardDrop(e, card.id);
-                                          handleDrop(e, card.id); // Keep existing functionality
-                                        }}
-                                      >
-                          <div className="flex items-center justify-between py-1.5 px-2">
-                                          <div className="flex items-center space-x-1.5">
-                                            {canEdit && (
-                                              <div
-                                                className="cursor-move p-0.5 hover:bg-gray-100 rounded"
-                                                onMouseDown={(e) => e.stopPropagation()}
-                                                title="Drag to reorder"
-                                              >
-                                                <GripVertical className="w-3 h-3 text-gray-400" />
-                                              </div>
-                                            )}
-                              {card.atoms.length > 0 && card.atoms[0].color && (
-                                <div className={`w-3 h-3 ${card.atoms[0].color} rounded-full`}></div>
-                                            )}
-                                            <span className="text-xs font-medium text-gray-700">
-                                              {cardTitle}
-                                            </span>
-                              {card.atoms.length === 0 ? (
-                                            <AIChatBot
-                                              cardId={card.id}
-                                              cardTitle={cardTitle}
-                                              onAddAtom={(id, atom) => addAtomByName(id, atom)}
-                                />
-                              ) : card.atoms.length > 0 && card.atoms[0] ? (
-                                <AtomAIChatBot
-                                  atomId={card.atoms[0].id}
-                                  atomType={card.atoms[0].atomId}
-                                  atomTitle={card.atoms[0].title}
-                                  disabled={!LLM_MAP[card.atoms[0].atomId]}
-                                  className="transition-transform hover:scale-110"
-                                />
-                              ) : null}
-                                            <button
-                                              onClick={e => handleCardSettingsClick(e, card.id, card.isExhibited)}
-                                              className="p-0.5 hover:bg-gray-100 rounded disabled:opacity-40 disabled:cursor-not-allowed"
-                                              title="Card Settings"
-                                              disabled={!canEdit}
-                                            >
-                                              <Settings className="w-3.5 h-3.5 text-gray-400" />
-                                            </button>
-                                            <button
-                                              onClick={e => {
-                                                e.stopPropagation();
-                                                refreshCardAtoms(card.id);
-                                              }}
-                                              className="p-0.5 hover:bg-gray-100 rounded"
-                                              title="Refresh Atom"
-                                            >
-                                              <RefreshCcw className="w-3.5 h-3.5 text-gray-400" />
-                                            </button>
-                              <button
-                                onClick={e => {
-                                  e.stopPropagation();
-                                  toggleCardTextBox(card.id);
-                                }}
-                                className={`p-1 rounded hover:bg-gray-100 ${
-                                  card.textBoxEnabled ? 'bg-blue-50 text-[#458EE2]' : ''
-                                }`}
-                                title={card.textBoxEnabled ? 'Hide text box' : 'Show text box'}
-                              >
-                                <Type className={`w-4 h-4 ${card.textBoxEnabled ? 'text-[#458EE2]' : 'text-gray-400'}`} />
-                                            </button>
-                                          </div>
-                                          <div className="flex items-center space-x-1.5">
-                                            <button
-                                              onClick={e => {
-                                                e.stopPropagation();
-                                                handleDeleteCardClick(card.id, cardTitle);
-                                              }}
-                                              className="p-0.5 hover:bg-gray-100 rounded"
-                                            >
-                                              <Trash2 className="w-3.5 h-3.5 text-gray-400" />
-                                            </button>
-                                            <button
-                                              onClick={e => {
-                                                e.stopPropagation();
-                                                toggleCardExpand(card.id);
-                                              }}
-                                              className="p-0.5 hover:bg-gray-100 rounded"
-                                              title="Expand Card"
-                                            >
-                                              <Maximize2 className="w-3.5 h-3.5 text-gray-400" />
-                                            </button>
-                                            <button
-                                              onClick={e => {
-                                                e.stopPropagation();
-                                                toggleCardCollapse(card.id);
-                                              }}
-                                              className="p-0.5 hover:bg-gray-100 rounded"
-                                              title="Toggle Card"
-                                            >
-                                              {collapsedCards[card.id] ? (
-                                                <ChevronDown className="w-3.5 h-3.5 text-gray-400" />
-                                              ) : (
-                                                <Minus className="w-3.5 h-3.5 text-gray-400" />
-                                              )}
-                                            </button>
-                                          </div>
-                                        </div>
-
-                          <div className={`flex-1 flex flex-col p-0 overflow-y-auto ${collapsedCards[card.id] ? 'hidden' : ''}`}>
-                                          {card.atoms.length === 0 ? (
-                                            <div className="flex-1 flex flex-col items-center justify-start text-center border-2 border-dashed border-gray-300 rounded-lg min-h-[300px] mb-4 pt-1">
-                                              <AtomSuggestion
-                                                cardId={card.id}
-                                                isVisible={true}
-                                                onClose={() => setShowAtomSuggestion(prev => ({ ...prev, [card.id]: false }))}
-                                                onAddAtom={handleAddAtomFromSuggestion}
-                                                allowedAtomIds={allowedAtomIds}
-                                              />
-                                            </div>
-                                          ) : (
-                                            <div
-                                className={`grid gap-4 w-full ${
-                                  card.atoms.length === 1
-                                                  ? 'grid-cols-1'
-                                                  : 'grid-cols-1 md:grid-cols-2 lg:grid-cols-3'
-                                                }`}
-                                            >
-                                              {card.atoms.map(atom => (
-                                                <React.Fragment key={atom.id}>
-                                                <AtomBox
-                                                  className="p-4 cursor-pointer hover:shadow-lg transition-all duration-200 group border border-gray-200 bg-white overflow-hidden"
-                                                  onClick={(e) => handleAtomClick(e, atom.id)}
-                                                >
-                                    {/* <div className="flex items-center justify-between mb-3">
-                                                    <div className="flex items-center space-x-1">
-                                                      <div className={`w-3 h-3 ${atom.color} rounded-full`}></div>
-                                        {atom.atomId === 'correlation' && console.log('🎯 CANVAS AREA - Rendering AtomAIChatBot for correlation:', {
-                                          atomId: atom.id,
-                                          atomType: atom.atomId,
-                                          atomTitle: atom.title,
-                                          inLLM_MAP: !!LLM_MAP[atom.atomId],
-                                          LLM_MAP_value: LLM_MAP[atom.atomId],
-                                          disabled: !LLM_MAP[atom.atomId],
-                                          willPassDisabled: !LLM_MAP[atom.atomId]
-                                        })}
-                                                      <AtomAIChatBot
-                                                        atomId={atom.id}
-                                                        atomType={atom.atomId}
-                                                        atomTitle={atom.title}
-                                                        disabled={!LLM_MAP[atom.atomId]}
-                                                        className="transition-transform hover:scale-110"
-                                                      />
-                                                      <button
-                                                        onClick={e => handleAtomSettingsClick(e, atom.id)}
-                                                        className="p-1 hover:bg-gray-100 rounded transition-transform hover:scale-110"
-                                                        title="Atom Settings"
-                                                      >
-                                                        <Settings className="w-4 h-4 text-gray-400" />
-                                                      </button>
-                                                    </div>
-                                                    <button
-                                                      onClick={e => {
-                                                        e.stopPropagation();
-                                                        handleDeleteAtomClick(card.id, atom.id, atom.title || '');
-                                                      }}
-                                                      className="p-1 hover:bg-gray-100 rounded transition-transform hover:scale-110"
-                                                    >
-                                                      <Trash2 className="w-4 h-4 text-gray-400" />
-                                                    </button>
-                                    </div> */}
-
-                                                  {atom.atomId === 'text-box' ? (
-                                                    <TextBoxEditor textId={atom.id} />
-                                                  ) : atom.atomId === 'data-upload' ? (
-                                                    <DataUploadAtom atomId={atom.id} />
-                                                  ) : atom.atomId === 'data-validate' ? (
-                                                    <DataValidateAtom atomId={atom.id} />
-                                                  ) : atom.atomId === 'feature-overview' ? (
-                                                    <FeatureOverviewAtom atomId={atom.id} />
-                                                  ) : atom.atomId === 'explore' ? (
-                                                    <ExploreAtom atomId={atom.id} />
-                                                  ) : atom.atomId === 'chart-maker' ? (
-                                                    <ChartMakerAtom atomId={atom.id} />
-                                                  ) : atom.atomId === 'pivot-table' ? (
-                                                    <PivotTableAtom atomId={atom.id} />
-                                                  ) : atom.atomId === 'unpivot' ? (
-                                                    <UnpivotAtom atomId={atom.id} />
-                                                  ) : atom.atomId === 'concat' ? (
-                                                    <ConcatAtom atomId={atom.id} />
-                                                  ) : atom.atomId === 'merge' ? (
-                                                    <MergeAtom atomId={atom.id} />
-                                                  ) : atom.atomId === 'column-classifier' ? (
-                                                    <ColumnClassifierAtom atomId={atom.id} />
-                                                  ) : atom.atomId === 'dataframe-operations' ? (
-                                                    <DataFrameOperationsAtom atomId={atom.id} />
-                                                  ) : atom.atomId === 'table' ? (
-                                                    <TableAtom atomId={atom.id} />
-                                                  ) : atom.atomId === 'create-column' ? (
-                                                    <CreateColumnAtom atomId={atom.id} />
-                                                  ) : atom.atomId === 'groupby-wtg-avg' ? (
-                                                    <GroupByAtom atomId={atom.id} />
-                                                  ) : atom.atomId === 'build-model-feature-based' ? (
-                                                    <BuildModelFeatureBasedAtom atomId={atom.id} />
-                                                  ) : atom.atomId === 'select-models-feature' ? (
-                                                    <SelectModelsFeatureAtom atomId={atom.id} />
-                                                  ) : atom.atomId === 'evaluate-models-feature' ? (
-                                                    <EvaluateModelsFeatureAtom atomId={atom.id} />
-                                                  ) : atom.atomId === 'scope-selector' ? (
-                                                    <ScopeSelectorAtom atomId={atom.id} />
-                                                  ) : atom.atomId === 'correlation' ? (
-                                                    <CorrelationAtom atomId={atom.id} />
-                                                  ) : atom.atomId === 'auto-regressive-models' ? (
-                                                    <AutoRegressiveModelsAtom atomId={atom.id} />
-                                                  ) : atom.atomId === 'select-models-auto-regressive' ? (
-                                                    <SelectModelsAutoRegressiveAtom atomId={atom.id} />
-                                                  ) : atom.atomId === 'evaluate-models-auto-regressive' ? (
-                                                    <EvaluateModelsAutoRegressiveAtom atomId={atom.id} />
-                                                  ) : atom.atomId === 'clustering' ? (
-                                                    <ClusteringAtom atomId={atom.id} />
-                                                  ) : atom.atomId === 'scenario-planner' ? (
-                                                    <ScenarioPlannerAtom atomId={atom.id} />
-                                                  ) : atom.atomId === 'kpi-dashboard' ? (
-                                                    <KPIDashboardAtom atomId={atom.id} />
-                                                  ) : (
-                                                    <div>
-                                                      <h4 className="font-semibold text-gray-900 mb-1 text-sm">{atom.title}</h4>
-                                                      <p className="text-xs text-gray-600 mb-2">{atom.category}</p>
-                                                      <p className="text-xs text-gray-500">Configure this atom for your application</p>
-                                                    </div>
-                                                  )}
-                                                </AtomBox>
-                                                
-                                                {/* Inline Guided Flow - Renders below atom when active */}
-                                                {renderInlineGuidedFlow(atom)}
-                                              </React.Fragment>
-                                              ))}
-                                            </div>
-                                          )}
-                            {renderCardTextBox(card)}
-                                          {renderAppendedVariables(card)}
-                                        </div>
-                                      </Card>
-
-                                      {/* Add New Card Button - Between cards within molecule */}
-                                      <div className="flex justify-center my-4">
-                                        <button
-                                          onClick={() => addNewCardWorkflow(molecule.moleculeId, index)}
-                                          onDragEnter={e => handleAddDragEnter(e, `molecule-${molecule.moleculeId}-after-${card.id}`)}
-                                          onDragLeave={handleAddDragLeave}
-                                          onDragOver={e => e.preventDefault()}
-                                          onDrop={e => {
-                                            void handleDropNewCardWorkflow(e, molecule.moleculeId, index);
-                                          }}
-                                          className={`flex flex-col items-center justify-center px-2 py-2 bg-white border-2 border-dashed rounded-xl hover:border-[#458EE2] hover:bg-blue-50 transition-all duration-500 ease-in-out group ${addDragTarget === `molecule-${molecule.moleculeId}-after-${card.id}` ? 'min-h-[160px] w-full border-[#458EE2] bg-blue-50' : 'border-gray-300'}`}
-                                          title="Add new card to molecule"
-                                        >
-                                          <Plus className={`w-5 h-5 text-gray-400 group-hover:text-[#458EE2] transition-transform duration-500 ${addDragTarget === `molecule-${molecule.moleculeId}-after-${card.id}` ? 'scale-125 mb-2' : ''}`} />
-                                          <span
-                                            className="w-0 h-0 overflow-hidden ml-0 group-hover:ml-2 group-hover:w-[120px] group-hover:h-auto text-gray-600 group-hover:text-[#458EE2] font-medium whitespace-nowrap transition-all duration-500 ease-in-out"
-                                          >
-                                            Add New Card
-                                          </span>
-                                        </button>
-                                      </div>
-                                    </React.Fragment>
-                                  );
-                                })}
-
-                          </div>
-                        )}
-                      </Card>
-
-                      {/* Add New Card Button - After molecule container */}
-                      <div className="flex justify-center my-4">
-                        <button
-                          onClick={() => {
-                            if (item.moleculeIndex !== undefined) {
-                              addNewCardWorkflow(undefined, undefined, item.moleculeIndex, 0);
-                            }
-                          }}
-                          onDragEnter={e => handleAddDragEnter(e, `after-molecule-${molecule.moleculeId}`)}
-                          onDragLeave={handleAddDragLeave}
-                          onDragOver={e => e.preventDefault()}
-                          onDrop={e => {
-                            if (item.moleculeIndex !== undefined) {
-                              void handleDropNewCardWorkflow(e, undefined, undefined, item.moleculeIndex, 0);
-                            }
-                          }}
-                          className={`flex flex-col items-center justify-center px-2 py-2 bg-white border-2 border-dashed rounded-xl hover:border-[#458EE2] hover:bg-blue-50 transition-all duration-500 ease-in-out group ${addDragTarget === `after-molecule-${molecule.moleculeId}` ? 'min-h-[160px] w-full border-[#458EE2] bg-blue-50' : 'border-gray-300'}`}
-                          title="Add standalone card after molecule"
-                        >
-                          <Plus className={`w-5 h-5 text-gray-400 group-hover:text-[#458EE2] transition-transform duration-500 ${addDragTarget === `after-molecule-${molecule.moleculeId}` ? 'scale-125 mb-2' : ''}`} />
-                          <span
-                            className="w-0 h-0 overflow-hidden ml-0 group-hover:ml-2 group-hover:w-[120px] group-hover:h-auto text-gray-600 group-hover:text-[#458EE2] font-medium whitespace-nowrap transition-all duration-500 ease-in-out"
-                          >
-                            Add Standalone Card
-                          </span>
-                        </button>
-                      </div>
-                    </React.Fragment>
-                  );
-                } else if (item.type === 'standalone-card' && item.cardData) {
-                  // Render standalone card
-                  const card = item.cardData;
-                  const cardTitle = card.moleculeTitle
-                    ? (Array.isArray(card.atoms) && card.atoms.length > 0)
-                      ? `${card.moleculeTitle} - ${card.atoms[0].title}`
-                      : `${card.moleculeTitle} - Card`
-                    : (Array.isArray(card.atoms) && card.atoms.length > 0)
-                      ? card.atoms[0].title
-                      : 'Card';
-
-                  return (
-                    <React.Fragment key={card.id}>
-                      <Card
-                        data-card-id={card.id}
-                      className={`w-full ${collapsedCards[card.id] ? '' : 'min-h-[200px]'} bg-white rounded-2xl border-2 transition-all duration-300 flex flex-col overflow-hidden ${
-                        dragOverCardId === card.id
-                            ? 'border-blue-500 bg-blue-50 shadow-lg'
-                            : draggedCardId === card.id
-                              ? 'opacity-50'
-                              : dragOver === card.id
-                                ? 'border-[#458EE2] bg-gradient-to-br from-blue-50 to-blue-100 shadow-lg'
-                                : 'border-gray-200 shadow-sm hover:shadow-md'
-                          }`}
-                        onClick={(e) => handleCardClick(e, card.id, card.isExhibited)}
-                        onDragOver={(e) => handleDragOver(e, card.id)}
-                        onDragLeave={handleDragLeave}
-                        onDrop={(e) => handleDrop(e, card.id)}
-                      >
-                      <div className="flex items-center justify-between py-1.5 px-2">
-                          <div className="flex items-center space-x-1.5">
-                          {card.atoms.length > 0 && card.atoms[0].color && (
-                            <div className={`w-3 h-3 ${card.atoms[0].color} rounded-full`}></div>
-                          )}
-                            <span className="text-xs font-medium text-gray-700">
-                              {cardTitle}
-                            </span>
-                          {card.atoms.length === 0 ? (
-                            <AIChatBot
-                              cardId={card.id}
-                              cardTitle={cardTitle}
-                              onAddAtom={(id, atom) => addAtomByName(id, atom)}
-                            />
-                          ) : card.atoms.length > 0 && card.atoms[0] ? (
-                            <AtomAIChatBot
-                              atomId={card.atoms[0].id}
-                              atomType={card.atoms[0].atomId}
-                              atomTitle={card.atoms[0].title}
-                              disabled={!LLM_MAP[card.atoms[0].atomId]}
-                              className="transition-transform hover:scale-110"
-                            />
-                          ) : null}
-                            <button
-                              onClick={e => handleCardSettingsClick(e, card.id, card.isExhibited)}
-                              className="p-0.5 hover:bg-gray-100 rounded disabled:opacity-40 disabled:cursor-not-allowed"
-                              title="Card Settings"
-                              disabled={!canEdit}
-                            >
-                              <Settings className="w-3.5 h-3.5 text-gray-400" />
-                            </button>
-                            <button
-                              onClick={e => {
-                                e.stopPropagation();
-                                refreshCardAtoms(card.id);
-                              }}
-                              className="p-0.5 hover:bg-gray-100 rounded"
-                              title="Refresh Atom"
-                            >
-                              <RefreshCcw className="w-3.5 h-3.5 text-gray-400" />
-                            </button>
-                          <button
-                            onClick={e => {
-                              e.stopPropagation();
-                              toggleCardTextBox(card.id);
-                            }}
-                            className={`p-1 rounded hover:bg-gray-100 ${
-                              card.textBoxEnabled ? 'bg-blue-50 text-[#458EE2]' : ''
-                            }`}
-                            title={card.textBoxEnabled ? 'Hide text box' : 'Show text box'}
-                          >
-                            <Type className={`w-4 h-4 ${card.textBoxEnabled ? 'text-[#458EE2]' : 'text-gray-400'}`} />
-                            </button>
-                          </div>
-                          <div className="flex items-center space-x-1.5">
-                            <button
-                              onClick={e => {
-                                e.stopPropagation();
-                                handleDeleteCardClick(card.id, cardTitle);
-                              }}
-                              className="p-0.5 hover:bg-gray-100 rounded"
-                            >
-                              <Trash2 className="w-3.5 h-3.5 text-gray-400" />
-                            </button>
-                            <button
-                              onClick={e => {
-                                e.stopPropagation();
-                                toggleCardExpand(card.id);
-                              }}
-                              className="p-0.5 hover:bg-gray-100 rounded"
-                              title="Expand Card"
-                            >
-                              <Maximize2 className="w-3.5 h-3.5 text-gray-400" />
-                            </button>
-                            <button
-                              onClick={e => {
-                                e.stopPropagation();
-                                toggleCardCollapse(card.id);
-                              }}
-                              className="p-0.5 hover:bg-gray-100 rounded"
-                              title="Toggle Card"
-                            >
-                              {collapsedCards[card.id] ? (
-                                <ChevronDown className="w-3.5 h-3.5 text-gray-400" />
-                              ) : (
-                                <Minus className="w-3.5 h-3.5 text-gray-400" />
-                              )}
-                            </button>
-                          </div>
-                        </div>
-
-                      <div className={`flex-1 flex flex-col p-0 overflow-y-auto ${collapsedCards[card.id] ? 'hidden' : ''}`}>
-                          {card.atoms.length === 0 ? (
-                            <div className="flex-1 flex flex-col items-center justify-start text-center border-2 border-dashed border-gray-300 rounded-lg min-h-[300px] mb-4 pt-1">
-                              <AtomSuggestion
-                                cardId={card.id}
-                                isVisible={true}
-                                onClose={() => setShowAtomSuggestion(prev => ({ ...prev, [card.id]: false }))}
-                                onAddAtom={handleAddAtomFromSuggestion}
-                                allowedAtomIds={allowedAtomIds}
-                              />
-                            </div>
-                          ) : (
-                            <div
-                            className={`grid gap-4 w-full ${
-                              card.atoms.length === 1
-                                  ? 'grid-cols-1'
-                                  : 'grid-cols-1 md:grid-cols-2 lg:grid-cols-3'
-                                }`}
-                            >
-                              {card.atoms.map((atom) => (
-                                <React.Fragment key={atom.id}>
-                                <AtomBox
-                                  className="p-4 cursor-pointer hover:shadow-lg transition-all duration-200 group border border-gray-200 bg-white overflow-hidden"
-                                  onClick={(e) => handleAtomClick(e, atom.id)}
-                                >
-                                {/* <div className="flex items-center justify-between mb-3">
-                                    <div className="flex items-center space-x-1">
-                                      <div className={`w-3 h-3 ${atom.color} rounded-full`}></div>
-                                      <AtomAIChatBot
-                                        atomId={atom.id}
-                                        atomType={atom.atomId}
-                                        atomTitle={atom.title}
-                                        disabled={!LLM_MAP[atom.atomId]}
-                                        className="transition-transform hover:scale-110"
-                                      />
-                                      <button
-                                        onClick={e => handleAtomSettingsClick(e, atom.id)}
-                                        className="p-1 hover:bg-gray-100 rounded transition-transform hover:scale-110"
-                                        title="Atom Settings"
-                                      >
-                                        <Settings className="w-4 h-4 text-gray-400" />
-                                      </button>
-                                      <button
-                                        onClick={(e) => {
-                                          e.stopPropagation();
-                                          if (onAtomSelect) {
-                                            onAtomSelect(atom.id);
-                                          }
-                                          onToggleHelpPanel?.();
-                                        }}
-                                        className="p-1 hover:bg-gray-100 rounded transition-transform hover:scale-110"
-                                        title="Help"
-                                      >
-                                        <span className="w-4 h-4 text-gray-400 text-base font-bold flex items-center justify-center">?</span>
-                                      </button>
-                                    </div>
-                                    <button
-                                      onClick={(e) => {
-                                        e.stopPropagation();
-                                        removeAtom(card.id, atom.id);
-                                      }}
-                                      className="p-1 hover:bg-gray-100 rounded transition-transform hover:scale-110"
-                                    >
-                                      <Trash2 className="w-4 h-4 text-gray-400" />
-                                    </button>
-                                </div> */}
-
-                                  {atom.atomId === 'text-box' ? (
-                                    <TextBoxEditor textId={atom.id} />
-                                  ) : atom.atomId === 'data-upload' ? (
-                                    <DataUploadAtom atomId={atom.id} />
-                                  ) : atom.atomId === 'data-validate' ? (
-                                    <DataValidateAtom atomId={atom.id} />
-                                  ) : atom.atomId === 'feature-overview' ? (
-                                    <FeatureOverviewAtom atomId={atom.id} />
-                                  ) : atom.atomId === 'clustering' ? (
-                                    <ClusteringAtom atomId={atom.id} />
-                                  ) : atom.atomId === 'explore' ? (
-                                    <ExploreAtom atomId={atom.id} />
-                                  ) : atom.atomId === 'chart-maker' ? (
-                                    <ChartMakerAtom atomId={atom.id} />
-                                  ) : atom.atomId === 'pivot-table' ? (
-                                    <PivotTableAtom atomId={atom.id} />
-                                  ) : atom.atomId === 'unpivot' ? (
-                                    <UnpivotAtom atomId={atom.id} />
-                                  ) : atom.atomId === 'concat' ? (
-                                    <ConcatAtom atomId={atom.id} />
-                                  ) : atom.atomId === 'merge' ? (
-                                    <MergeAtom atomId={atom.id} />
-                                  ) : atom.atomId === 'column-classifier' ? (
-                                    <ColumnClassifierAtom atomId={atom.id} />
-                                  ) : atom.atomId === 'dataframe-operations' ? (
-                                    <DataFrameOperationsAtom atomId={atom.id} />
-                                  ) : atom.atomId === 'table' ? (
-                                    <TableAtom atomId={atom.id} />
-                                  ) : atom.atomId === 'create-column' ? (
-                                    <CreateColumnAtom atomId={atom.id} />
-                                  ) : atom.atomId === 'groupby-wtg-avg' ? (
-                                    <GroupByAtom atomId={atom.id} />
-                                  ) : atom.atomId === 'build-model-feature-based' ? (
-                                    <BuildModelFeatureBasedAtom atomId={atom.id} />
-                                  ) : atom.atomId === 'scenario-planner' ? (
-                                    <ScenarioPlannerAtom atomId={atom.id} />
-                                  ) : atom.atomId === 'kpi-dashboard' ? (
-                                    <KPIDashboardAtom atomId={atom.id} />
-                                  ) : atom.atomId === 'select-models-feature' ? (
-                                    <SelectModelsFeatureAtom atomId={atom.id} />
-                                  ) : atom.atomId === 'evaluate-models-feature' ? (
-                                    <EvaluateModelsFeatureAtom atomId={atom.id} />
-                                  ) : atom.atomId === 'scope-selector' ? (
-                                    <ScopeSelectorAtom atomId={atom.id} />
-                                  ) : atom.atomId === 'correlation' ? (
-                                    <CorrelationAtom atomId={atom.id} />
-                                  ) : atom.atomId === 'auto-regressive-models' ? (
-                                    <AutoRegressiveModelsAtom atomId={atom.id} />
-                                  ) : atom.atomId === 'select-models-auto-regressive' ? (
-                                    <SelectModelsAutoRegressiveAtom atomId={atom.id} />
-                                  ) : atom.atomId === 'evaluate-models-auto-regressive' ? (
-                                    <EvaluateModelsAutoRegressiveAtom atomId={atom.id} />
-                                  ) : (
-                                    <div>
-                                      <h4 className="font-semibold text-gray-900 mb-1 text-sm">{atom.title}</h4>
-                                      <p className="text-xs text-gray-600 mb-2">{atom.category}</p>
-                                      <p className="text-xs text-gray-500">Configure this atom for your application</p>
-                                    </div>
-                                  )}
-                                </AtomBox>
-                                {/* Inline Guided Flow - Renders below atom when active */}
-                                {renderInlineGuidedFlow(atom)}
-                              </React.Fragment>
-                              ))}
-                            </div>
-                          )}
-                        {renderCardTextBox(card)}
-                          {renderAppendedVariables(card)}
-                        </div>
-                      </Card>
-
-                      {/* Add New Card Button - After standalone card */}
-                      <div className="flex justify-center my-4">
-                        <button
-                          onClick={() => {
-                            if (item.moleculeIndex !== undefined && item.subOrder !== undefined) {
-                              addNewCardWorkflow(undefined, undefined, item.moleculeIndex, item.subOrder);
-                            }
-                          }}
-                          onDragEnter={e => handleAddDragEnter(e, `after-standalone-${card.id}`)}
-                          onDragLeave={handleAddDragLeave}
-                          onDragOver={e => e.preventDefault()}
-                          onDrop={e => {
-                            if (item.moleculeIndex !== undefined && item.subOrder !== undefined) {
-                              void handleDropNewCardWorkflow(e, undefined, undefined, item.moleculeIndex, item.subOrder);
-                            }
-                          }}
-                          className={`flex flex-col items-center justify-center px-2 py-2 bg-white border-2 border-dashed rounded-xl hover:border-[#458EE2] hover:bg-blue-50 transition-all duration-500 ease-in-out group ${addDragTarget === `after-standalone-${card.id}` ? 'min-h-[160px] w-full border-[#458EE2] bg-blue-50' : 'border-gray-300'}`}
-                          title="Add standalone card"
-                        >
-                          <Plus className={`w-5 h-5 text-gray-400 group-hover:text-[#458EE2] transition-transform duration-500 ${addDragTarget === `after-standalone-${card.id}` ? 'scale-125 mb-2' : ''}`} />
-                          <span
-                            className="w-0 h-0 overflow-hidden ml-0 group-hover:ml-2 group-hover:w-[120px] group-hover:h-auto text-gray-600 group-hover:text-[#458EE2] font-medium whitespace-nowrap transition-all duration-500 ease-in-out"
-                          >
-                            Add New Card
-                          </span>
-                        </button>
-                      </div>
-                    </React.Fragment>
-                  );
-                }
-                return null;
-              })}
-            </div>
-          </div>
-        </div>
-
-        {/* Fullscreen Card Modal */}
-        {expandedCard &&
-          createPortal(
-            <div
-              className="fixed inset-0 z-[60] pointer-events-none"
-              role="dialog"
-              aria-modal="true"
-            >
-              <div
-                className="absolute inset-0 bg-black/40 pointer-events-auto"
-                aria-hidden="true"
-                onClick={() => setExpandedCard(null)}
-              />
-              <div className="relative flex h-full w-full flex-col bg-gray-50 shadow-2xl pointer-events-auto">
-                <div className="flex items-center justify-between p-4 border-b border-gray-200 bg-white shadow-sm">
-                  <div className="flex items-center space-x-2">
-                    <span className="text-lg font-semibold text-gray-900">
-                      {(() => {
-                        // Look for the card in both layoutCards and workflowMolecules
-                        let card = Array.isArray(layoutCards) ? layoutCards.find(c => c.id === expandedCard) : undefined;
-
-                        // If not found in layoutCards, look in workflowMolecules
-                        if (!card && Array.isArray(workflowMolecules)) {
-                          for (const molecule of workflowMolecules) {
-                            const moleculeCards = Array.isArray(layoutCards) ?
-                              layoutCards.filter(c => c.moleculeId === molecule.moleculeId) : [];
-                            card = moleculeCards.find(c => c.id === expandedCard);
-                            if (card) break;
-                          }
-                        }
-
-                        if (!card) return 'Card';
-                        
-                        // Check if this is a landing card - use scenario-based title (same logic as minimized view)
-                        const isLandingCard = card.atoms?.some(atom => atom.atomId === 'landing-screen');
-                        if (isLandingCard) {
-                          // Case 1 (Scenario A): No files -> "Initialize"
-                          // Case 2 (Scenarios B, C): Some files not primed -> "Continue priming your data"
-                          // Case 3 (Scenario D): All files primed -> "Priming Complete"
-                          // While loading, default to "Initialize"
-                          if (scenarioData.scenario === 'loading' || scenarioData.scenario === 'A') {
-                            return 'Initialize';
-                          } else if (scenarioData.scenario === 'D') {
-                            return 'Priming Complete';
-                          } else {
-                            return 'Continue priming your data';
-                          }
-                        }
-                        
-                        // For non-landing cards, use moleculeTitle or atom title
-                        return card.moleculeTitle
-                          ? ((Array.isArray(card.atoms) && card.atoms.length > 0) ? `${card.moleculeTitle} - ${card.atoms[0].title}` : card.moleculeTitle)
-                          : (Array.isArray(card.atoms) && card.atoms.length > 0)
-                            ? card.atoms[0].title
-                            : 'Card';
-                      })()}
-                    </span>
-                  </div>
-                  <div className="flex items-center space-x-2">
-                    <button
-                      onClick={() => setExpandedCard(null)}
-                      className="p-2 hover:bg-gray-100 rounded-lg transition-colors"
-                      title="Close Fullscreen"
-                    >
-                      <X className="w-5 h-5 text-gray-500" />
-                    </button>
-                  </div>
-                </div>
-
-                {/* Fullscreen Content */}
-                <div className="flex-1 flex flex-col px-8 py-4 space-y-4 overflow-auto">
-                  {(() => {
-                    // Look for the card in both layoutCards and workflowMolecules
-                    let card = Array.isArray(layoutCards) ? layoutCards.find(c => c.id === expandedCard) : undefined;
-
-                    // If not found in layoutCards, look in workflowMolecules
-                    if (!card && Array.isArray(workflowMolecules)) {
-                      for (const molecule of workflowMolecules) {
-                        const moleculeCards = Array.isArray(layoutCards) ?
-                          layoutCards.filter(c => c.moleculeId === molecule.moleculeId) : [];
-                        card = moleculeCards.find(c => c.id === expandedCard);
-                        if (card) break;
-                      }
-                    }
-
-                    if (!card) return null;
-
-                    return card.atoms.length === 0 ? (
-                      <div className="flex-1 flex flex-col items-center justify-center text-center border-2 border-dashed border-gray-300 rounded-lg min-h-[400px]">
-                        <div className="w-20 h-20 bg-gray-100 rounded-full flex items-center justify-center mb-6">
-                          <Grid3X3 className="w-10 h-10 text-gray-400" />
-                        </div>
-                        <p className="text-gray-500 text-lg mb-2">No atoms in this section</p>
-                        <p className="text-sm text-gray-400">Configure this atom for your application</p>
-                      </div>
-                    ) : (
-                      <div className={`grid gap-6 w-full overflow-visible ${card.atoms.length === 1 ? 'grid-cols-1' : card.atoms.length === 2 ? 'grid-cols-1 lg:grid-cols-2' : 'grid-cols-1 lg:grid-cols-2 xl:grid-cols-3'}`}>
-                        {card.atoms.map((atom) => (
-                          <React.Fragment key={atom.id}>
-                          <AtomBox
-                            className="p-6 border border-gray-200 bg-white rounded-xl shadow-sm hover:shadow-md transition-all duration-200 min-h-[400px] flex flex-col overflow-visible"
-                          >
-                            {/* Atom Content - No duplicate header, card header already shows it */}
-                            <div className="w-full flex-1 overflow-visible">
-                              {atom.atomId === 'text-box' ? (
-                                <TextBoxEditor textId={atom.id} />
-                              ) : atom.atomId === 'data-upload' ? (
-                                <DataUploadAtom atomId={atom.id} />
-                              ) : atom.atomId === 'data-validate' ? (
-                                <DataValidateAtom atomId={atom.id} />
-                              ) : atom.atomId === 'feature-overview' ? (
-                                <FeatureOverviewAtom atomId={atom.id} />
-                              ) : atom.atomId === 'clustering' ? (
-                                <ClusteringAtom atomId={atom.id} />
-                              ) : atom.atomId === 'explore' ? (
-                                <ExploreAtom atomId={atom.id} />
-                              ) : atom.atomId === 'chart-maker' ? (
-                                <ChartMakerAtom atomId={atom.id} />
-                              ) : atom.atomId === 'pivot-table' ? (
-                                <PivotTableAtom atomId={atom.id} />
-                              ) : atom.atomId === 'unpivot' ? (
-                                <UnpivotAtom atomId={atom.id} />
-                              ) : atom.atomId === 'concat' ? (
-                                <ConcatAtom atomId={atom.id} />
-                              ) : atom.atomId === 'merge' ? (
-                                <MergeAtom atomId={atom.id} />
-                              ) : atom.atomId === 'column-classifier' ? (
-                                <ColumnClassifierAtom atomId={atom.id} />
-                              ) : atom.atomId === 'dataframe-operations' ? (
-                                <DataFrameOperationsAtom atomId={atom.id} />
-                              ) : atom.atomId === 'table' ? (
-                                <TableAtom atomId={atom.id} />
-                              ) : atom.atomId === 'create-column' ? (
-                                <CreateColumnAtom atomId={atom.id} />
-                              ) : atom.atomId === 'groupby-wtg-avg' ? (
-                                <GroupByAtom atomId={atom.id} />
-                              ) : atom.atomId === 'build-model-feature-based' ? (
-                                <BuildModelFeatureBasedAtom atomId={atom.id} />
-                              ) : atom.atomId === 'scenario-planner' ? (
-                                <ScenarioPlannerAtom atomId={atom.id} />
-                              ) : atom.atomId === 'kpi-dashboard' ? (
-                                <KPIDashboardAtom atomId={atom.id} />
-                              ) : atom.atomId === 'select-models-feature' ? (
-                                <SelectModelsFeatureAtom atomId={atom.id} />
-                              ) : atom.atomId === 'evaluate-models-feature' ? (
-                                <EvaluateModelsFeatureAtom atomId={atom.id} />
-                              ) : atom.atomId === 'scope-selector' ? (
-                                <ScopeSelectorAtom atomId={atom.id} />
-                              ) : atom.atomId === 'correlation' ? (
-                                <CorrelationAtom atomId={atom.id} />
-                              ) : atom.atomId === 'auto-regressive-models' ? (
-                                <AutoRegressiveModelsAtom atomId={atom.id} />
-                              ) : atom.atomId === 'select-models-auto-regressive' ? (
-                                <SelectModelsAutoRegressiveAtom atomId={atom.id} />
-                              ) : atom.atomId === 'evaluate-models-auto-regressive' ? (
-                                <EvaluateModelsAutoRegressiveAtom atomId={atom.id} />
-                              ) : atom.atomId === 'landing-screen' ? (
-                                <div className="w-full h-full">
-                                  <LandingScreenAtom 
-                                    atomId={atom.id} 
-                                    cardId={card.id}
-                                    onReplaceAtom={(newAtomId) => replaceAtomInCard(card.id, atom.id, newAtomId)}
-                                    onAddNewCard={() => {
-                                      // Find the landing card's position and add new card right after it
-                                      const arr = Array.isArray(layoutCards) ? layoutCards : [];
-                                      // Find landing card by checking for landing-screen atom
-                                      const landingCardIndex = arr.findIndex(c => 
-                                        c.atoms?.some(a => a.atomId === 'landing-screen')
-                                      );
-                                      // If landing card found, add after it; otherwise add at end
-                                      const insertPosition = landingCardIndex >= 0 ? landingCardIndex + 1 : arr.length;
-                                      addNewCard(undefined, insertPosition);
-                                    }}
-                                  />
-                                </div>
-                              ) : (
-                                <div>
-                                  <h4 className="font-semibold text-gray-900 mb-2 text-lg">{atom.title}</h4>
-                                  <p className="text-sm text-gray-600 mb-3">{atom.category}</p>
-                                  <p className="text-sm text-gray-500">
-                                    Configure this atom for your application
-                                  </p>
-                                </div>
-                              )}
-                            </div>
-                          </AtomBox>
-                          {/* Inline Guided Flow - Renders below atom when active */}
-                          {renderInlineGuidedFlow(atom)}
-                        </React.Fragment>
-                        ))}
-                      </div>
-                    );
-                  })()}
-                </div>
-              </div>
-            </div>,
-            document.body,
-          )}
-      </>
-    );
-  }
-
-  return (
-    <>
-      <ConfirmationDialog
-        open={deleteAtomDialogOpen}
-        onOpenChange={handleDeleteAtomDialogOpenChange}
-        onConfirm={confirmDeleteAtom}
-        onCancel={cancelDeleteAtom}
-        title="Delete atom?"
-        description={`Are you sure you want to delete "${atomToDelete?.atomTitle || ''}"? This action cannot be undone.`}
-        icon={<Trash2 className="w-6 h-6 text-white" />}
-        iconBgClass="bg-red-500"
-        confirmLabel="Yes, delete"
-        cancelLabel="Cancel"
-        confirmButtonClass="bg-red-500 hover:bg-red-600"
-      />
-      <ConfirmationDialog
-        open={deleteCardDialogOpen}
-        onOpenChange={handleDeleteCardDialogOpenChange}
-        onConfirm={confirmDeleteCard}
-        onCancel={cancelDeleteCard}
-        title="Delete card?"
-        description={`Are you sure you want to delete "${cardToDelete?.cardTitle || ''}"? This will remove the card and all its associated atoms. This action cannot be undone.`}
-        icon={<Trash2 className="w-6 h-6 text-white" />}
-        iconBgClass="bg-red-500"
-        confirmLabel="Yes, delete"
-        cancelLabel="Cancel"
-        confirmButtonClass="bg-red-500 hover:bg-red-600"
-      />
-      <div className="h-full w-full bg-gradient-to-br from-gray-50 to-gray-100 rounded-xl border border-gray-200 shadow-sm overflow-auto">
-        <div className={canEdit ? '' : 'pointer-events-none'}>
-          {/* Layout Cards Container */}
-          <div data-lab-cards-container="true" className="p-2 space-y-6 w-full">
-            {Array.isArray(layoutCards) && layoutCards.length > 0 && layoutCards.map((card, index) => {
-              // Check if this is a landing card
-              const isLandingCard = card.atoms?.some(atom => atom.atomId === 'landing-screen');
-              
-              // For landing cards, use scenario-based title
-              let cardTitle: string;
-              if (isLandingCard) {
-                // Case 1 (Scenario A): No files -> "Initialize"
-                // Case 2 (Scenarios B, C): Some files not primed -> "Continue priming your data"
-                // Case 3 (Scenario D): All files primed -> "Priming Complete"
-                // While loading, default to "Initialize"
-                if (scenarioData.scenario === 'loading' || scenarioData.scenario === 'A') {
-                  cardTitle = 'Initialize';
-                } else if (scenarioData.scenario === 'D') {
-                  cardTitle = 'Priming Complete';
-                } else {
-                  cardTitle = 'Continue priming your data';
-                }
-              } else {
-                cardTitle = card.moleculeTitle
-                ? ((Array.isArray(card.atoms) && card.atoms.length > 0) ? `${card.moleculeTitle} - ${card.atoms[0].title}` : card.moleculeTitle)
-                : (Array.isArray(card.atoms) && card.atoms.length > 0)
-                  ? card.atoms[0].title
-                  : 'Card';
-              }
-
-              // Check if someone is editing this card
-              const editor = cardEditors?.get(card.id);
-              const isBeingEdited = !!editor;
-
-              return (
-                <React.Fragment key={card.id}>
-                  <Card
-                    data-card-id={card.id}
-            className={`relative w-full ${collapsedCards[card.id] ? '' : 'min-h-[200px]'} bg-white rounded-2xl border-2 transition-all duration-300 flex flex-col ${
-              // Allow landing card to extend when guided mode is active
-              isLandingCard && globalGuidedModeEnabled && activeGuidedFlows[card.atoms?.find(a => a.atomId === 'landing-screen')?.id || ''] 
-                ? 'overflow-visible' 
-                : 'overflow-hidden'
-            } ${
-              dragOver === card.id
-                        ? 'border-[#458EE2] bg-gradient-to-br from-blue-50 to-blue-100 shadow-lg'
-                        : isBeingEdited
-                          ? `shadow-lg`
-                          : 'border-gray-200 shadow-sm hover:shadow-md'
-                      }`}
-                    style={isBeingEdited ? {
-                      borderColor: editor.user_color,
-                      boxShadow: `0 0 0 2px ${editor.user_color}40`,
-                    } : undefined}
-                    onClick={(e) => handleCardClick(e, card.id, card.isExhibited)}
-                    onDragOver={(e) => handleDragOver(e, card.id)}
-                    onDragLeave={handleDragLeave}
-                    onDrop={(e) => handleDrop(e, card.id)}
-                    onMouseEnter={() => onCardFocus?.(card.id)}
-                    onMouseLeave={() => onCardBlur?.(card.id)}
-                  >
-                    {/* Editor Badge - shows who's editing this card */}
-                    {isBeingEdited && editor && (
-                      <div
-                        className="absolute top-2 right-2 px-2 py-1 rounded-full text-xs font-medium text-white shadow-md z-10 flex items-center gap-1"
-                        style={{ backgroundColor: editor.user_color }}
-                      >
-                        <div
-                          className="w-2 h-2 rounded-full bg-white/80 animate-pulse"
-                          title={`${editor.user_name} is editing`}
-                        />
-                        <span className="max-w-[150px] truncate">
-                          {editor.user_email}
-                        </span>
-                      </div>
-                    )}
-
-            <div className="flex items-center justify-between py-1.5 px-2">
-                      <div className="flex items-center space-x-1.5">
-                {card.atoms.length > 0 && card.atoms[0].color && (
-                  <div className={`w-3 h-3 ${card.atoms[0].color} rounded-full`}></div>
-                )}
-                        <span className="text-xs font-medium text-gray-700">
-                          {cardTitle}
-                        </span>
-                {card.atoms.length === 0 ? (
-                        <AIChatBot
-                          cardId={card.id}
-                          cardTitle={cardTitle}
-                          onAddAtom={(id, atom) => addAtomByName(id, atom)}
-                  />
-                ) : card.atoms.length > 0 && card.atoms[0] ? (
-                  <AtomAIChatBot
-                    atomId={card.atoms[0].id}
-                    atomType={card.atoms[0].atomId}
-                    atomTitle={card.atoms[0].title}
-                    disabled={!LLM_MAP[card.atoms[0].atomId]}
-                    className="transition-transform hover:scale-110"
-                  />
-                ) : null}
-                        {!isLandingCard && (
-                          <>
-                        <button
-                          onClick={e => handleCardSettingsClick(e, card.id, card.isExhibited)}
-                          className="p-0.5 hover:bg-gray-100 rounded disabled:opacity-40 disabled:cursor-not-allowed"
-                          title="Card Settings"
-                          disabled={!canEdit}
-                        >
-                          <Settings className="w-3.5 h-3.5 text-gray-400" />
-                        </button>
-                        <button
-                          onClick={e => {
-                            e.stopPropagation();
-                            refreshCardAtoms(card.id);
-                          }}
-                          className="p-0.5 hover:bg-gray-100 rounded"
-                          title="Refresh Atom"
-                        >
-                          <RefreshCcw className="w-3.5 h-3.5 text-gray-400" />
-                        </button>
-                <button
-                  onClick={e => {
-                    e.stopPropagation();
-                    toggleCardTextBox(card.id);
-                  }}
-                  className={`p-1 rounded hover:bg-gray-100 ${
-                    card.textBoxEnabled ? 'bg-blue-50 text-[#458EE2]' : ''
-                  }`}
-                  title={card.textBoxEnabled ? 'Hide text box' : 'Show text box'}
-                >
-                  <Type className={`w-4 h-4 ${card.textBoxEnabled ? 'text-[#458EE2]' : 'text-gray-400'}`} />
-                        </button>
-                          </>
-                        )}
-                      </div>
-                      <div className="flex items-center space-x-1.5">
-                        {!isLandingCard && (
-                        <button
-                          onClick={e => {
-                            e.stopPropagation();
-                            const cardTitle = card.moleculeTitle || (Array.isArray(card.atoms) && card.atoms.length > 0 ? card.atoms[0]?.title : undefined) || 'Card';
-                            handleDeleteCardClick(card.id, cardTitle);
-                          }}
-                          className="p-0.5 hover:bg-gray-100 rounded"
-                        >
-                          <Trash2 className="w-3.5 h-3.5 text-gray-400" />
-                        </button>
-                        )}
-                        <button
-                          onClick={e => {
-                            e.stopPropagation();
-                            toggleCardExpand(card.id);
-                          }}
-                          className="p-0.5 hover:bg-gray-100 rounded"
-                          title="Expand Card"
-                        >
-                          <Maximize2 className="w-3.5 h-3.5 text-gray-400" />
-                        </button>
-                        <button
-                          onClick={e => {
-                            e.stopPropagation();
-                            toggleCardCollapse(card.id);
-                          }}
-                          className="p-0.5 hover:bg-gray-100 rounded"
-                          title="Toggle Card"
-                        >
-                          {collapsedCards[card.id] ? (
-                            <ChevronDown className="w-3.5 h-3.5 text-gray-400" />
-                          ) : (
-                            <Minus className="w-3.5 h-3.5 text-gray-400" />
-                          )}
-                        </button>
-                      </div>
-                    </div>
-
-                    {/* Card Content */}
-            <div className={`flex-1 flex flex-col p-0 overflow-y-auto ${collapsedCards[card.id] ? 'hidden' : ''}`}>
-                      {card.atoms.length === 0 ? (
-                        <div className="flex-1 flex flex-col items-center justify-start text-center border-2 border-dashed border-gray-300 rounded-lg min-h-[300px] mb-4 pt-1">
-                          <AtomSuggestion
-                            cardId={card.id}
-                            isVisible={true}
-                            onClose={() => setShowAtomSuggestion(prev => ({ ...prev, [card.id]: false }))}
-                            onAddAtom={handleAddAtomFromSuggestion}
-                            allowedAtomIds={allowedAtomIds}
-                          />
-                        </div>
-                      ) : (
-                        <div
-                  className={`grid gap-4 w-full ${
-                    card.atoms.length === 1
-                              ? 'grid-cols-1'
-                              : 'grid-cols-1 md:grid-cols-2 lg:grid-cols-3'
-                            }`}
-                        >
-                          {card.atoms.map((atom) => (
-                            <React.Fragment key={atom.id}>
-                            <AtomBox
-                              className="p-4 cursor-pointer hover:shadow-lg transition-all duration-200 group border border-gray-200 bg-white overflow-hidden"
-                              onClick={(e) => handleAtomClick(e, atom.id)}
-                            >
-                              {/* Atom Header */}
-                      {/* <div className="flex items-center justify-between mb-3">
-                                <div className="flex items-center space-x-1">
-                                  <div className={`w-3 h-3 ${atom.color} rounded-full`}></div>
-                                  <AtomAIChatBot
-                                    atomId={atom.id}
-                                    atomType={atom.atomId}
-                                    atomTitle={atom.title}
-                                    disabled={!LLM_MAP[atom.atomId]}
-                                    className="transition-transform hover:scale-110"
-                                  />
-                                  <button
-                                    onClick={e => handleAtomSettingsClick(e, atom.id)}
-                                    className="p-1 hover:bg-gray-100 rounded transition-transform hover:scale-110 hidden"
-                                    title="Atom Settings"
-                                  >
-                                    <Settings className="w-4 h-4 text-gray-400" />
-                                  </button>
-                                  <button
-                                    onClick={(e) => {
-                                      e.stopPropagation();
-                                      if (onAtomSelect) {
-                                        onAtomSelect(atom.id);
-                                      }
-                                      onToggleHelpPanel?.();
-                                    }}
-                                    className="p-1 hover:bg-gray-100 rounded transition-transform hover:scale-110 hidden"
-                                    title="Help"
-                                  >
-                                    <span className="w-4 h-4 text-gray-400 text-base font-bold flex items-center justify-center">?</span>
-                                  </button>
-                                </div>
-                                <button
-                                  onClick={(e) => {
-                                    e.stopPropagation();
-                                    handleDeleteAtomClick(card.id, atom.id, atom.title || '');
-                                  }}
-                                  className="p-1 hover:bg-gray-100 rounded transition-transform hover:scale-110"
-                                >
-                                  <Trash2 className="w-4 h-4 text-gray-400" />
-                                </button>
-                      </div> */}
-
-                              {/* Atom Content */}
-                              {atom.atomId === 'text-box' ? (
-                                <TextBoxEditor textId={atom.id} />
-                              ) : atom.atomId === 'data-upload' ? (
-                                <DataUploadAtom atomId={atom.id} />
-                              ) : atom.atomId === 'data-validate' ? (
-                                <DataValidateAtom atomId={atom.id} />
-                              ) : atom.atomId === 'feature-overview' ? (
-                                <FeatureOverviewAtom atomId={atom.id} />
-                              ) : atom.atomId === 'clustering' ? (
-                                <ClusteringAtom atomId={atom.id} />
-                              ) : atom.atomId === 'explore' ? (
-                                <ExploreAtom atomId={atom.id} />
-                              ) : atom.atomId === 'chart-maker' ? (
-                                <ChartMakerAtom atomId={atom.id} />
-                              ) : atom.atomId === 'pivot-table' ? (
-                                <PivotTableAtom atomId={atom.id} />
-                              ) : atom.atomId === 'unpivot' ? (
-                                <UnpivotAtom atomId={atom.id} />
-                              ) : atom.atomId === 'concat' ? (
-                                <ConcatAtom atomId={atom.id} />
-                              ) : atom.atomId === 'merge' ? (
-                                <MergeAtom atomId={atom.id} />
-                              ) : atom.atomId === 'column-classifier' ? (
-                                <ColumnClassifierAtom atomId={atom.id} />
-                              ) : atom.atomId === 'dataframe-operations' ? (
-                                <DataFrameOperationsAtom atomId={atom.id} />
-                              ) : atom.atomId === 'table' ? (
-                                <TableAtom atomId={atom.id} />
-                              ) : atom.atomId === 'create-column' ? (
-                                <CreateColumnAtom atomId={atom.id} />
-                              ) : atom.atomId === 'groupby-wtg-avg' ? (
-                                <GroupByAtom atomId={atom.id} />
-                              ) : atom.atomId === 'build-model-feature-based' ? (
-                                <BuildModelFeatureBasedAtom atomId={atom.id} />
-                              ) : atom.atomId === 'scenario-planner' ? (
-                                <ScenarioPlannerAtom atomId={atom.id} />
-                      ) : atom.atomId === 'kpi-dashboard' ? (
-                        <KPIDashboardAtom atomId={atom.id} />
-                              ) : atom.atomId === 'select-models-feature' ? (
-                                <SelectModelsFeatureAtom atomId={atom.id} />
-                              ) : atom.atomId === 'evaluate-models-feature' ? (
-                                <EvaluateModelsFeatureAtom atomId={atom.id} />
-                              ) : atom.atomId === 'scope-selector' ? (
-                                <ScopeSelectorAtom atomId={atom.id} />
-                              ) : atom.atomId === 'correlation' ? (
-                                <CorrelationAtom atomId={atom.id} />
-                              ) : atom.atomId === 'auto-regressive-models' ? (
-                                <AutoRegressiveModelsAtom atomId={atom.id} />
-                              ) : atom.atomId === 'select-models-auto-regressive' ? (
-                                <SelectModelsAutoRegressiveAtom atomId={atom.id} />
-                              ) : atom.atomId === 'evaluate-models-auto-regressive' ? (
-                                <EvaluateModelsAutoRegressiveAtom atomId={atom.id} />
-                              ) : atom.atomId === 'landing-screen' ? (
-                                <div className="w-full h-full">
-                                  <LandingScreenAtom 
-                                    atomId={atom.id} 
-                                    cardId={card.id}
-                                    onReplaceAtom={(newAtomId) => replaceAtomInCard(card.id, atom.id, newAtomId)}
-                                    onAddNewCard={() => {
-                                      // Find the landing card's position and add new card right after it
-                                      const arr = Array.isArray(layoutCards) ? layoutCards : [];
-                                      // Find landing card by checking for landing-screen atom
-                                      const landingCardIndex = arr.findIndex(c => 
-                                        c.atoms?.some(a => a.atomId === 'landing-screen')
-                                      );
-                                      // If landing card found, add after it; otherwise add at end
-                                      const insertPosition = landingCardIndex >= 0 ? landingCardIndex + 1 : arr.length;
-                                      addNewCard(undefined, insertPosition);
-                                    }}
-                                  />
-                                </div>
-                              ) : (
-                                <div>
-                                  <h4 className="font-semibold text-gray-900 mb-1 text-sm">{atom.title}</h4>
-                                  <p className="text-xs text-gray-600 mb-2">{atom.category}</p>
-                                  <p className="text-xs text-gray-500">
-                                    Configure this atom for your application
-                                  </p>
-                                </div>
-                              )}
-                            </AtomBox>
-                    {/* Inline Guided Flow - Renders below atom when active */}
-                    {renderInlineGuidedFlow(atom)}
-                  </React.Fragment>
-                          ))}
-                        </div>
-                      )}
-          {renderCardTextBox(card)}
-                      {renderAppendedVariables(card)}
-                    </div>
-                  </Card>
-                  {index < (Array.isArray(layoutCards) ? layoutCards.length : 0) - 1 && (
-                    <div className="flex justify-center my-4">
-                      <button
-                        onClick={() => addNewCard(undefined, index + 1)}
-                        onDragEnter={e => handleAddDragEnter(e, `p-${index}`)}
-                        onDragLeave={handleAddDragLeave}
-                        onDragOver={e => e.preventDefault()}
-                        onDrop={e => {
-                          void handleDropNewCard(e, undefined, index + 1);
-                        }}
-                        className={`flex flex-col items-center justify-center px-2 py-2 bg-white border-2 border-dashed rounded-xl hover:border-[#458EE2] hover:bg-blue-50 transition-all duration-500 ease-in-out group ${addDragTarget === `p-${index}` ? 'min-h-[160px] w-full border-[#458EE2] bg-blue-50' : 'border-gray-300'}`}
-                        title="Add new card"
-                      >
-                        <Plus className={`w-5 h-5 text-gray-400 group-hover:text-[#458EE2] transition-transform duration-500 ${addDragTarget === `p-${index}` ? 'scale-125 mb-2' : ''}`} />
-                        <span
-                          className="w-0 h-0 overflow-hidden ml-0 group-hover:ml-2 group-hover:w-[120px] group-hover:h-auto text-gray-600 group-hover:text-[#458EE2] font-medium whitespace-nowrap transition-all duration-500 ease-in-out"
-                        >
-                          Add New Card
-                        </span>
-                      </button>
-                    </div>
-                  )}
-                </React.Fragment>
-              );
-            })}
-
-            {/* Add New Card Button - Show at end if there are cards (including landing card) */}
-            {Array.isArray(layoutCards) && layoutCards.length > 0 && (
-            <div className="flex justify-center">
-              <button
-                onClick={() => addNewCard()}
-                onDragEnter={e => handleAddDragEnter(e, 'end')}
-                onDragLeave={handleAddDragLeave}
-                onDragOver={e => e.preventDefault()}
-                onDrop={e => {
-                  void handleDropNewCard(e);
-                }}
-                className={`flex flex-col items-center justify-center px-2 py-2 bg-white border-2 border-dashed rounded-xl hover:border-[#458EE2] hover:bg-blue-50 transition-all duration-500 ease-in-out group ${addDragTarget === 'end' ? 'min-h-[160px] w-full border-[#458EE2] bg-blue-50' : 'border-gray-300'}`}
-              >
-                <Plus className={`w-5 h-5 text-gray-400 group-hover:text-[#458EE2] transition-transform duration-500 ${addDragTarget === 'end' ? 'scale-125 mb-2' : ''}`} />
-                <span
-                  className="w-0 h-0 overflow-hidden ml-0 group-hover:ml-2 group-hover:w-[120px] group-hover:h-auto text-gray-600 group-hover:text-[#458EE2] font-medium whitespace-nowrap transition-all duration-500 ease-in-out"
-                >
-                  Add New Card
-                </span>
-              </button>
-            </div>
-            )}
-          </div>
-        </div>
-
-        {/* Fullscreen Card Modal */}
-        {expandedCard &&
-          createPortal(
-            <div
-              className="fixed inset-0 z-[60] pointer-events-none"
-              role="dialog"
-              aria-modal="true"
-            >
-              <div
-                className="absolute inset-0 bg-black/40 pointer-events-auto"
-                aria-hidden="true"
-                onClick={() => setExpandedCard(null)}
-              />
-              <div className="relative flex h-full w-full flex-col bg-gray-50 shadow-2xl pointer-events-auto">
-                <div className="flex items-center justify-between p-4 border-b border-gray-200 bg-white shadow-sm">
-                  <div className="flex items-center space-x-2">
-                    <span className="text-lg font-semibold text-gray-900">
-                      {(() => {
-                        const card = Array.isArray(layoutCards) ? layoutCards.find(c => c.id === expandedCard) : undefined;
-                        if (!card) return 'Card';
-                        
-                        // Check if this is a landing card - use scenario-based title (same logic as minimized view)
-                        const isLandingCard = card.atoms?.some(atom => atom.atomId === 'landing-screen');
-                        if (isLandingCard) {
-                          // Case 1 (Scenario A): No files -> "Initialize"
-                          // Case 2 (Scenarios B, C): Some files not primed -> "Continue priming your data"
-                          // Case 3 (Scenario D): All files primed -> "Priming Complete"
-                          // While loading, default to "Initialize"
-                          if (scenarioData.scenario === 'loading' || scenarioData.scenario === 'A') {
-                            return 'Initialize';
-                          } else if (scenarioData.scenario === 'D') {
-                            return 'Priming Complete';
-                          } else {
-                            return 'Continue priming your data';
-                          }
-                        }
-                        
-                        // For non-landing cards, use moleculeTitle or atom title
-                        return card.moleculeTitle
-                          ? ((Array.isArray(card.atoms) && card.atoms.length > 0) ? `${card.moleculeTitle} - ${card.atoms[0].title}` : card.moleculeTitle)
-                          : (Array.isArray(card.atoms) && card.atoms.length > 0)
-                            ? card.atoms[0].title
-                            : 'Card';
-                      })()}
-                    </span>
-                  </div>
-                  <div className="flex items-center space-x-2">
-                    <button
-                      onClick={() => setExpandedCard(null)}
-                      className="p-2 hover:bg-gray-100 rounded-lg transition-colors"
-                      title="Close Fullscreen"
-                    >
-                      <X className="w-5 h-5 text-gray-500" />
-                    </button>
-                  </div>
-                </div>
-
-                {/* Fullscreen Content */}
-                <div className="flex-1 flex flex-col px-8 py-4 space-y-4 overflow-auto">
-                  {(() => {
-                    const card = Array.isArray(layoutCards) ? layoutCards.find(c => c.id === expandedCard) : undefined;
-                    if (!card) return null;
-
-                    return card.atoms.length === 0 ? (
-                      <div className="flex-1 flex flex-col items-center justify-center text-center border-2 border-dashed border-gray-300 rounded-lg min-h-[400px]">
-                        <div className="w-20 h-20 bg-gray-100 rounded-full flex items-center justify-center mb-6">
-                          <Grid3X3 className="w-10 h-10 text-gray-400" />
-                        </div>
-                        <p className="text-gray-500 text-lg mb-2">No atoms in this section</p>
-                        <p className="text-sm text-gray-400">Configure this atom for your application</p>
-                      </div>
-                    ) : (
-                      <div className={`grid gap-6 w-full overflow-visible ${card.atoms.length === 1 ? 'grid-cols-1' : card.atoms.length === 2 ? 'grid-cols-1 lg:grid-cols-2' : 'grid-cols-1 lg:grid-cols-2 xl:grid-cols-3'}`}>
-                        {card.atoms.map((atom) => (
-                          <React.Fragment key={atom.id}>
-                          <AtomBox
-                            className="p-6 border border-gray-200 bg-white rounded-xl shadow-sm hover:shadow-md transition-all duration-200 min-h-[400px] flex flex-col overflow-visible"
-                          >
-                            {/* Atom Content - No duplicate header, card header already shows it */}
-                            <div className="w-full flex-1 overflow-visible">
-                              {atom.atomId === 'text-box' ? (
-                                <TextBoxEditor textId={atom.id} />
-                              ) : atom.atomId === 'data-upload' ? (
-                                <DataUploadAtom atomId={atom.id} />
-                              ) : atom.atomId === 'data-validate' ? (
-                                <DataValidateAtom atomId={atom.id} />
-                              ) : atom.atomId === 'feature-overview' ? (
-                                <FeatureOverviewAtom atomId={atom.id} />
-                              ) : atom.atomId === 'clustering' ? (
-                                <ClusteringAtom atomId={atom.id} />
-                              ) : atom.atomId === 'explore' ? (
-                                <ExploreAtom atomId={atom.id} />
-                              ) : atom.atomId === 'chart-maker' ? (
-                                <ChartMakerAtom atomId={atom.id} />
-                              ) : atom.atomId === 'pivot-table' ? (
-                                <PivotTableAtom atomId={atom.id} />
-                              ) : atom.atomId === 'unpivot' ? (
-                                <UnpivotAtom atomId={atom.id} />
-                              ) : atom.atomId === 'concat' ? (
-                                <ConcatAtom atomId={atom.id} />
-                              ) : atom.atomId === 'merge' ? (
-                                <MergeAtom atomId={atom.id} />
-                              ) : atom.atomId === 'column-classifier' ? (
-                                <ColumnClassifierAtom atomId={atom.id} />
-                              ) : atom.atomId === 'dataframe-operations' ? (
-                                <DataFrameOperationsAtom atomId={atom.id} />
-                              ) : atom.atomId === 'table' ? (
-                                <TableAtom atomId={atom.id} />
-                              ) : atom.atomId === 'create-column' ? (
-                                <CreateColumnAtom atomId={atom.id} />
-                              ) : atom.atomId === 'groupby-wtg-avg' ? (
-                                <GroupByAtom atomId={atom.id} />
-                              ) : atom.atomId === 'build-model-feature-based' ? (
-                                <BuildModelFeatureBasedAtom atomId={atom.id} />
-                              ) : atom.atomId === 'scenario-planner' ? (
-                                <ScenarioPlannerAtom atomId={atom.id} />
-                              ) : atom.atomId === 'kpi-dashboard' ? (
-                                <KPIDashboardAtom atomId={atom.id} />
-                              ) : atom.atomId === 'select-models-feature' ? (
-                                <SelectModelsFeatureAtom atomId={atom.id} />
-                              ) : atom.atomId === 'evaluate-models-feature' ? (
-                                <EvaluateModelsFeatureAtom atomId={atom.id} />
-                              ) : atom.atomId === 'scope-selector' ? (
-                                <ScopeSelectorAtom atomId={atom.id} />
-                              ) : atom.atomId === 'correlation' ? (
-                                <CorrelationAtom atomId={atom.id} />
-                              ) : atom.atomId === 'auto-regressive-models' ? (
-                                <AutoRegressiveModelsAtom atomId={atom.id} />
-                              ) : atom.atomId === 'select-models-auto-regressive' ? (
-                                <SelectModelsAutoRegressiveAtom atomId={atom.id} />
-                              ) : atom.atomId === 'evaluate-models-auto-regressive' ? (
-                                <EvaluateModelsAutoRegressiveAtom atomId={atom.id} />
-                              ) : atom.atomId === 'landing-screen' ? (
-                                <div className="w-full h-full">
-                                  <LandingScreenAtom 
-                                    atomId={atom.id} 
-                                    cardId={card.id}
-                                    onReplaceAtom={(newAtomId) => replaceAtomInCard(card.id, atom.id, newAtomId)}
-                                    onAddNewCard={() => {
-                                      // Find the landing card's position and add new card right after it
-                                      const arr = Array.isArray(layoutCards) ? layoutCards : [];
-                                      // Find landing card by checking for landing-screen atom
-                                      const landingCardIndex = arr.findIndex(c => 
-                                        c.atoms?.some(a => a.atomId === 'landing-screen')
-                                      );
-                                      // If landing card found, add after it; otherwise add at end
-                                      const insertPosition = landingCardIndex >= 0 ? landingCardIndex + 1 : arr.length;
-                                      addNewCard(undefined, insertPosition);
-                                    }}
-                                  />
-                                </div>
-                              ) : (
-                                <div>
-                                  <h4 className="font-semibold text-gray-900 mb-2 text-lg">{atom.title}</h4>
-                                  <p className="text-sm text-gray-600 mb-3">{atom.category}</p>
-                                  <p className="text-sm text-gray-500">
-                                    Configure this atom for your application
-                                  </p>
-                                </div>
-                              )}
-                            </div>
-                          </AtomBox>
-                          {/* Inline Guided Flow - Renders below atom when active */}
-                          {renderInlineGuidedFlow(atom)}
-                        </React.Fragment>
-                        ))}
-                      </div>
-                    );
-                  })()}
-                </div>
-              </div>
-            </div>,
-            document.body,
-          )}
-      </div>
-    </>
-  );
-});
-
-export default CanvasArea;
-export type { CanvasAreaRef };
-=======
 export { default } from './index_feature';
-export type { CanvasAreaRef } from './index_feature';
->>>>>>> 63ac8cdb
+export type { CanvasAreaRef } from './index_feature';