import React from 'react';
import { X, Sparkles } from 'lucide-react';
import { VerticalProgressStepper } from '@/components/AtomList/atoms/data-upload/components/guided-upload/VerticalProgressStepper';
import { VerticalProgressStepper as MetricVerticalProgressStepper } from '@/components/LaboratoryMode/components/SettingsPanel/metricstabs/metricguildeflow/VerticalProgressStepper';
import { useLaboratoryStore } from '@/components/LaboratoryMode/store/laboratoryStore';
import type { UploadStage } from '@/components/AtomList/atoms/data-upload/components/guided-upload/useGuidedUploadFlow';
import { Button } from '@/components/ui/button';
import { Tabs, TabsContent, TabsList, TabsTrigger } from '@/components/ui/tabs';

interface GuidedFlowStepTrackerPanelProps {
  isOpen: boolean;
  onClose: () => void;
}

export const GuidedFlowStepTrackerPanel: React.FC<GuidedFlowStepTrackerPanelProps> = ({
  isOpen,
  onClose,
}) => {
  const activeGuidedFlows = useLaboratoryStore((state) => state.activeGuidedFlows || {});
  const activeMetricGuidedFlow = useLaboratoryStore((state) => state.activeMetricGuidedFlow);
  const isMetricGuidedFlowOpen = useLaboratoryStore((state) => state.isMetricGuidedFlowOpen);
  const getAtom = useLaboratoryStore((state) => state.getAtom);
  const updateGuidedFlowStage = useLaboratoryStore((state) => state.updateGuidedFlowStage);

  if (!isOpen || (Object.keys(activeGuidedFlows).length === 0 && !isMetricGuidedFlowOpen)) {
    return null;
  }

  const activeFlowEntries = Object.entries(activeGuidedFlows);
  const [selectedAtomId, setSelectedAtomId] = React.useState<string | null>(
    activeFlowEntries.length > 0 ? activeFlowEntries[0][0] : null
  );

  const selectedFlow = selectedAtomId ? activeGuidedFlows[selectedAtomId] : null;
  const selectedAtom = selectedAtomId ? getAtom(selectedAtomId) : null;

  // Handle clicking on a step to navigate
  const handleStageClick = (stage: UploadStage) => {
    if (selectedAtomId && updateGuidedFlowStage) {
      updateGuidedFlowStage(selectedAtomId, stage);
    }
  };

  return (
    <div className="fixed top-0 right-0 h-full w-80 z-50">
      {/* Glassomorphic panel */}
      <div className="h-full bg-white/90 backdrop-blur-md border-l border-white/20 shadow-2xl flex flex-col">
        {/* Header */}
        <div className="flex items-center justify-between p-4 border-b border-white/20 bg-gradient-to-r from-blue-50/80 to-indigo-50/80 backdrop-blur-sm">
          <div className="flex items-center gap-2">
            <div className="w-8 h-8 bg-blue-500/20 rounded-full flex items-center justify-center">
              <Sparkles className="w-4 h-4 text-blue-600" />
            </div>
            <h3 className="text-sm font-semibold text-gray-900">Guided Workflow</h3>
          </div>
          <Button
            variant="ghost"
            size="icon"
            onClick={onClose}
            className="h-8 w-8 hover:bg-white/50"
          >
            <X className="w-4 h-4" />
          </Button>
        </div>

        {/* Atom Selector (if multiple flows) */}
        {activeFlowEntries.length > 1 && (
          <div className="p-3 border-b border-white/20 bg-white/50">
            <div className="text-xs font-medium text-gray-700 mb-2">Active Flows:</div>
            <div className="space-y-1">
              {activeFlowEntries.map(([atomId, flow]) => {
                const atom = getAtom(atomId);
                return (
                  <button
                    key={atomId}
                    onClick={() => setSelectedAtomId(atomId)}
                    className={`w-full text-left px-2 py-1.5 rounded text-xs transition-colors ${
                      selectedAtomId === atomId
                        ? 'bg-blue-100/80 text-blue-700 font-medium backdrop-blur-sm'
                        : 'bg-white/50 text-gray-600 hover:bg-white/70'
                    }`}
                  >
                    {atom?.title || `Atom ${atomId.slice(0, 8)}`}
                  </button>
                );
              })}
            </div>
          </div>
        )}

        {/* Step Tracker */}
        <div className="flex-1 overflow-y-auto p-4">
<<<<<<< HEAD
          {(activeFlowEntries.length > 0 || isMetricGuidedFlowOpen) ? (
            <Tabs defaultValue={activeFlowEntries.length > 0 ? 'upload' : 'metric'} className="w-full">
              <TabsList className="grid w-full grid-cols-2 mb-4">
                <TabsTrigger value="upload" disabled={activeFlowEntries.length === 0}>
                  Data Upload
                </TabsTrigger>
                <TabsTrigger value="metric" disabled={!isMetricGuidedFlowOpen}>
                  Metric
                </TabsTrigger>
              </TabsList>
              <TabsContent value="upload" className="mt-0">
                {selectedFlow ? (
                  <div>
                    {selectedAtom && (
                      <div className="mb-4 pb-3 border-b border-white/20">
                        <div className="text-xs text-gray-500 mb-1">Current Atom</div>
                        <div className="text-sm font-medium text-gray-900">{selectedAtom.title}</div>
                      </div>
                    )}
                    <VerticalProgressStepper
                      currentStage={selectedFlow.currentStage}
                      className="w-full"
                    />
                  </div>
                ) : (
                  <div className="text-center text-sm text-gray-500 py-8">
                    No active data upload flow
                  </div>
                )}
              </TabsContent>
              <TabsContent value="metric" className="mt-0">
                {activeMetricGuidedFlow ? (
                  <div>
                    <div className="mb-4 pb-3 border-b border-white/20">
                      <div className="text-xs text-gray-500 mb-1">Current Flow</div>
                      <div className="text-sm font-medium text-gray-900">Metric Creation</div>
                    </div>
                    <MetricVerticalProgressStepper
                      currentStage={activeMetricGuidedFlow.currentStage}
                      className="w-full"
                    />
                  </div>
                ) : (
                  <div className="text-center text-sm text-gray-500 py-8">
                    No active metric flow
                  </div>
                )}
              </TabsContent>
            </Tabs>
=======
          {selectedFlow ? (
            <div>
              {selectedAtom && (
                <div className="mb-4 pb-3 border-b border-white/20">
                  <div className="text-xs text-gray-500 mb-1 uppercase tracking-wide">Current Atom</div>
                  <div className="text-lg font-bold text-gray-900">{selectedAtom.title}</div>
                </div>
              )}
              <VerticalProgressStepper
                currentStage={selectedFlow.currentStage}
                onStageClick={handleStageClick}
                className="w-full"
              />
            </div>
>>>>>>> 8a3ea6dd
          ) : (
            <div className="text-center text-sm text-gray-500 py-8">
              No active guided flow
            </div>
          )}
        </div>

        {/* Footer */}
        <div className="p-3 border-t border-white/20 bg-gray-50/50">
          <p className="text-xs text-gray-500 italic text-center">
            Click steps to navigate • All decisions remain under your control
          </p>
        </div>
      </div>
    </div>
  );
};<|MERGE_RESOLUTION|>--- conflicted
+++ resolved
@@ -90,57 +90,6 @@
 
         {/* Step Tracker */}
         <div className="flex-1 overflow-y-auto p-4">
-<<<<<<< HEAD
-          {(activeFlowEntries.length > 0 || isMetricGuidedFlowOpen) ? (
-            <Tabs defaultValue={activeFlowEntries.length > 0 ? 'upload' : 'metric'} className="w-full">
-              <TabsList className="grid w-full grid-cols-2 mb-4">
-                <TabsTrigger value="upload" disabled={activeFlowEntries.length === 0}>
-                  Data Upload
-                </TabsTrigger>
-                <TabsTrigger value="metric" disabled={!isMetricGuidedFlowOpen}>
-                  Metric
-                </TabsTrigger>
-              </TabsList>
-              <TabsContent value="upload" className="mt-0">
-                {selectedFlow ? (
-                  <div>
-                    {selectedAtom && (
-                      <div className="mb-4 pb-3 border-b border-white/20">
-                        <div className="text-xs text-gray-500 mb-1">Current Atom</div>
-                        <div className="text-sm font-medium text-gray-900">{selectedAtom.title}</div>
-                      </div>
-                    )}
-                    <VerticalProgressStepper
-                      currentStage={selectedFlow.currentStage}
-                      className="w-full"
-                    />
-                  </div>
-                ) : (
-                  <div className="text-center text-sm text-gray-500 py-8">
-                    No active data upload flow
-                  </div>
-                )}
-              </TabsContent>
-              <TabsContent value="metric" className="mt-0">
-                {activeMetricGuidedFlow ? (
-                  <div>
-                    <div className="mb-4 pb-3 border-b border-white/20">
-                      <div className="text-xs text-gray-500 mb-1">Current Flow</div>
-                      <div className="text-sm font-medium text-gray-900">Metric Creation</div>
-                    </div>
-                    <MetricVerticalProgressStepper
-                      currentStage={activeMetricGuidedFlow.currentStage}
-                      className="w-full"
-                    />
-                  </div>
-                ) : (
-                  <div className="text-center text-sm text-gray-500 py-8">
-                    No active metric flow
-                  </div>
-                )}
-              </TabsContent>
-            </Tabs>
-=======
           {selectedFlow ? (
             <div>
               {selectedAtom && (
@@ -155,7 +104,6 @@
                 className="w-full"
               />
             </div>
->>>>>>> 8a3ea6dd
           ) : (
             <div className="text-center text-sm text-gray-500 py-8">
               No active guided flow
