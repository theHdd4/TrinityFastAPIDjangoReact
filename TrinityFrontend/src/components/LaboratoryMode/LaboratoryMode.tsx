--- conflicted
+++ resolved
@@ -1,12 +1,9 @@
 
 import React, { useState, useEffect, useLayoutEffect, useRef, useInsertionEffect, useMemo } from 'react';
 import { Button } from '@/components/ui/button';
-<<<<<<< HEAD
 import { Switch } from '@/components/ui/switch';
-import { Play, Save, Share2, Undo2, List, Wifi, WifiOff } from 'lucide-react';
-=======
+// import { Play, Save, Share2, Undo2, List, Wifi, WifiOff } from 'lucide-react';
 import { Play, Save, Share2, Undo2, List, Wifi, WifiOff, ChevronUp, ChevronDown } from 'lucide-react';
->>>>>>> e401ab1f
 import { useToast } from '@/hooks/use-toast';
 import Header from '@/components/Header';
 import { atoms as allAtoms } from '@/components/AtomList/data';
