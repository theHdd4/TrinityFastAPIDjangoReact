
import React, { useState, useEffect, useLayoutEffect, useRef, useInsertionEffect, useMemo } from 'react';
import { Button } from '@/components/ui/button';
import { Switch } from '@/components/ui/switch';
// import { Play, Save, Share2, Undo2, List, Wifi, WifiOff } from 'lucide-react';
import { Play, Save, Share2, Undo2, List, Wifi, WifiOff, ChevronUp, ChevronDown, BarChart3, LayoutDashboard, Sparkles } from 'lucide-react';
import { useToast } from '@/hooks/use-toast';
import Header from '@/components/Header';
import { atoms as allAtoms } from '@/components/AtomList/data';
import {
  sanitizeLabConfig,
  saveCurrentProject,
  persistLaboratoryConfig,
  getWorkflowMoleculesKey,
  getWorkflowSelectedAtomsKey,
  getWorkflowDataKey,
} from '@/utils/projectStorage';
import CanvasArea, { CanvasAreaRef } from './components/CanvasArea';
import AuxiliaryMenu from './components/AuxiliaryMenu';
import AuxiliaryMenuLeft from './components/AuxiliaryMenuLeft';
import FloatingNavigationList from './components/FloatingNavigationList';
import { useExhibitionStore } from '@/components/ExhibitionMode/store/exhibitionStore';
import { REGISTRY_API, LAB_ACTIONS_API, LABORATORY_PROJECT_STATE_API } from '@/lib/api';
import { useLaboratoryStore, LayoutCard, DASHBOARD_ALLOWED_ATOMS } from './store/laboratoryStore';
import { useAuth } from '@/contexts/AuthContext';
import { addNavigationItem, logSessionState } from '@/lib/session';
import { DashboardShareDialog } from './components/DashboardShareDialog';
// import { ShareDialog } from './components/ShareDialog';
import PipelineModal from './components/PipelineModal';
import { getActiveProjectContext, type ProjectContext } from '@/utils/projectEnv';
import {
  animateLabElementsIn,
  cleanupProjectTransition,
  prepareLabElements,
  prefersReducedMotion,
  LAB_PREP_CLASS,
  LAB_ENTRANCE_PREP_DELAY_MS,
} from '@/utils/projectTransition';
import { useCollaborativeSync } from '@/hooks/useCollaborativeSync';
import { TrinityAIPanel } from '@/components/TrinityAI';

import { useLaboratoryScenario } from './hooks/useLaboratoryScenario';
import { useGuidedFlowPersistence } from './hooks/useGuidedFlowPersistence';
import { GuidedUploadFlow } from '@/components/AtomList/atoms/data-validate/components/guided-upload';



const useIsomorphicLayoutEffect = typeof window !== 'undefined' ? useLayoutEffect : useEffect;
const useIsomorphicInsertionEffect =
  typeof window !== 'undefined' && typeof useInsertionEffect === 'function'
    ? useInsertionEffect
    : useIsomorphicLayoutEffect;

const LaboratoryMode = () => {
  const initialReduceMotion = useMemo(() => prefersReducedMotion(), []);
  const [selectedAtomId, setSelectedAtomId] = useState<string>();
  const [selectedCardId, setSelectedCardId] = useState<string>();
  const [cardExhibited, setCardExhibited] = useState<boolean>(false);
  const [showFloatingNavigationList, setShowFloatingNavigationList] = useState(false);
<<<<<<< HEAD
  const [auxActive, setAuxActive] = useState<
    'settings' | 'frames' | 'help' | 'trinity' | 'exhibition' | 'guided' | 'metrics' | null
  >('frames');
=======
  const [auxActive, setAuxActive] = useState<'settings' | 'frames' | 'help' | 'trinity' | 'exhibition' | 'guided' | null>('frames');
>>>>>>> 28380d56
  const [isExhibitionOpen, setIsExhibitionOpen] = useState<boolean>(false);
  const [isShareOpen, setIsShareOpen] = useState(false);
  const [isPipelineOpen, setIsPipelineOpen] = useState(false);
  const [isHeaderMinimized, setIsHeaderMinimized] = useState(false);
  const [isTrinityAIVisible, setIsTrinityAIVisible] = useState(true); // Track if AI panel should be visible at all
  const [isHorizontalAICollapsed, setIsHorizontalAICollapsed] = useState(false); // Track collapse state for horizontal view only
  // Layout preference: 'vertical' (default) or 'horizontal'
  const [trinityAILayout, setTrinityAILayout] = useState<'vertical' | 'horizontal'>(() => {
    const saved = localStorage.getItem('trinity_ai_layout_preference');
    return (saved === 'horizontal' || saved === 'vertical') ? saved : 'vertical';
  });

  // Listen for layout preference changes (from settings panel)
  useEffect(() => {
    const handleStorageChange = () => {
      const saved = localStorage.getItem('trinity_ai_layout_preference');
      const newLayout = (saved === 'horizontal' || saved === 'vertical') ? saved : 'vertical';
      setTrinityAILayout(newLayout);
    };

    // Listen to custom event for same-tab updates
    const handleCustomStorageChange = () => handleStorageChange();
    window.addEventListener('trinity_ai_layout_changed', handleCustomStorageChange);

    // Listen to storage events for cross-tab updates
    window.addEventListener('storage', (e) => {
      if (e.key === 'trinity_ai_layout_preference') {
        handleStorageChange();
      }
    });

    return () => {
      window.removeEventListener('trinity_ai_layout_changed', handleCustomStorageChange);
      window.removeEventListener('storage', handleStorageChange);
    };
  }, []);
  const [projectContext, setProjectContext] = useState<ProjectContext | null>(() => getActiveProjectContext());
  const [autosaveEnabled, setAutosaveEnabled] = useState(true); // Default to true, will be loaded from MongoDB
  const [scenarioDismissed, setScenarioDismissed] = useState(false);
  const { toast } = useToast();
  
  // Scenario detection and flow persistence for guided workflow
  const scenarioData = useLaboratoryScenario();
  const { saveState, loadState, markFileAsPrimed, clearState } = useGuidedFlowPersistence();
  const { 
    cards, 
    setCards: setLabCards, 
    auxiliaryMenuLeftOpen, 
    setAuxiliaryMenuLeftOpen,
    subMode, 
    setSubMode, 
    activeGuidedFlows,
    globalGuidedModeEnabled,
    setGlobalGuidedMode
  } = useLaboratoryStore();
  const setExhibitionCards = useExhibitionStore(state => state.setCards);
  const { hasPermission, user } = useAuth();
  const canEdit = hasPermission('laboratory:edit');
  const skipInitialLabCleanupRef = useRef(true);
  const reduceMotionRef = useRef(initialReduceMotion);
  const [isPreparingAnimation, setIsPreparingAnimation] = useState(!initialReduceMotion);
  // Ref for CanvasArea to access sync function
  const canvasAreaRef = useRef<CanvasAreaRef>(null);
  // Ref to track if initial cards have been loaded (to prevent autosave on initial load)
  const hasInitialCardsLoadedRef = useRef(false);

  // Real-time collaborative sync
  const { isConnected: isSyncConnected, activeUsers, cardEditors, notifyCardFocus, notifyCardBlur } = useCollaborativeSync({
    enabled: canEdit && autosaveEnabled, // Only enable for users with edit permissions and when autosave is enabled
    debounceMs: 2000, // 2 seconds debounce
    fullSyncIntervalMs: 30000, // 30 seconds full sync
    onError: (error) => {
      console.error('[CollaborativeSync] Error:', error);
    },
    onConnected: () => {
      // console.log('[CollaborativeSync] Connected to real-time sync');
    },
    onDisconnected: () => {
      // console.log('[CollaborativeSync] Disconnected from real-time sync');
    },
    onUsersChanged: (users) => {
      // console.log('[CollaborativeSync] Active users:', users);
    },
  });

  useIsomorphicInsertionEffect(() => {
    const reduceMotion = prefersReducedMotion();
    reduceMotionRef.current = reduceMotion;
    if (reduceMotion) {
      setIsPreparingAnimation(false);
    }

    cleanupProjectTransition('laboratory', { preserveLabPrepClass: true });

    if (!reduceMotion && typeof document !== 'undefined') {
      document.body.classList.add(LAB_PREP_CLASS);
    }

    prepareLabElements();

    return () => {
      if (skipInitialLabCleanupRef.current) {
        skipInitialLabCleanupRef.current = false;
        return;
      }

      cleanupProjectTransition('laboratory');

      if (!reduceMotionRef.current && typeof document !== 'undefined') {
        document.body.classList.remove(LAB_PREP_CLASS);
      }
    };
  }, []);

  useIsomorphicLayoutEffect(() => {
    animateLabElementsIn();
    if (reduceMotionRef.current) {
      setIsPreparingAnimation(false);
    }
  }, []);

  // Load subMode from URL query param on mount
  useEffect(() => {
    const urlParams = new URLSearchParams(window.location.search);
    const modeParam = urlParams.get('mode');
    if (modeParam === 'dashboard' || modeParam === 'analytics') {
      setSubMode(modeParam);
    } else {
      // Check localStorage for saved mode
      const savedMode = localStorage.getItem('laboratory-submode');
      if (savedMode === 'dashboard' || savedMode === 'analytics') {
        setSubMode(savedMode);
      }
    }
  }, [setSubMode]);

  // Persist subMode to localStorage and URL when it changes
  useEffect(() => {
    localStorage.setItem('laboratory-submode', subMode);
    const url = new URL(window.location.href);
    url.searchParams.set('mode', subMode);
    window.history.replaceState({}, '', url.toString());
  }, [subMode]);

  // Close left panel and exhibition when guided mode is enabled
  useEffect(() => {
    if (globalGuidedModeEnabled) {
      // Close the atom library panel
      setAuxiliaryMenuLeftOpen(false);
      // Close exhibition panel
      setIsExhibitionOpen(false);
    }
  }, [globalGuidedModeEnabled, setAuxiliaryMenuLeftOpen]);

  // Listen for event to open guided panel
  useEffect(() => {
    const handleOpenGuidedPanel = () => {
      console.log('[LaboratoryMode] Opening guided panel via event');
      setAuxActive('guided');
    };

    window.addEventListener('open-guided-panel', handleOpenGuidedPanel);
    return () => {
      window.removeEventListener('open-guided-panel', handleOpenGuidedPanel);
    };
  }, []);

  useEffect(() => {
    if (isShareOpen) {
      setProjectContext(getActiveProjectContext());
    }
  }, [isShareOpen]);

  useEffect(() => {
    if (typeof document === 'undefined' || typeof window === 'undefined') {
      return;
    }

    if (reduceMotionRef.current) {
      setIsPreparingAnimation(false);
      return;
    }

    const headerElement = document.querySelector('[data-lab-header]') as HTMLElement | null;

    let hasMarkedStart = false;

    const markAnimationStarted = () => {
      if (hasMarkedStart) {
        return;
      }
      hasMarkedStart = true;
      setIsPreparingAnimation(false);
    };

    const handleHeaderAnimationStart = (event: AnimationEvent) => {
      if (event.target !== headerElement) {
        return;
      }
      markAnimationStarted();
    };

    headerElement?.addEventListener('animationstart', handleHeaderAnimationStart);

    const startFallbackDelay = LAB_ENTRANCE_PREP_DELAY_MS + 100;
    const startFallback = window.setTimeout(markAnimationStarted, startFallbackDelay);

    return () => {
      headerElement?.removeEventListener('animationstart', handleHeaderAnimationStart);
      window.clearTimeout(startFallback);
    };
  }, []);

  useEffect(() => {
    if (localStorage.getItem('laboratory-config')) {
      console.log('Successfully Loaded Existing Project State');
      toast({ title: 'Successfully Loaded Existing Project State' });
    }

    // Hide navigation list when switching from workflow mode (check both mode-specific and legacy shared keys for migration)
    const hasWorkflowData = localStorage.getItem(getWorkflowDataKey(subMode)) ||
      localStorage.getItem('workflow-data') || // Legacy key for migration
      localStorage.getItem(getWorkflowSelectedAtomsKey(subMode)) ||
      localStorage.getItem('workflow-selected-atoms') || // Legacy key for migration
      localStorage.getItem(getWorkflowMoleculesKey(subMode)) ||
      localStorage.getItem('workflow-molecules'); // Legacy key for migration
    if (hasWorkflowData) {
      setShowFloatingNavigationList(false);
    }

    // Load autosaveEnabled from MongoDB
    const loadAutosaveEnabled = async () => {
      const projectContext = getActiveProjectContext();
      if (!projectContext) return;

      try {
        const requestUrl = `${LABORATORY_PROJECT_STATE_API}/get/${projectContext.client_name}/${projectContext.app_name}/${projectContext.project_name}`;
        const response = await fetch(requestUrl, {
          method: 'GET',
          credentials: 'include',
        });

        if (response.ok) {
          const data = await response.json();
          if (data.status === 'ok' && data.autosaveEnabled !== undefined) {
            setAutosaveEnabled(data.autosaveEnabled);
            console.info('[Laboratory API] Restored autosaveEnabled:', data.autosaveEnabled);
          }
        }
      } catch (error) {
        console.warn('[Laboratory API] Failed to load autosaveEnabled, using default:', error);
      }
    };

    loadAutosaveEnabled();
  }, []); // eslint-disable-line react-hooks/exhaustive-deps

  // Note: Workflow data loading is now handled entirely by CanvasArea component
  // This prevents conflicts and ensures proper molecule container restoration

  // Function to sort cards in workflow order using order field (grid approach)
  // Uses the same logic as buildUnifiedRenderArray to ensure consistency
  // order = (moleculeIndex * 1000) + subOrder
  const sortCardsInWorkflowOrder = (cardsToSort: LayoutCard[], workflowMolecules: any[]): LayoutCard[] => {
    if (!workflowMolecules || workflowMolecules.length === 0) {
      // No workflow molecules - sort by order field if available
      return [...cardsToSort].sort((a, b) => {
        const orderA = typeof a.order === 'number' ? a.order : Infinity;
        const orderB = typeof b.order === 'number' ? b.order : Infinity;
        return orderA - orderB;
      });
    }

    const sortedCards: LayoutCard[] = [];

    // Separate cards into workflow and standalone
    const workflowCards = cardsToSort.filter(card => card.moleculeId);
    const standaloneCards = cardsToSort.filter(card => !card.moleculeId);

    // Create a map of moleculeId to moleculeIndex for quick lookup
    const moleculeIndexMap = new Map<string, number>();
    workflowMolecules.forEach((molecule, index) => {
      moleculeIndexMap.set(molecule.moleculeId, index);
    });

    // Process each molecule and its associated cards
    workflowMolecules.forEach((molecule, moleculeIndex) => {
      // Add all workflow cards for this molecule first (maintain their relative order)
      const moleculeCards = workflowCards
        .filter(card => card.moleculeId === molecule.moleculeId)
        .sort((a, b) => {
          // Maintain original order within molecule
          const indexA = cardsToSort.findIndex(c => c.id === a.id);
          const indexB = cardsToSort.findIndex(c => c.id === b.id);
          return indexA - indexB;
        });
      sortedCards.push(...moleculeCards);

      // Find standalone cards that should appear after this molecule
      // Based on order field: order = (moleculeIndex * 1000) + subOrder
      const cardsAfterThisMolecule = standaloneCards.filter(card => {
        if (card.order !== undefined && typeof card.order === 'number') {
          const cardMoleculeIndex = Math.floor(card.order / 1000);
          return cardMoleculeIndex === moleculeIndex;
        }
        return false;
      });

      // Sort standalone cards by subOrder
      cardsAfterThisMolecule.sort((a, b) => {
        const subOrderA = a.order !== undefined ? a.order % 1000 : 0;
        const subOrderB = b.order !== undefined ? b.order % 1000 : 0;
        return subOrderA - subOrderB;
      });

      // Add standalone cards that appear after this molecule (between molecules)
      sortedCards.push(...cardsAfterThisMolecule);
    });

    // Add standalone cards that should appear after the last molecule (orphans)
    const placedStandaloneIds = new Set(sortedCards.map(c => c.id));
    const orphanCards = standaloneCards.filter(card => !placedStandaloneIds.has(card.id));
    sortedCards.push(...orphanCards);

    // Add any remaining workflow cards that weren't in any molecule (shouldn't happen, but safety check)
    const allProcessedIds = new Set(sortedCards.map(c => c.id));
    const remaining = cardsToSort.filter(c => !allProcessedIds.has(c.id));
    sortedCards.push(...remaining);

    return sortedCards;
  };

  // Autosave: Automatically save and sync when cards or auxiliaryMenuLeftOpen change
  useEffect(() => {
    if (!canEdit || !autosaveEnabled) return;

    const hasInitialCards = cards && cards.length > 0;

    // Skip autosave on initial load (wait for cards to be loaded)
    // But allow autosave for auxiliaryMenuLeftOpen changes even if no cards
    if (!hasInitialCards) {
      // Mark that we've checked and there are no cards yet
      if (!hasInitialCardsLoadedRef.current) {
        hasInitialCardsLoadedRef.current = true;
        // Skip autosave on the very first load (when there are no cards)
        return;
      }
      // After initial load, allow autosave even without cards (for auxiliaryMenuLeftOpen changes)
    } else {
      // Mark that initial cards have been loaded
      if (!hasInitialCardsLoadedRef.current) {
        hasInitialCardsLoadedRef.current = true;
        // Skip autosave on the very first load (when cards are first loaded)
        return;
      }
    }

    // Debounce autosave to avoid too frequent saves
    const autosaveTimer = setTimeout(async () => {
      // console.log('🔄 [AUTOSAVE] Triggering autosave...');

      try {
        const exhibitedCards = (cards || []).filter(card => card.isExhibited);
        setExhibitionCards(cards);

        // Get workflow molecules to sort cards correctly (mode-specific)
        const storedWorkflowMolecules = localStorage.getItem(getWorkflowMoleculesKey(subMode));
        let workflowMolecules: any[] = [];
        if (storedWorkflowMolecules) {
          try {
            workflowMolecules = JSON.parse(storedWorkflowMolecules);
          } catch (e) {
            // console.warn('[AUTOSAVE] Failed to parse workflow molecules for sorting', e);
          }
        }

        // CRITICAL FIX: Filter cards before saving to ensure mode-specific data separation
        let cardsToSave = cards || [];
        if (subMode === 'dashboard') {
          // Dashboard mode: Filter out any analytics-only atoms before saving
          const allowedAtomIdsSet = new Set(DASHBOARD_ALLOWED_ATOMS);
          cardsToSave = cardsToSave.map(card => {
            const allowedAtoms = (card.atoms || []).filter(atom => 
              allowedAtomIdsSet.has(atom.atomId as any)
            );
            return {
              ...card,
              atoms: allowedAtoms
            };
          }).filter(card => (card.atoms || []).length > 0); // Remove cards with no allowed atoms
          
          // if (cardsToSave.length !== cards.length) {
          //   console.warn(`[AUTOSAVE] Filtered out ${cards.length - cardsToSave.length} card(s) with non-dashboard atoms before saving to MongoDB`);
          // }
        }
        // Analytics mode: Save all cards (no filtering needed)

        // Sort cards in workflow order before saving
        const sortedCards = workflowMolecules.length > 0
          ? sortCardsInWorkflowOrder(cardsToSave, workflowMolecules)
          : cardsToSave;

        // Prepare workflow_molecules with isActive and moleculeIndex for MongoDB
        // moleculeIndex preserves the original order/position in the array
        // FIX: If there are no cards, clear workflow molecules to return to regular laboratory mode
        const workflowMoleculesForSave = (sortedCards.length === 0)
          ? [] // Clear workflow molecules when no cards remain
          : workflowMolecules.map((molecule, index) => ({
            moleculeId: molecule.moleculeId,
            moleculeTitle: molecule.moleculeTitle,
            atoms: molecule.atoms || [],
            isActive: molecule.isActive !== false, // Default to true if not specified
            moleculeIndex: index // Preserve the original index/position
          }));

        // Save the current laboratory configuration with sorted cards
        const labConfig = {
          cards: sortedCards,
          exhibitedCards,
          timestamp: new Date().toISOString(),
        };
        const sanitized = sanitizeLabConfig(labConfig);

        const projectContext = getActiveProjectContext();
        if (projectContext) {
          const requestUrl = `${LABORATORY_PROJECT_STATE_API}/save`;
          const mode = subMode === 'analytics' ? 'laboratory' : 'laboratory-dashboard';
          
          // console.log('🔍 [DIAGNOSIS] ========== AUTOSAVE START ==========');
          // console.log('🔍 [DIAGNOSIS] Autosave details:', {
          //   subMode,
          //   mode,
          //   cardsCount: sanitized.cards?.length || 0,
          //   workflowMoleculesCount: workflowMoleculesForSave.length,
          //   cardAtomIds: sanitized.cards?.map((c: any) => c.atoms?.map((a: any) => a.atomId)).flat() || [],
          //   timestamp: new Date().toISOString()
          // });
          
          const payload = {
            client_name: projectContext.client_name,
            app_name: projectContext.app_name,
            project_name: projectContext.project_name,
            cards: sanitized.cards || [],
            workflow_molecules: workflowMoleculesForSave,
            auxiliaryMenuLeftOpen: auxiliaryMenuLeftOpen ?? true,
            autosaveEnabled: autosaveEnabled,
            mode: mode,
          };

          // console.log('🔍 [DIAGNOSIS] Payload being sent to MongoDB:', {
          //   mode: payload.mode,
          //   cardsCount: payload.cards.length,
          //   cardDetails: payload.cards.map((c: any) => ({
          //     id: c.id,
          //     atoms: c.atoms?.map((a: any) => ({ atomId: a.atomId, title: a.title })) || []
          //   }))
          // });
          // console.log('🔄 [AUTOSAVE] Saving with auxiliaryMenuLeftOpen:', auxiliaryMenuLeftOpen ?? true);

          try {
            const response = await fetch(requestUrl, {
              method: 'POST',
              headers: { 'Content-Type': 'application/json' },
              credentials: 'include',
              body: JSON.stringify(payload),
            });
            if (!response.ok) {
              const errorText = await response.text();
              console.error('❌ [AUTOSAVE] Failed to persist configuration', {
                status: response.status,
                error: errorText,
                mode,
                subMode
              });
            } else {
              // const responseData = await response.json().catch(() => ({}));
              // console.log('🔍 [DIAGNOSIS] ✅ [AUTOSAVE] Configuration saved successfully', {
              //   mode,
              //   subMode,
              //   cardsCount: payload.cards.length,
              //   response: responseData
              // });
              // console.log('🔍 [DIAGNOSIS] ========== AUTOSAVE COMPLETE ==========');
            }
          } catch (apiError) {
            console.error('[AUTOSAVE] Error while saving configuration', apiError);
          }
        }

        // Save to localStorage
        const current = localStorage.getItem('current-project');
        if (current) {
          try {
            const proj = JSON.parse(current);
            await fetch(`${REGISTRY_API}/projects/${proj.id}/`, {
              method: 'PATCH',
              headers: { 'Content-Type': 'application/json' },
              credentials: 'include',
              body: JSON.stringify({
                state: { laboratory_config: sanitized },
              }),
            });
            proj.state = { ...(proj.state || {}), laboratory_config: sanitized };
            saveCurrentProject(proj);
          } catch (apiError) {
            console.error('[AUTOSAVE] API error during save:', apiError);
          }
        }

        persistLaboratoryConfig(sanitized, subMode);

        // CRITICAL: Sync changes to Workflow collection during autosave
        // console.log('🔄 [AUTOSAVE] About to call syncWorkflowCollection, canvasAreaRef exists:', !!canvasAreaRef.current);
        if (canvasAreaRef.current) {
          try {
            // console.log('🔄 [AUTOSAVE] Calling syncWorkflowCollection...');
            await canvasAreaRef.current.syncWorkflowCollection();
            // console.log('✅ [AUTOSAVE] Laboratory changes synced to Workflow collection');
          } catch (syncError) {
            console.error('❌ [AUTOSAVE] Failed to sync Laboratory changes to Workflow collection:', syncError);
            // console.error('❌ [AUTOSAVE] Sync error details:', syncError instanceof Error ? syncError.stack : syncError);
          }
        } else {
          // console.warn('⚠️ [AUTOSAVE] canvasAreaRef.current is null, cannot sync workflow collection');
        }
      } catch (error) {
        console.error('[AUTOSAVE] Autosave error:', error);
      }
    }, 3000); // 3 second debounce for autosave

    return () => {
      clearTimeout(autosaveTimer);
    };
  }, [cards, auxiliaryMenuLeftOpen, canEdit, autosaveEnabled, setExhibitionCards, sortCardsInWorkflowOrder]); // eslint-disable-line react-hooks/exhaustive-deps

  const handleUndo = async () => {
    if (!canEdit) return;
    const current = localStorage.getItem('current-project');
    if (!current) return;
    try {
      const proj = JSON.parse(current);
      const res = await fetch(`${LAB_ACTIONS_API}/?project=${proj.id}`, { credentials: 'include' });
      if (res.ok) {
        const data = await res.json();
        const last = Array.isArray(data) ? data[0] : data.results?.[0];
        if (last && last.state) {
          setLabCards(last.state);
          setExhibitionCards(last.state);
          const labConfig = {
            cards: last.state,
            exhibitedCards: (last.state || []).filter((c: any) => c.isExhibited),
            timestamp: new Date().toISOString(),
          };
          const sanitized = sanitizeLabConfig(labConfig);
          await fetch(`${REGISTRY_API}/projects/${proj.id}/`, {
            method: 'PATCH',
            credentials: 'include',
            headers: { 'Content-Type': 'application/json' },
            body: JSON.stringify({ state: { laboratory_config: sanitized } }),
          }).catch(() => { });

          const storageSuccess = persistLaboratoryConfig(sanitized, subMode);
          if (!storageSuccess) {
            console.warn('Storage quota exceeded while caching undo state.');
            toast({
              title: 'Storage Limit Reached',
              description:
                'We updated your configuration, but local caching failed due to storage limits. Clear your browser storage to continue working offline.',
              variant: 'destructive',
            });
          }

          await fetch(`${LAB_ACTIONS_API}/${last.id}/`, { method: 'DELETE', credentials: 'include' }).catch(() => { });
          toast({ title: 'Undo', description: 'Last change reverted' });
        }
      }
    } catch (error) {
      console.error('Undo error:', error);
      toast({
        title: 'Undo Failed',
        description: 'Failed to undo. Please try again.',
        variant: 'destructive',
      });
    }
  };

  const handleAtomDragStart = (e: React.DragEvent, atomId: string) => {
    if (!canEdit) return;
    const atomData = { id: atomId };
    e.dataTransfer.setData('application/json', JSON.stringify(atomData));
  };

  const handleAtomSelect = (atomId: string) => {
    if (!canEdit) return;
    // Treat empty string as undefined (for clearing selection)
    const normalizedAtomId = atomId === '' ? undefined : atomId;
    setSelectedAtomId(normalizedAtomId);
    // If clearing atom selection, also clear card selection and context
    if (!normalizedAtomId) {
      setSelectedCardId(undefined);
      // Clear context when user explicitly clears selection (clicked empty space)
      const store = useLaboratoryStore.getState();
      if (store.metricsInputs.contextCardId || store.metricsInputs.contextAtomId) {
        console.log('📋 [LaboratoryMode] Clearing context (user cleared selection via empty space click)');
        store.updateMetricsInputs({
          contextCardId: undefined,
          contextAtomId: undefined,
        });
      }
    }
  };

  const handleCardSelect = (cardId: string, exhibited: boolean) => {
    if (!canEdit) return;
    setSelectedCardId(cardId);
    setCardExhibited(exhibited);

    // Auto-select the atom in the card if it exists
    const card = cards.find(c => c.id === cardId);
    if (card && Array.isArray(card.atoms) && card.atoms.length > 0) {
      // Select the first atom in the card
      setSelectedAtomId(card.atoms[0].id);
    } else {
      // Only clear atom selection if card has no atoms
      setSelectedAtomId(undefined);
    }
  };

  const toggleSettingsPanel = () => {
    if (!canEdit) return;
    setAuxActive(prev => (prev === 'settings' ? null : 'settings'));
  };

  const openSettingsPanel = () => {
    if (!canEdit) return;
    setAuxActive('settings');
  };

  const toggleHelpPanel = () => {
    if (!canEdit) return;
    setAuxActive(prev => (prev === 'help' ? null : 'help'));
  };

  const handleShareClick = () => {
    if (!canEdit) {
      return;
    }
    const context = getActiveProjectContext();
    setProjectContext(context);
    setIsShareOpen(true);
  };

  const handleSave = async () => {
    if (!canEdit) return;
    try {
      const exhibitedCards = (cards || []).filter(card => card.isExhibited);

      setExhibitionCards(cards);

      // Get workflow molecules to sort cards correctly (mode-specific)
      const storedWorkflowMolecules = localStorage.getItem(getWorkflowMoleculesKey(subMode));
      let workflowMolecules: any[] = [];
      if (storedWorkflowMolecules) {
        try {
          workflowMolecules = JSON.parse(storedWorkflowMolecules);
        } catch (e) {
          console.warn('Failed to parse workflow molecules for sorting', e);
        }
      }

      // CRITICAL FIX: Filter cards before saving to ensure mode-specific data separation
      let cardsToSave = cards || [];
      if (subMode === 'dashboard') {
        // Dashboard mode: Filter out any analytics-only atoms before saving
        const allowedAtomIdsSet = new Set(DASHBOARD_ALLOWED_ATOMS);
        cardsToSave = cardsToSave.map(card => {
          const allowedAtoms = (card.atoms || []).filter(atom => 
            allowedAtomIdsSet.has(atom.atomId as any)
          );
          return {
            ...card,
            atoms: allowedAtoms
          };
        }).filter(card => (card.atoms || []).length > 0); // Remove cards with no allowed atoms
        
        if (cardsToSave.length !== cards.length) {
          console.warn(`[MANUAL SAVE] Filtered out ${cards.length - cardsToSave.length} card(s) with non-dashboard atoms before saving to MongoDB`);
        }
      }
      // Analytics mode: Save all cards (no filtering needed)

      // Sort cards in workflow order before saving (ensures order field reflects actual workflow position)
      const sortedCards = workflowMolecules.length > 0
        ? sortCardsInWorkflowOrder(cardsToSave, workflowMolecules)
        : cardsToSave;

      console.info('[Laboratory API] Sorting cards in workflow order before save:', {
        originalCount: cards?.length || 0,
        sortedCount: sortedCards.length,
        workflowMoleculesCount: workflowMolecules.length,
        sortedCards: sortedCards.map((c, i) => ({
          index: i,
          id: c.id,
          atomId: c.atoms[0]?.atomId,
          moleculeId: c.moleculeId,
          order: c.order
        }))
      });

      // Prepare workflow_molecules with isActive and moleculeIndex for MongoDB
      // moleculeIndex preserves the original order/position in the array
      // FIX: If there are no cards, clear workflow molecules to return to regular laboratory mode
      const workflowMoleculesForSave = (sortedCards.length === 0)
        ? [] // Clear workflow molecules when no cards remain
        : workflowMolecules.map((molecule, index) => ({
          moleculeId: molecule.moleculeId,
          moleculeTitle: molecule.moleculeTitle,
          atoms: molecule.atoms || [],
          isActive: molecule.isActive !== false, // Default to true if not specified
          moleculeIndex: index // Preserve the original index/position
        }));

      // FIX: Clear workflow-related localStorage items when no cards remain (mode-specific)
      if (sortedCards.length === 0) {
        localStorage.removeItem(getWorkflowMoleculesKey(subMode));
        localStorage.removeItem(getWorkflowSelectedAtomsKey(subMode));
        localStorage.removeItem(getWorkflowDataKey(subMode));
        console.info('[Laboratory API] Cleared workflow data from localStorage (no cards remaining)');
      }

      console.info('[Laboratory API] Saving workflow molecules with isActive and moleculeIndex:', {
        workflowMoleculesCount: workflowMoleculesForSave.length,
        cardsCount: sortedCards.length,
        willClearWorkflow: sortedCards.length === 0,
        molecules: workflowMoleculesForSave.map(m => ({
          moleculeId: m.moleculeId,
          moleculeTitle: m.moleculeTitle,
          isActive: m.isActive,
          moleculeIndex: m.moleculeIndex
        }))
      });

      // Save the current laboratory configuration with sorted cards
      const labConfig = {
        cards: sortedCards,
        exhibitedCards,
        timestamp: new Date().toISOString(),
      };
      const sanitized = sanitizeLabConfig(labConfig);

      const projectContext = getActiveProjectContext();
      if (projectContext) {
        const requestUrl = `${LABORATORY_PROJECT_STATE_API}/save`;
        const mode = subMode === 'analytics' ? 'laboratory' : 'laboratory-dashboard';
        
        console.log('🔍 [DIAGNOSIS] ========== MANUAL SAVE START ==========');
        console.log('🔍 [DIAGNOSIS] Manual save details:', {
          subMode,
          mode,
          cardsCount: sanitized.cards?.length || 0,
          workflowMoleculesCount: workflowMoleculesForSave.length,
          cardAtomIds: sanitized.cards?.map((c: any) => c.atoms?.map((a: any) => a.atomId)).flat() || [],
          timestamp: new Date().toISOString()
        });
        
        const payload = {
          client_name: projectContext.client_name,
          app_name: projectContext.app_name,
          project_name: projectContext.project_name,
          cards: sanitized.cards || [],
          workflow_molecules: workflowMoleculesForSave, // Include workflow molecules with isActive and moleculeIndex (empty if no cards)
          auxiliaryMenuLeftOpen: auxiliaryMenuLeftOpen ?? true, // Include auxiliary menu left state
          autosaveEnabled: autosaveEnabled, // Include autosave toggle state
          mode: mode,
        };

        console.log('🔍 [DIAGNOSIS] Payload being sent to MongoDB:', {
          mode: payload.mode,
          cardsCount: payload.cards.length,
          cardDetails: payload.cards.map((c: any) => ({
            id: c.id,
            atoms: c.atoms?.map((a: any) => ({ atomId: a.atomId, title: a.title })) || []
          }))
        });
        console.log('💾 [MANUAL SAVE] Saving with auxiliaryMenuLeftOpen:', auxiliaryMenuLeftOpen ?? true);

        const requestInit: RequestInit = {
          method: 'POST',
          headers: { 'Content-Type': 'application/json' },
          credentials: 'include',
          body: JSON.stringify(payload),
        };

        console.info('[Laboratory API] Saving laboratory configuration', {
          url: requestUrl,
          method: requestInit.method,
          hasCards: Array.isArray(payload.cards) && payload.cards.length > 0,
          project: payload.project_name,
        });

        try {
          const response = await fetch(requestUrl, requestInit);
          if (!response.ok) {
            const message = await response.text();
            console.error('🔍 [DIAGNOSIS] ❌ [Laboratory API] Failed to persist configuration', {
              status: response.status,
              error: message,
              mode,
              subMode
            });
          } else {
            const responseData = await response.json().catch(() => ({}));
            console.info('🔍 [DIAGNOSIS] ✅ [Laboratory API] Configuration saved successfully', {
              mode,
              subMode,
              cardsCount: payload.cards.length,
              response: responseData
            });
            console.log('🔍 [DIAGNOSIS] ========== MANUAL SAVE COMPLETE ==========');
          }
        } catch (apiError) {
          console.error('[Laboratory API] Error while saving configuration', apiError);
        }
      } else {
        console.warn('[Laboratory API] Skipping save, project context unavailable');
      }

      const current = localStorage.getItem('current-project');
      if (current) {
        try {
          const proj = JSON.parse(current);
          await fetch(`${REGISTRY_API}/projects/${proj.id}/`, {
            method: 'PATCH',
            headers: { 'Content-Type': 'application/json' },
            credentials: 'include',
            body: JSON.stringify({
              state: { laboratory_config: sanitized },
            }),
          });
          proj.state = { ...(proj.state || {}), laboratory_config: sanitized };
          saveCurrentProject(proj);
        } catch (apiError) {
          console.error('API error during save:', apiError);
          // Don't show error for API failures, just log them
        }
      }

      const storageSuccess = persistLaboratoryConfig(sanitized, subMode);

      // Sync changes to Workflow collection
      console.log('🔄 [LAB MODE] About to call syncWorkflowCollection, canvasAreaRef exists:', !!canvasAreaRef.current);
      if (canvasAreaRef.current) {
        try {
          console.log('🔄 [LAB MODE] Calling syncWorkflowCollection...');
          await canvasAreaRef.current.syncWorkflowCollection();
          console.log('✅ [LAB MODE] Laboratory changes synced to Workflow collection');
        } catch (syncError) {
          console.error('❌ [LAB MODE] Failed to sync Laboratory changes to Workflow collection:', syncError);
          console.error('❌ [LAB MODE] Sync error details:', syncError instanceof Error ? syncError.stack : syncError);
          // Don't show error to user, just log it
        }
      } else {
        console.warn('⚠️ [LAB MODE] canvasAreaRef.current is null, cannot sync workflow collection');
      }

      if (storageSuccess) {
        toast({
          title: 'Configuration Saved',
          description: `Laboratory configuration saved successfully. ${exhibitedCards.length} card(s) marked for exhibition.`,
        });
      } else {
        toast({
          title: 'Storage Limit Reached',
          description:
            'We saved your configuration, but local caching failed due to storage limits. Clear your browser storage to continue working offline.',
          variant: 'destructive',
        });
      }
      const allAtoms = cards.flatMap(card =>
        Array.isArray(card.atoms) ? card.atoms.map(atom => ({
          id: atom.id,
          title: atom.title,
          category: atom.category,
          color: atom.color,
          cardId: card.id,
        })) : []
      );
      addNavigationItem(user?.id, { atom: 'laboratory-save', atoms: allAtoms });
      logSessionState(user?.id);
    } catch (error) {
      console.error('Save error:', error);
      toast({
        title: "Save Error",
        description: "Failed to save configuration. Please try again.",
        variant: "destructive",
      });
    }
  };

  // Handle Ctrl+S keyboard shortcut for manual save (works regardless of autosave state)
  useEffect(() => {
    const handleKeyDown = (event: KeyboardEvent) => {
      // Check for Ctrl+S (or Cmd+S on Mac)
      if ((event.ctrlKey || event.metaKey) && event.key.toLowerCase() === 's') {
        // Don't trigger if user is typing in an input field
        const target = event.target as HTMLElement;
        if (
          target.tagName === 'INPUT' ||
          target.tagName === 'TEXTAREA' ||
          target.contentEditable === 'true' ||
          target.getAttribute('role') === 'textbox'
        ) {
          return;
        }

        // Prevent default and stop propagation to prevent other handlers (like useSearchShortcut) from running
        event.preventDefault();
        event.stopPropagation();
        event.stopImmediatePropagation();

        if (canEdit) {
          handleSave();
        }
      }
    };

    // Use capture phase to ensure this handler runs before others
    window.addEventListener('keydown', handleKeyDown, true);
    return () => {
      window.removeEventListener('keydown', handleKeyDown, true);
    };
  }, [canEdit, handleSave]);

  // Handle Ctrl+Alt+I keyboard shortcut to toggle AI panel
  // Use refs to always access latest state values
  const auxActiveRef = useRef(auxActive);
  const isTrinityAIVisibleRef = useRef(isTrinityAIVisible);
  const trinityAILayoutRef = useRef(trinityAILayout);
  
  // Keep refs in sync with state
  useEffect(() => {
    auxActiveRef.current = auxActive;
    isTrinityAIVisibleRef.current = isTrinityAIVisible;
    trinityAILayoutRef.current = trinityAILayout;
  }, [auxActive, isTrinityAIVisible, trinityAILayout]);

  useEffect(() => {
    const handleKeyDown = (event: KeyboardEvent) => {
      // Debug: Log all Ctrl+Alt key combinations to help troubleshoot
      if ((event.ctrlKey || event.metaKey) && event.altKey) {
        console.log('🔍 Ctrl+Alt key detected:', {
          key: event.key,
          code: event.code,
          ctrlKey: event.ctrlKey,
          metaKey: event.metaKey,
          altKey: event.altKey,
          target: (event.target as HTMLElement)?.tagName
        });
      }
      
      // Check for Ctrl+Alt+I (or Cmd+Alt+I on Mac)
      const isCtrlAltI = (event.ctrlKey || event.metaKey) && event.altKey && 
                         (event.key.toLowerCase() === 'i' || event.code === 'KeyI');
      
      if (isCtrlAltI) {
        console.log('✅ Ctrl+Alt+I detected!');
        
        // Don't trigger if user is typing in an input field
        const target = event.target as HTMLElement;
        const isInputField = 
          target.tagName === 'INPUT' ||
          target.tagName === 'TEXTAREA' ||
          target.contentEditable === 'true' ||
          target.getAttribute('role') === 'textbox';
        
        if (isInputField) {
          console.log('⚠️ Ignored: user is typing in input field');
          return;
        }

        // Prevent default and stop propagation
        event.preventDefault();
        event.stopPropagation();
        event.stopImmediatePropagation();
        
        console.log('⌨️ Ctrl+Alt+I pressed - toggling AI panel', {
          currentActive: auxActiveRef.current,
          isVisible: isTrinityAIVisibleRef.current,
          layout: trinityAILayoutRef.current
        });
        
        // Directly toggle the AI panel state (same logic as clicking the icon)
        const currentActive = auxActiveRef.current;
        const newActive = currentActive === 'trinity' ? null : 'trinity';
        
        // If panel was hidden, show it again
        if (newActive === 'trinity' && !isTrinityAIVisibleRef.current) {
          setIsTrinityAIVisible(true);
        }
        
        // In horizontal view, toggle collapse state
        if (trinityAILayoutRef.current === 'horizontal' && newActive === 'trinity') {
          setIsHorizontalAICollapsed(false); // Expand when opening
        } else if (trinityAILayoutRef.current === 'horizontal' && newActive === null && currentActive === 'trinity') {
          setIsHorizontalAICollapsed(true); // Collapse when closing
        }
        
        // Update the active state
        setAuxActive(newActive);
        console.log('✅ AI panel toggled to:', newActive);
      }
    };

    // Use capture phase to ensure this handler runs before others
    window.addEventListener('keydown', handleKeyDown, true);
    console.log('🎹 Keyboard shortcut handler registered: Ctrl+Alt+I');
    
    return () => {
      window.removeEventListener('keydown', handleKeyDown, true);
    };
  }, []); // Empty deps - we use refs for state access

  return (
    <div
      data-lab-preparing={isPreparingAnimation ? 'true' : undefined}
      className="h-screen bg-gradient-to-br from-gray-50 to-gray-100 flex flex-col"
    >
      <Header />

      {/* Laboratory Header */}
      <div
        data-lab-header="true"
        className="absolute top-[53px] flex items-center justify-center z-50 pointer-events-none"
        style={{
          // Left sidebar is always visible (with opacity when guided mode is ON)
          left: (auxiliaryMenuLeftOpen || isExhibitionOpen) && !globalGuidedModeEnabled ? '336px' : '48px', // w-12 (48px) icons + w-72 (288px) sidebar/panel when open
          right: (auxActive && auxActive !== 'exhibition') ? '368px' : '48px', // w-12 (48px) icons + w-80 (320px) panel when open (exhibition is on left)
        }}
      >
        <div className="bg-white rounded-full shadow-md border border-gray-200 px-2.5 py-0.5 flex items-center gap-2 pointer-events-auto transition-all duration-200 hover:shadow-lg hover:-translate-y-0.5">
          {/* Active Users */}
          {canEdit && activeUsers.length > 0 && (
            <div className="flex items-center">
              <div className="relative group">
                <div className="flex -space-x-2">
                  {activeUsers.slice(0, 3).map((activeUser, index) => (
                    <div
                      key={activeUser.client_id}
                      className="w-7 h-7 rounded-full flex items-center justify-center text-white text-[10px] font-semibold border-2 border-white shadow-sm"
                      title={`${activeUser.name} (${activeUser.email})`}
                      style={{
                        zIndex: 10 - index,
                        backgroundColor: activeUser.color || '#3B82F6'
                      }}
                    >
                      {activeUser.name.split(' ').map(n => n[0]).join('').toUpperCase().slice(0, 2)}
                    </div>
                  ))}
                  {activeUsers.length > 3 && (
                    <div
                      className="w-7 h-7 rounded-full bg-gray-100 flex items-center justify-center text-gray-600 text-[10px] font-semibold border-2 border-white shadow-sm"
                      title={`+${activeUsers.length - 3} more`}
                    >
                      +{activeUsers.length - 3}
                    </div>
                  )}
                </div>
              </div>
            </div>
          )}

          {/* Undo */}
          <button
            onClick={handleUndo}
            disabled={!canEdit}
            className={`w-7 h-7 rounded-lg hover:bg-gray-100 transition-all flex items-center justify-center text-gray-600 ${!canEdit ? 'opacity-50 cursor-not-allowed' : ''
              }`}
            title="Undo"
            type="button"
          >
            <Undo2 className="w-3.5 h-3.5" strokeWidth={2} />
          </button>

          {/* Auto Save Toggle */}
          {canEdit && setAutosaveEnabled && (
            <div className="flex items-center">
              <Switch
                checked={autosaveEnabled}
                onCheckedChange={setAutosaveEnabled}
                disabled={!canEdit}
                className="scale-[0.65]"
              />
            </div>
          )}

          {/* Save */}
          {!autosaveEnabled && handleSave && (
            <button
              onClick={handleSave}
              disabled={!canEdit}
              className={`w-7 h-7 rounded-lg hover:bg-gray-100 transition-all flex items-center justify-center text-gray-600 ${!canEdit ? 'opacity-50 cursor-not-allowed' : ''
                }`}
              title="Save"
              type="button"
              data-lab-save="true"
            >
              <Save className="w-3.5 h-3.5" strokeWidth={2} />
            </button>
          )}

          {/* Share */}
          {handleShareClick && (
            <button
              onClick={handleShareClick}
              disabled={!canEdit}
              className={`w-7 h-7 rounded-lg hover:bg-gray-100 transition-all flex items-center justify-center text-gray-600 ${!canEdit ? 'opacity-50 cursor-not-allowed' : ''
                }`}
              title="Share"
              type="button"
            >
              <Share2 className="w-3.5 h-3.5" strokeWidth={2} />
            </button>
          )}

          {/* Run Pipeline */}
          <button
            disabled={!canEdit}
            onClick={() => setIsPipelineOpen(true)}
            className={`w-7 h-7 rounded-full bg-blue-600 hover:bg-blue-700 hover:shadow-md transition-all flex items-center justify-center text-white ${
              !canEdit ? 'opacity-50 cursor-not-allowed' : ''
            }`}
            title="Run Pipeline"
            type="button"
          >
            <Play className="w-3.5 h-3.5" fill="white" />
          </button>

          {/* Mode Toggle - Pill Style */}
          <div className="flex items-center gap-1">
            <button
              onClick={() => setSubMode('analytics')}
              disabled={!canEdit}
              className={`px-3 py-1.5 text-xs font-medium rounded-full transition-all duration-200 ${
                subMode === 'analytics'
                  ? 'bg-blue-600 text-white shadow-sm'
                  : 'bg-gray-100 text-gray-600 hover:bg-gray-200'
              } ${!canEdit ? 'opacity-50 cursor-not-allowed' : 'cursor-pointer'}`}
              title="Analytics Mode"
              type="button"
            >
              <div className="flex items-center gap-1.5">
                <BarChart3 className="w-3 h-3" />
                <span>Analytics</span>
              </div>
            </button>
            <button
              onClick={() => setSubMode('dashboard')}
              disabled={!canEdit}
              className={`px-3 py-1.5 text-xs font-medium rounded-full transition-all duration-200 ${
                subMode === 'dashboard'
                  ? 'bg-blue-600 text-white shadow-sm'
                  : 'bg-gray-100 text-gray-600 hover:bg-gray-200'
              } ${!canEdit ? 'opacity-50 cursor-not-allowed' : 'cursor-pointer'}`}
              title="Dashboard Mode"
              type="button"
            >
              <div className="flex items-center gap-1.5">
                <LayoutDashboard className="w-3 h-3" />
                <span>Dashboard</span>
              </div>
            </button>
          </div>
        </div>
      </div>

        <div className="flex-1 flex overflow-hidden relative">
          {/* Atoms Sidebar - Always visible, with opacity effect when guided mode is ON */}
          <div data-lab-sidebar="true" className={`${canEdit ? '' : 'cursor-not-allowed'} h-full relative z-10 ${globalGuidedModeEnabled ? 'opacity-40 pointer-events-none' : ''}`}>
            <AuxiliaryMenuLeft 
              onAtomDragStart={handleAtomDragStart}
              active={auxActive}
              onActiveChange={(newActive) => {
                setAuxActive(newActive);
              }}
              isExhibitionOpen={isExhibitionOpen}
              setIsExhibitionOpen={setIsExhibitionOpen}
              canEdit={canEdit && !globalGuidedModeEnabled}
              showFloatingNavigationList={showFloatingNavigationList}
              setShowFloatingNavigationList={setShowFloatingNavigationList}
            />
          </div>

          {/* Main Canvas Area */}
          <div
            data-lab-canvas="true"
            className={`flex-1 min-w-0 overflow-hidden pt-[2.1rem] px-[0.3rem] pb-[0.3rem] relative z-0 ${canEdit ? '' : 'cursor-not-allowed'}`}
            onClick={
              canEdit
                ? () => {
                    setSelectedAtomId(undefined);
                    setSelectedCardId(undefined);
                  }
                : undefined
            }
          >
              <CanvasArea
                ref={canvasAreaRef}
                onAtomSelect={handleAtomSelect}
                onCardSelect={handleCardSelect}
                selectedCardId={selectedCardId}
                onToggleSettingsPanel={toggleSettingsPanel}
                onOpenSettingsPanel={openSettingsPanel}
                onToggleHelpPanel={toggleHelpPanel}
                canEdit={canEdit}
                cardEditors={cardEditors}
                onCardFocus={notifyCardFocus}
                onCardBlur={notifyCardBlur}
              />
          </div>

          {/* Auxiliary menu - Simplified when guided mode is ON */}
          <div data-lab-settings="true" className={`${canEdit ? '' : 'cursor-not-allowed'} h-full`}>
            <AuxiliaryMenu
              selectedAtomId={selectedAtomId}
              selectedCardId={selectedCardId}
              cardExhibited={cardExhibited}
              active={auxActive}
              onActiveChange={(newActive) => {
                setAuxActive(newActive);
                // If clicking AI icon and panel was hidden, show it again
                if (newActive === 'trinity' && !isTrinityAIVisible) {
                  setIsTrinityAIVisible(true);
                }
                // In horizontal view, toggle collapse state when AI icon is clicked
                if (trinityAILayout === 'horizontal' && newActive === 'trinity') {
                  setIsHorizontalAICollapsed(false); // Expand when AI icon is clicked
                } else if (trinityAILayout === 'horizontal' && newActive === null && auxActive === 'trinity') {
                  setIsHorizontalAICollapsed(true); // Collapse when AI icon is clicked again
                }
              }}
              trinityAILayout={trinityAILayout}
              isTrinityAIVisible={globalGuidedModeEnabled ? false : isTrinityAIVisible}
              onTrinityAIClose={() => {
                setIsTrinityAIVisible(false);
                setAuxActive(null);
              }}
              canEdit={canEdit}
              activeUsers={activeUsers}
              autosaveEnabled={autosaveEnabled}
              setAutosaveEnabled={setAutosaveEnabled}
              onUndo={handleUndo}
              onSave={handleSave}
              onShare={handleShareClick}
              showFloatingNavigationList={showFloatingNavigationList}
              setShowFloatingNavigationList={setShowFloatingNavigationList}
              onCreateDataUploadAtom={async () => {
                // Create a data upload atom on the canvas
                if (canvasAreaRef.current) {
                  await canvasAreaRef.current.addNewCardWithAtom('data-upload');
                }
              }}
              isGuidedModeEnabled={globalGuidedModeEnabled}
            />
            {!globalGuidedModeEnabled && (
              <FloatingNavigationList
                isVisible={showFloatingNavigationList}
                onClose={() => setShowFloatingNavigationList(false)}
                anchorSelector="[data-lab-header-text]"
              />
            )}
          </div>



          {/* Trinity AI Panel - Only for horizontal layout */}
          {/* For vertical layout, it's rendered inside AuxiliaryMenu */}
          {/* In horizontal view, panel stays visible and aligned with canvas area */}
          {/* Hidden when guided mode is ON */}
          {isTrinityAIVisible && trinityAILayout === 'horizontal' && !globalGuidedModeEnabled && (
            <div 
              className="absolute bottom-0 left-0 right-12 z-50 pointer-events-none"
            >
              <div className="pointer-events-auto">
                <TrinityAIPanel
                  isCollapsed={isHorizontalAICollapsed}
                  onToggle={() => {
                    // In horizontal view, toggle between collapsed (sparkle icon) and expanded
                    // Don't auto-minimize when other panels open - only toggle when AI icon is clicked
                    setIsHorizontalAICollapsed(prev => !prev);
                    if (isHorizontalAICollapsed) {
                      setAuxActive('trinity');
                    } else {
                      setAuxActive(null);
                    }
                  }}
                  onClose={() => {
                    // Only X button calls this - completely hide the panel
                    setIsTrinityAIVisible(false);
                    setIsHorizontalAICollapsed(false);
                    setAuxActive(null);
                  }}
                  layout="horizontal"
                />
              </div>
            </div>
        )}
      </div>

      <DashboardShareDialog
        open={isShareOpen}
        onOpenChange={setIsShareOpen}
        projectName={projectContext?.project_name ?? 'Dashboard Project'}
      />

      {/* Pipeline Modal */}
      <PipelineModal
        open={isPipelineOpen}
        onOpenChange={setIsPipelineOpen}
        mode="laboratory"
      />

      {/* Direct Guided Upload Flow - fallback when scenario detection is still loading */}
      {/* Removed - using inline flow instead */}


    </div>
  );
};

export default LaboratoryMode;<|MERGE_RESOLUTION|>--- conflicted
+++ resolved
@@ -57,13 +57,9 @@
   const [selectedCardId, setSelectedCardId] = useState<string>();
   const [cardExhibited, setCardExhibited] = useState<boolean>(false);
   const [showFloatingNavigationList, setShowFloatingNavigationList] = useState(false);
-<<<<<<< HEAD
   const [auxActive, setAuxActive] = useState<
     'settings' | 'frames' | 'help' | 'trinity' | 'exhibition' | 'guided' | 'metrics' | null
   >('frames');
-=======
-  const [auxActive, setAuxActive] = useState<'settings' | 'frames' | 'help' | 'trinity' | 'exhibition' | 'guided' | null>('frames');
->>>>>>> 28380d56
   const [isExhibitionOpen, setIsExhibitionOpen] = useState<boolean>(false);
   const [isShareOpen, setIsShareOpen] = useState(false);
   const [isPipelineOpen, setIsPipelineOpen] = useState(false);
