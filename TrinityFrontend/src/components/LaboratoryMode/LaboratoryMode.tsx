--- conflicted
+++ resolved
@@ -24,12 +24,9 @@
 import { useLaboratoryStore, LayoutCard, DASHBOARD_ALLOWED_ATOMS } from './store/laboratoryStore';
 import { useAuth } from '@/contexts/AuthContext';
 import { addNavigationItem, logSessionState } from '@/lib/session';
-<<<<<<< HEAD
-import { ShareDialog } from './components/ShareDialog';
+import { DashboardShareDialog } from './components/DashboardShareDialog';
+// import { ShareDialog } from './components/ShareDialog';
 import PipelineModal from './components/PipelineModal';
-=======
-import { DashboardShareDialog } from './components/DashboardShareDialog';
->>>>>>> 56ea0ec1
 import { getActiveProjectContext, type ProjectContext } from '@/utils/projectEnv';
 import {
   animateLabElementsIn,
@@ -1116,12 +1113,8 @@
           {/* Run Pipeline */}
           <button
             disabled={!canEdit}
-<<<<<<< HEAD
             onClick={() => setIsPipelineOpen(true)}
-            className={`w-7 h-7 rounded-lg bg-blue-600 hover:bg-blue-700 transition-all flex items-center justify-center text-white ${
-=======
             className={`w-7 h-7 rounded-full bg-blue-600 hover:bg-blue-700 hover:shadow-md transition-all flex items-center justify-center text-white ${
->>>>>>> 56ea0ec1
               !canEdit ? 'opacity-50 cursor-not-allowed' : ''
             }`}
             title="Run Pipeline"
@@ -1289,25 +1282,17 @@
         )}
       </div>
 
-<<<<<<< HEAD
-        <ShareDialog
-          open={isShareOpen}
-          onOpenChange={setIsShareOpen}
-          projectName={projectContext?.project_name ?? 'Laboratory Project'}
-        />
+      <DashboardShareDialog
+        open={isShareOpen}
+        onOpenChange={setIsShareOpen}
+        projectName={projectContext?.project_name ?? 'Dashboard Project'}
+      />
         
         <PipelineModal
           open={isPipelineOpen}
           onOpenChange={setIsPipelineOpen}
           mode="laboratory"
         />
-=======
-      <DashboardShareDialog
-        open={isShareOpen}
-        onOpenChange={setIsShareOpen}
-        projectName={projectContext?.project_name ?? 'Dashboard Project'}
-      />
->>>>>>> 56ea0ec1
     </div>
   );
 };
