--- conflicted
+++ resolved
@@ -1547,7 +1547,6 @@
     // Store input value immediately to prevent loss
     const messageContent = inputValue.trim();
     
-<<<<<<< HEAD
     // Check for commands BEFORE WebSocket - commands bypass workflow orchestration
     const commandResult = detectCommand(messageContent);
     
@@ -1633,8 +1632,6 @@
       setWsConnection(null);
     }
     
-=======
->>>>>>> d14cf338
     // Reset workflow tracking for new prompt
     setCurrentWorkflowMessageId(null);
 
@@ -4472,7 +4469,6 @@
               style={{ 
                 fontSize: '14px',
                 scrollbarWidth: 'thin',
-<<<<<<< HEAD
                 scrollbarColor: '#d1d5db transparent',
                 borderColor: activeCommand ? activeCommand.color : undefined,
                 borderWidth: activeCommand ? '2px' : undefined,
@@ -4482,12 +4478,7 @@
                   '--tw-ring-color': `${activeCommand.color}40`
                 } : {})
               } as React.CSSProperties}
-              disabled={isLoading}
-=======
-                scrollbarColor: '#d1d5db transparent'
-              }}
               disabled={isLoading || isPaused}
->>>>>>> d14cf338
               rows={1}
             />
           </div>
