--- conflicted
+++ resolved
@@ -1,11 +1,7 @@
 import React, { useState } from 'react';
 import BackToAppsIcon from '../TrinityAssets/BackToAppsIcon';
 import { REGISTRY_API } from '@/lib/api';
-<<<<<<< HEAD
-import { serializeProject } from '@/utils/projectStorage';
-=======
 import { saveCurrentProject } from '@/utils/projectStorage';
->>>>>>> 21a3a477
 
 interface AppIdentityProps {
   projectName: string | null;
@@ -39,11 +35,7 @@
         if (res.ok) {
           const updated = await res.json();
           console.log('Project renamed from primary menu', updated);
-<<<<<<< HEAD
-          localStorage.setItem('current-project', serializeProject(updated));
-=======
           saveCurrentProject(updated);
->>>>>>> 21a3a477
           try {
             const envRes = await fetch(`${REGISTRY_API}/projects/${proj.id}/`, {
               credentials: 'include'
