--- conflicted
+++ resolved
@@ -5,12 +5,7 @@
 import { Button } from '@/components/ui/button';
 import { ScrollArea } from '@/components/ui/scroll-area';
 import { Sparkles, Bot, User, X, MessageSquare, Send, Plus, RotateCcw } from 'lucide-react';
-<<<<<<< HEAD
-import { TRINITY_AI_API, CONCAT_API, MERGE_API, CREATECOLUMN_API, GROUPBY_API, FEATURE_OVERVIEW_API, VALIDATE_API, CHART_MAKER_API, EXPLORE_API } from '@/lib/api';
-import { TRINITY_AI_API, CONCAT_API, MERGE_API, CREATECOLUMN_API, GROUPBY_API, FEATURE_OVERVIEW_API, VALIDATE_API, CHART_MAKER_API, EXPLORE_API } from '@/lib/api';
-=======
 import { TRINITY_AI_API, CONCAT_API, MERGE_API, CREATECOLUMN_API, GROUPBY_API, FEATURE_OVERVIEW_API, VALIDATE_API, CHART_MAKER_API, EXPLORE_API, DATAFRAME_OPERATIONS_API } from '@/lib/api';
->>>>>>> ab0b251b
 import { useLaboratoryStore } from '@/components/LaboratoryMode/store/laboratoryStore';
 
 interface Message {
@@ -35,11 +30,7 @@
   'create-column': `${TRINITY_AI_API}/create-transform`,
   'groupby-wtg-avg': `${TRINITY_AI_API}/groupby`,
   'explore': `${TRINITY_AI_API}/explore`,
-<<<<<<< HEAD
-  'explore': `${TRINITY_AI_API}/explore`,
-=======
   'dataframe-operations': `${TRINITY_AI_API}/dataframe-operations`,
->>>>>>> ab0b251b
 };
 
 const PERFORM_ENDPOINTS: Record<string, string> = {
@@ -48,7 +39,6 @@
   'create-column': `${CREATECOLUMN_API}/perform`,
   'groupby-wtg-avg': `${GROUPBY_API}/run`,
   'chart-maker': `${CHART_MAKER_API}/charts`,
-  'explore': `${EXPLORE_API}/perform`,
   'explore': `${EXPLORE_API}/perform`,
 };
 
@@ -267,8 +257,6 @@
             }
           }
         } else {
-          // Fallback case - use smart_response if available
-          aiText = data.smart_response || data.message || data.response || data.final_response || 'AI response received';
           // Fallback case - use smart_response if available
           aiText = data.smart_response || data.message || data.response || data.final_response || 'AI response received';
         }
