--- conflicted
+++ resolved
@@ -2477,12 +2477,9 @@
           <div className="flex items-center space-x-2">
             <MessageSquare className="w-4 h-4 text-purple-600" />
             <span className="text-sm font-semibold text-gray-800">{atomTitle} AI</span>
-<<<<<<< HEAD
-=======
             <span className="text-xs text-gray-500 bg-gray-100 px-2 py-1 rounded-full">
               Session: {sessionId}
             </span>
->>>>>>> a719d76b
           </div>
           <div className="flex items-center space-x-2">
             {/* Session Management Buttons - Icon-based like ChatGPT */}
