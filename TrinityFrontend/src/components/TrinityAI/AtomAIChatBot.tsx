--- conflicted
+++ resolved
@@ -5,6 +5,7 @@
 import { Button } from '@/components/ui/button';
 import { ScrollArea } from '@/components/ui/scroll-area';
 import { Sparkles, Bot, User, X, MessageSquare, Send, Plus, RotateCcw } from 'lucide-react';
+import { TRINITY_AI_API, CONCAT_API, MERGE_API, CREATECOLUMN_API, GROUPBY_API, FEATURE_OVERVIEW_API, VALIDATE_API, CHART_MAKER_API, EXPLORE_API } from '@/lib/api';
 import { TRINITY_AI_API, CONCAT_API, MERGE_API, CREATECOLUMN_API, GROUPBY_API, FEATURE_OVERVIEW_API, VALIDATE_API, CHART_MAKER_API, EXPLORE_API } from '@/lib/api';
 import { useLaboratoryStore } from '@/components/LaboratoryMode/store/laboratoryStore';
 
@@ -30,6 +31,7 @@
   'create-column': `${TRINITY_AI_API}/create-transform`,
   'groupby-wtg-avg': `${TRINITY_AI_API}/groupby`,
   'explore': `${TRINITY_AI_API}/explore`,
+  'explore': `${TRINITY_AI_API}/explore`,
 };
 
 const PERFORM_ENDPOINTS: Record<string, string> = {
@@ -38,6 +40,7 @@
   'create-column': `${CREATECOLUMN_API}/perform`,
   'groupby-wtg-avg': `${GROUPBY_API}/run`,
   'chart-maker': `${CHART_MAKER_API}/charts`,
+  'explore': `${EXPLORE_API}/perform`,
   'explore': `${EXPLORE_API}/perform`,
 };
 
@@ -74,6 +77,7 @@
     return [{
       id: 'init',
       content: `Hi! I can help configure the "${atomTitle}" atom. Describe what you want to do.`,
+      content: `Hi! I can help configure the "${atomTitle}" atom. Describe what you want to do.`,
       sender: 'ai',
       timestamp: new Date(),
     }];
@@ -93,6 +97,7 @@
     const clearedMessages = [
       {
         id: 'init',
+        content: `Hi! I can help configure the "${atomTitle}" atom. Describe what you want to do.\n\n💬 Chat history cleared`,
         content: `Hi! I can help configure the "${atomTitle}" atom. Describe what you want to do.\n\n💬 Chat history cleared`,
         sender: 'ai',
         timestamp: new Date(),
@@ -114,6 +119,7 @@
     const newMessages = [
       {
         id: 'init',
+        content: `Hi! I can help configure the "${atomTitle}" atom. Describe what you want to do.`,
         content: `Hi! I can help configure the "${atomTitle}" atom. Describe what you want to do.`,
         sender: 'ai',
         timestamp: new Date(),
@@ -181,8 +187,11 @@
       if (res.ok) {
         data = await res.json();
         // Enhanced AI response handling with smart_response as priority
+        // Enhanced AI response handling with smart_response as priority
         let aiText = '';
         if (data.success) {
+          // Success case - use smart_response if available, otherwise show completion message
+          aiText = data.smart_response || `I've successfully completed the operation for you. ${data.message || 'The configuration is ready and you can now proceed with the current settings or make further adjustments as needed.'}`;
           // Success case - use smart_response if available, otherwise show completion message
           aiText = data.smart_response || `I've successfully completed the operation for you. ${data.message || 'The configuration is ready and you can now proceed with the current settings or make further adjustments as needed.'}`;
         } else if (Array.isArray(data.suggestions) && data.suggestions.length) {
@@ -217,10 +226,56 @@
             if (data.next_steps && data.next_steps.length > 0) {
               aiText += `\n\n🎯 Next Steps:\n${data.next_steps.map((step, idx) => `${idx + 1}. ${step}`).join('\n')}`;
             }
+          // Suggestions case - ALWAYS use smart_response if available, don't add extra content
+          if (data.smart_response) {
+            aiText = data.smart_response;
+          } else {
+            // Only show suggestions if no smart_response
+            aiText = `${data.message || 'Here\'s what I can help you with:'}\n\n${data.suggestions.join('\n\n')}`;
+            
+            // Add file analysis if available
+            if (data.file_analysis) {
+              aiText += `\n\n📊 File Analysis:\n`;
+              if (data.file_analysis.total_files) {
+                aiText += `• Total files available: ${data.file_analysis.total_files}\n`;
+              }
+              if (data.file_analysis.recommended_pairs && data.file_analysis.recommended_pairs.length > 0) {
+                aiText += `• Recommended pairs: ${data.file_analysis.recommended_pairs.join(', ')}\n`;
+              }
+              if (data.file_analysis.common_columns && data.file_analysis.common_columns.length > 0) {
+                aiText += `• Common columns: ${data.file_analysis.common_columns.join(', ')}\n`;
+              }
+              if (data.file_analysis.concat_tips && data.file_analysis.concat_tips.length > 0) {
+                aiText += `• Tips: ${data.file_analysis.concat_tips.join(', ')}\n`;
+              }
+              if (data.file_analysis.merge_tips && data.file_analysis.merge_tips.length > 0) {
+                aiText += `• Tips: ${data.file_analysis.merge_tips.join(', ')}\n`;
+              }
+            }
+            
+            // Add next steps if available
+            if (data.next_steps && data.next_steps.length > 0) {
+              aiText += `\n\n🎯 Next Steps:\n${data.next_steps.map((step, idx) => `${idx + 1}. ${step}`).join('\n')}`;
+            }
           }
         } else {
           // Fallback case - use smart_response if available
           aiText = data.smart_response || data.message || data.response || data.final_response || 'AI response received';
+          // Fallback case - use smart_response if available
+          aiText = data.smart_response || data.message || data.response || data.final_response || 'AI response received';
+        }
+        
+        // Only add general AI message if not handled by specific atom types
+        const hasSpecificHandler = (atomType === 'concat' && data.concat_json) ||
+                                 (atomType === 'merge' && data.merge_json) ||
+                                 (atomType === 'create-column' && data.json) ||
+                                 (atomType === 'groupby-wtg-avg' && data.groupby_json) ||
+                                 (atomType === 'chart-maker' && data.chart_json) ||
+                                 (atomType === 'explore' && data.exploration_config);
+        
+        if (!hasSpecificHandler) {
+          const aiMsg: Message = { id: (Date.now() + 1).toString(), content: aiText, sender: 'ai', timestamp: new Date() };
+          setMessages(prev => [...prev, aiMsg]);
         }
         
         // Only add general AI message if not handled by specific atom types
@@ -823,6 +878,7 @@
             cfg.object_names,
             cfg.file_name,
             cfg.file_key,
+            cfg.file_name,
             cfg.file_name,
             cfg.source_file
           ].filter(Boolean);
@@ -1219,6 +1275,8 @@
           // Priority 1: Use AI-provided file name (exact keys from LLM)
           if (data.file_name) {
             targetFile = data.file_name;
+          if (data.file_name) {
+            targetFile = data.file_name;
             console.log('🎯 Using AI-provided file name:', targetFile);
           } else {
             console.log('⚠️ No file name found in AI response');
@@ -1663,7 +1721,6 @@
           
           console.log('📊 Explorations in config:', numberOfExplorations);
           
-<<<<<<< HEAD
           // Get target file from AI response and construct full path
           let targetFile = '';
           if (data.file_name) {
@@ -1695,13 +1752,6 @@
               console.warn('Failed to construct full file path:', error);
               targetFile = data.file_name;
             }
-=======
-          // Get target file from AI response (use only file_name, ignore data_source)
-          let targetFile = '';
-          if (data.file_name) {
-            targetFile = data.file_name;
-            console.log('🎯 Using AI-provided file_name:', targetFile);
->>>>>>> 150810c1
           } else {
             console.log('⚠️ No file_name found in AI response');
           }
@@ -1753,13 +1803,8 @@
               try {
                 // 🎯 STEP 1: Create same JSON structures as manual
               const dimensionColumns = new Set<string>([exploration.x_axis]);
-<<<<<<< HEAD
               if (exploration.segregated_field && exploration.segregated_field !== 'aggregate') {
                 dimensionColumns.add(exploration.segregated_field);
-=======
-              if (exploration.legend_field && exploration.legend_field !== 'aggregate') {
-                dimensionColumns.add(exploration.legend_field);
->>>>>>> 150810c1
               }
               
               const selectedDimensions = {
@@ -1814,13 +1859,8 @@
               const operationsPayload = {
                 file_key: targetFile,
                 filters: exploration.filters || [],
-<<<<<<< HEAD
                 group_by: exploration.segregated_field && exploration.segregated_field !== 'aggregate'
                   ? [exploration.segregated_field, exploration.x_axis]
-=======
-                group_by: exploration.legend_field && exploration.legend_field !== 'aggregate'
-                  ? [exploration.legend_field, exploration.x_axis]
->>>>>>> 150810c1
                   : [exploration.x_axis],
                 measures_config: measuresConfig,
                 chart_type: exploration.chart_type,
@@ -2111,7 +2151,6 @@
               // 🔧 Create chartConfigs with normalized column names (same as manual)
               const chartConfigs = finalExplorations.map((exp: any, idx: number) => {
                 const config = {
-<<<<<<< HEAD
                   xAxis: exp.x_axis ? normalizeColumnName(exp.x_axis) : '',
                   yAxes: [exp.y_axis ? normalizeColumnName(exp.y_axis) : ''],
                   xAxisLabel: exp.x_axis_label || (exp.x_axis ? normalizeColumnName(exp.x_axis) : ''),
@@ -2124,18 +2163,6 @@
                   sortOrder: exp.sort_order || null,
                   // 🔧 NEW: Add segregated_field support for secondary x-axis grouping
                   segregatedField: exp.segregated_field ? normalizeColumnName(exp.segregated_field) : null,
-=======
-                  xAxis: normalizeColumnName(exp.x_axis),
-                  yAxes: [normalizeColumnName(exp.y_axis)],
-                  xAxisLabel: exp.x_axis_label || normalizeColumnName(exp.x_axis),
-                  yAxisLabels: [exp.y_axis_label || normalizeColumnName(exp.y_axis)],
-                  chartType: exp.chart_type || 'bar_chart',
-                  aggregation: exp.aggregation || 'sum',
-                  weightColumn: normalizeColumnName(exp.weight_column) || '',
-                  title: exp.title || `Chart ${idx + 1}`,
-                  legendField: normalizeColumnName(exp.legend_field) || '',
-                  sortOrder: exp.sort_order || null,
->>>>>>> 150810c1
                 };
                 console.log(`📊 Chart ${idx + 1} config created:`, {
                   chartIndex: idx,
@@ -2166,26 +2193,16 @@
                 
                 // 🎯 Individual properties for backward compatibility (use first chart)
                 chartType: firstExploration?.chart_type || 'bar_chart',
-<<<<<<< HEAD
                 xAxis: firstExploration?.x_axis ? normalizeColumnName(firstExploration.x_axis) : '',
                 yAxis: firstExploration?.y_axis ? normalizeColumnName(firstExploration.y_axis) : '',
-=======
-                xAxis: normalizeColumnName(firstExploration?.x_axis),
-                yAxis: normalizeColumnName(firstExploration?.y_axis),
->>>>>>> 150810c1
                 xAxisLabel: firstExploration?.x_axis_label || '',
                 yAxisLabel: firstExploration?.y_axis_label || '',
                 title: firstExploration?.title || 'AI Generated Chart',
                 aggregation: firstExploration?.aggregation || 'sum',
-<<<<<<< HEAD
                 legendField: firstExploration?.segregated_field ? normalizeColumnName(firstExploration.segregated_field) : '',
                 weightColumn: firstExploration?.weight_column ? normalizeColumnName(firstExploration.weight_column) : '',
                 // 🔧 NEW: Add segregated_field support for secondary x-axis grouping
                 segregatedField: firstExploration?.segregated_field ? normalizeColumnName(firstExploration.segregated_field) : null,
-=======
-                legendField: normalizeColumnName(firstExploration?.legend_field),
-                weightColumn: normalizeColumnName(firstExploration?.weight_column),
->>>>>>> 150810c1
                 
                 // 🎯 Use REAL backend data (same as manual)
                 columnClassifierConfig: updatedColumnClassifierConfig,  // ✅ With filter columns
@@ -2381,7 +2398,6 @@
                 dataframe: targetFile,
                 applied: true,
                 chartType: firstExploration?.chart_type || 'bar_chart',
-<<<<<<< HEAD
                 xAxis: firstExploration?.x_axis ? normalizeColumnName(firstExploration.x_axis) : '',
                 yAxis: firstExploration?.y_axis ? normalizeColumnName(firstExploration.y_axis) : '',
                 title: firstExploration?.title || 'AI Generated Chart',
@@ -2389,12 +2405,6 @@
                 legendField: firstExploration?.segregated_field ? normalizeColumnName(firstExploration.segregated_field) : '',
                 // 🔧 NEW: Add segregated_field support for secondary x-axis grouping
                 segregatedField: firstExploration?.segregated_field ? normalizeColumnName(firstExploration.segregated_field) : null,
-=======
-                xAxis: normalizeColumnName(firstExploration?.x_axis),
-                yAxis: normalizeColumnName(firstExploration?.y_axis),
-                title: firstExploration?.title || 'AI Generated Chart',
-                aggregation: firstExploration?.aggregation || 'sum',
->>>>>>> 150810c1
                 
                 chartDataSets: result.explorations?.reduce((acc: any, exp: any, idx: number) => {
                   acc[idx] = exp.chart_data || [];
@@ -2525,12 +2535,9 @@
           <div className="flex items-center space-x-2">
             <MessageSquare className="w-4 h-4 text-purple-600" />
             <span className="text-sm font-semibold text-gray-800">{atomTitle} AI</span>
-<<<<<<< HEAD
             <span className="text-xs text-gray-500 bg-gray-100 px-2 py-1 rounded-full">
               Session: {sessionId}
             </span>
-=======
->>>>>>> 150810c1
           </div>
           <div className="flex items-center space-x-2">
             {/* Session Management Buttons - Icon-based like ChatGPT */}
