--- conflicted
+++ resolved
@@ -40,12 +40,8 @@
 } from 'lucide-react';
 import { PivotTableSettings } from '@/components/LaboratoryMode/store/laboratoryStore';
 import { SCOPE_SELECTOR_API } from '@/lib/api';
-<<<<<<< HEAD
 import PivotTableFilterModal from './PivotTableFilterModal';
 import { MultiSelectDropdown } from '@/templates/dropdown';
-=======
-import { resolveTaskResponse } from '@/lib/taskQueue';
->>>>>>> ef81c673
 
 type PivotStyleOptions = {
   rowHeaders: boolean;
@@ -478,7 +474,7 @@
           throw new Error(text || `Failed to load unique values (${response.status})`);
         }
 
-        const json = await resolveTaskResponse<{ unique_values?: unknown[] }>(await response.json());
+        const json = await response.json();
         const rawValues = Array.isArray(json.unique_values) ? json.unique_values : [];
         const values = rawValues
           .map((value: unknown) =>
@@ -849,7 +845,28 @@
     });
 
     const sortRecursive = (items: ColumnNode[]) => {
-      items.sort((a, b) => (a.order ?? 0) - (b.order ?? 0));
+      items.sort((a, b) => {
+        // Check if nodes are Grand Total nodes by checking their labels and column name
+        const aIsGrandTotal = 
+          (a.column && (a.column.toLowerCase().includes('grand total') || a.column.toLowerCase() === 'grandtotal')) ||
+          a.labels?.some(label => {
+            const value = String(label.value ?? '').toLowerCase();
+            return value.includes('grand total') || value === 'grandtotal';
+          }) || false;
+        const bIsGrandTotal = 
+          (b.column && (b.column.toLowerCase().includes('grand total') || b.column.toLowerCase() === 'grandtotal')) ||
+          b.labels?.some(label => {
+            const value = String(label.value ?? '').toLowerCase();
+            return value.includes('grand total') || value === 'grandtotal';
+          }) || false;
+        
+        // Grand Total nodes go to the end
+        if (aIsGrandTotal && !bIsGrandTotal) return 1;
+        if (!aIsGrandTotal && bIsGrandTotal) return -1;
+        
+        // Otherwise sort by order
+        return (a.order ?? 0) - (b.order ?? 0);
+      });
       items.forEach((child) => sortRecursive(child.children));
     };
     sortRecursive(roots);
@@ -883,6 +900,19 @@
       return total;
     };
     roots.forEach(computeLeafCounts);
+
+    // Sort leafColumns to put Grand Total columns at the end
+    const isGrandTotalColumn = (col: string) => {
+      const normalized = col.toLowerCase();
+      return normalized.includes('grand total') || normalized === 'grandtotal';
+    };
+    leafColumns.sort((a, b) => {
+      const aIsGrandTotal = isGrandTotalColumn(a);
+      const bIsGrandTotal = isGrandTotalColumn(b);
+      if (aIsGrandTotal && !bIsGrandTotal) return 1; // Grand Total goes to end
+      if (!aIsGrandTotal && bIsGrandTotal) return -1; // Non-Grand Total stays first
+      return 0; // Keep original order for same type
+    });
 
     const rows: ColumnHeaderCell[][] = Array.from(
       { length: depth },
@@ -3091,4 +3121,4 @@
   );
 };
 
-export default PivotTableCanvas;
+export default PivotTableCanvas;