--- conflicted
+++ resolved
@@ -3,15 +3,9 @@
 import { Button } from '@/components/ui/button';
 import { Select, SelectContent, SelectItem, SelectTrigger, SelectValue } from '@/components/ui/select';
 import { VALIDATE_API, FEATURE_OVERVIEW_API } from '@/lib/api';
-<<<<<<< HEAD
-import { cancelPrefillController } from '@/components/AtomList/atoms/column-classifier/prefillManager';
-import { fetchDimensionMapping } from '@/lib/dimensions';
-=======
-import { Eye, EyeOff } from 'lucide-react';
 import { cancelPrefillController } from '@/components/AtomList/atoms/column-classifier/prefillManager';
 import { fetchDimensionMapping } from '@/lib/dimensions';
 import { useDataSourceChangeWarning } from '@/hooks/useDataSourceChangeWarning';
->>>>>>> 78ec297d
 
 interface FeatureOverviewSettingsProps {
   atomId: string;
@@ -65,7 +59,7 @@
       settings.dataSource &&
       (!settings.allColumns || settings.allColumns.length === 0)
     ) {
-      handleFrameChange(settings.dataSource);
+      applyFrameChange(settings.dataSource);
     }
     // eslint-disable-next-line react-hooks/exhaustive-deps
   }, [settings.dataSource]);
@@ -77,11 +71,6 @@
     }
   }, [settings.allColumns]);
 
-<<<<<<< HEAD
-  const handleFrameChange = async (val: string) => {
-    cancelPrefillController(atomId);
-    onSettingsChange({
-=======
   const applyFrameChange = async (value: string) => {
     cancelPrefillController(atomId);
     const normalized = value.endsWith('.arrow') ? value : `${value}.arrow`;
@@ -102,46 +91,28 @@
       activeRow: null,
       activeMetric: '',
       dimensionMap: {},
->>>>>>> 78ec297d
       isLoading: true,
       loadingMessage: 'Loading',
       loadingStatus: 'Fetching flight table',
     });
-<<<<<<< HEAD
-    if (!val.endsWith('.arrow')) {
-      val += '.arrow';
-    }
-    try {
-      const ft = await fetch(
-        `${FEATURE_OVERVIEW_API}/flight_table?object_name=${encodeURIComponent(val)}`
-=======
 
     try {
       const ft = await fetch(
         `${FEATURE_OVERVIEW_API}/flight_table?object_name=${encodeURIComponent(normalized)}`
->>>>>>> 78ec297d
       );
       if (ft.ok) {
         await ft.arrayBuffer();
       }
       onSettingsChange({ loadingStatus: 'Prefetching Dataframe' });
       const cache = await fetch(
-<<<<<<< HEAD
-        `${FEATURE_OVERVIEW_API}/cached_dataframe?object_name=${encodeURIComponent(val)}`
-=======
         `${FEATURE_OVERVIEW_API}/cached_dataframe?object_name=${encodeURIComponent(normalized)}`
->>>>>>> 78ec297d
       );
       if (cache.ok) {
         await cache.text();
       }
       onSettingsChange({ loadingStatus: 'Fetching column summary' });
       const res = await fetch(
-<<<<<<< HEAD
-        `${FEATURE_OVERVIEW_API}/column_summary?object_name=${encodeURIComponent(val)}`
-=======
         `${FEATURE_OVERVIEW_API}/column_summary?object_name=${encodeURIComponent(normalized)}`
->>>>>>> 78ec297d
       );
       let numeric: string[] = [];
       let summary: ColumnInfo[] = [];
@@ -160,23 +131,9 @@
           xField = summary[0].column;
         }
       }
-<<<<<<< HEAD
       const filtered = summary.filter(c => c.unique_count > 1);
       const selected = filtered.map(c => c.column);
       const rawMap = await fetchDimensionMapping();
-      const mapping = Object.fromEntries(
-        Object.entries(rawMap).filter(([k]) => k.toLowerCase() !== 'unattributed')
-      );
-      onSettingsChange({
-        dataSource: val,
-        csvDisplay:
-          (Array.isArray(frames) ? frames : [])
-            .find(f => f.object_name === val)?.csv_name || val,
-=======
-      const filtered = filterUnique ? summary.filter(c => c.unique_count > 1) : summary;
-      const selected = filtered.map(c => c.column);
-      setSelectedIds(selected);
-      const { mapping: rawMap } = await fetchDimensionMapping({ objectName: normalized });
       const mapping = Object.fromEntries(
         Object.entries(rawMap).filter(([k]) => k.toLowerCase() !== 'unattributed')
       );
@@ -185,34 +142,23 @@
         dataSource: normalized,
         csvDisplay:
           frameList.find(f => f.object_name === normalized)?.csv_name || normalized,
->>>>>>> 78ec297d
         selectedColumns: selected,
         columnSummary: filtered,
         allColumns: summary,
         numericColumns: numeric,
         xAxis: xField,
-<<<<<<< HEAD
-        dimensionMap: mapping,
-=======
-        filterUnique,
         dimensionMap: mapping,
         yAxes: [],
         skuTable: [],
         statDataMap: {},
         activeRow: null,
         activeMetric,
->>>>>>> 78ec297d
         isLoading: false,
         loadingStatus: '',
         loadingMessage: '',
       });
     } catch {
-<<<<<<< HEAD
-      onSettingsChange({ isLoading: false, loadingStatus: '', loadingMessage: '' });
-    }
-=======
       setColumns([]);
-      setSelectedIds([]);
       onSettingsChange({
         isLoading: false,
         loadingStatus: '',
@@ -225,34 +171,12 @@
     }
   };
 
-  const hasExistingUpdates = Boolean(
-    (Array.isArray(settings.columnSummary) && settings.columnSummary.length > 0) ||
-    (Array.isArray(settings.skuTable) && settings.skuTable.length > 0) ||
-    (settings.statDataMap && Object.keys(settings.statDataMap).length > 0)
-  );
-
-  const { requestChange: confirmFrameChange, dialog } = useDataSourceChangeWarning(applyFrameChange);
-
-  const handleFrameChange = (value: string) => {
-    const isDifferentSource = value !== (settings.dataSource || '');
-    confirmFrameChange(value, hasExistingUpdates && isDifferentSource);
-  };
-
-  const handleReview = () => {
-    if (!Array.isArray(columns)) return;
-    const summary = columns
-      .filter(c => c && selectedIds.includes(c.column))
-      .map(c => c);
-    onSettingsChange({ selectedColumns: selectedIds, columnSummary: summary });
->>>>>>> 78ec297d
-  };
-
 
   return (
     <div className="space-y-4 p-2">
       <Card className="p-4 space-y-3">
         <label className="text-sm font-medium text-gray-700 block">Data Source</label>
-        <Select value={settings.dataSource} onValueChange={handleFrameChange}>
+        <Select value={settings.dataSource} onValueChange={applyFrameChange}>
           <SelectTrigger className="bg-white border-gray-300">
             <SelectValue placeholder="Select saved dataframe" />
           </SelectTrigger>
@@ -266,45 +190,6 @@
         </Select>
       </Card>
 
-<<<<<<< HEAD
-=======
-      {dialog}
-
-      {columns.length > 0 && (
-        <Card className="p-4 space-y-3">
-          <div className="flex items-center justify-between mb-2">
-            <span className="text-sm font-medium text-gray-700">Select Columns</span>
-          </div>
-          <div className="flex items-center justify-between mb-2">
-            <span className="text-xs text-gray-500">Fetch columns with more than one unique value</span>
-            <Switch
-              checked={filterUnique}
-              onCheckedChange={val => {
-                setFilterUnique(val);
-                onSettingsChange({ filterUnique: val });
-              }}
-              className="data-[state=checked]:bg-[#458EE2]"
-            />
-          </div>
-          <select
-            multiple
-            value={selectedIds}
-            onChange={e =>
-              setSelectedIds(Array.from(e.target.selectedOptions).map(o => o.value))
-            }
-            className="w-full border rounded p-1 text-sm h-32"
-          >
-            {Array.isArray(displayedColumns) &&
-              displayedColumns.filter(Boolean).map(c => (
-                <option key={c.column} value={c.column}>
-                  {c.column}
-                </option>
-              ))}
-          </select>
-          <Button onClick={handleReview} className="mt-3 w-full">Review Data</Button>
-        </Card>
-      )}
->>>>>>> 78ec297d
 
     </div>
   );
