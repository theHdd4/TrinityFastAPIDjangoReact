import React, { useEffect, useState } from 'react';
import { Button } from '@/components/ui/button';
import { Card, CardContent, CardHeader, CardTitle } from '@/components/ui/card';
import { Loader2, AlertCircle, Database } from 'lucide-react';
<<<<<<< HEAD
import { ChartData, ChartMakerSettings as SettingsType } from '@/components/LaboratoryMode/store/laboratoryStore';
=======
import { ChartData, useLaboratoryStore } from '@/components/LaboratoryMode/store/laboratoryStore';
>>>>>>> 31750a86
import { chartMakerApi } from '../services/chartMakerApi';
import { Alert, AlertDescription } from '@/components/ui/alert';
import { Select, SelectContent, SelectItem, SelectTrigger, SelectValue } from '@/components/ui/select';
import { VALIDATE_API, FEATURE_OVERVIEW_API } from '@/lib/api';
import { useDataSourceChangeWarning } from '@/hooks/useDataSourceChangeWarning';
import { Switch } from '@/components/ui/switch';
import { Label } from '@/components/ui/label';

interface ChartMakerSettingsProps {
  data: ChartData | null;
  onDataUpload: (data: ChartData | null, fileId: string, dataSource?: string) => void;
  loading?: {
    uploading: boolean;
    fetchingColumns: boolean;
    fetchingUniqueValues: boolean;
    filtering: boolean;
  };
  error?: string;
  dataSource?: string;
  hasExistingUpdates?: boolean;
<<<<<<< HEAD
  settings?: SettingsType;
  onSettingsChange?: (settings: Partial<SettingsType>) => void;
=======
  atomId?: string; // For pipeline tracking
>>>>>>> 31750a86
}

interface Frame {
  object_name: string;
  arrow_name: string;
}

const ChartMakerSettings: React.FC<ChartMakerSettingsProps> = ({
  data,
  onDataUpload,
  loading = {
    uploading: false,
    fetchingColumns: false,
    fetchingUniqueValues: false,
    filtering: false,
  },
  error,
  dataSource,
  hasExistingUpdates = false,
<<<<<<< HEAD
  settings,
  onSettingsChange
=======
  atomId
>>>>>>> 31750a86
}) => {
  const [frames, setFrames] = useState<Frame[]>([]);
  const [selectedDataSource, setSelectedDataSource] = useState<string>(dataSource || '');
  const [uploadError, setUploadError] = useState<string | null>(null);

  useEffect(() => {
    const fetchFrames = async () => {
      try {
        const response = await fetch(`${VALIDATE_API}/list_saved_dataframes`);
        const data = await response.json();
        const fetchedFrames = Array.isArray(data.files)
          ? data.files
              .filter((f: any) => !!f.arrow_name)
              .map((f: any) => ({
                object_name: f.object_name,
                arrow_name: f.arrow_name,
              }))
          : [];
        setFrames(fetchedFrames);
        console.log('🔧 Fetched frames for dropdown:', fetchedFrames.length, 'files');
        
        // 🔧 CRITICAL: After fetching frames, re-match dataSource if it exists
        // This ensures the dropdown shows the correct selection after frames are loaded
        if (dataSource && fetchedFrames.length > 0) {
          const matchingFrame = fetchedFrames.find((f: Frame) => {
            if (f.object_name === dataSource) return true;
            const dataSourceBasename = dataSource.split('/').pop()?.replace(/\.arrow$/, '');
            const frameBasename = f.object_name.split('/').pop()?.replace(/\.arrow$/, '');
            if (dataSourceBasename && frameBasename && dataSourceBasename === frameBasename) return true;
            const arrowBasename = f.arrow_name.split('/').pop()?.replace(/\.arrow$/, '');
            if (dataSourceBasename && arrowBasename && dataSourceBasename === arrowBasename) return true;
            return false;
          });
          if (matchingFrame) {
            setSelectedDataSource(matchingFrame.object_name);
            console.log('🔧 Re-matched dataSource after frames loaded:', dataSource, '->', matchingFrame.object_name);
          }
        }
      } catch (error) {
        console.error('Failed to fetch frames:', error);
        setFrames([]);
      }
    };
    
    fetchFrames();
    // 🔧 Refresh frames periodically to catch newly added files
    const interval = setInterval(fetchFrames, 5000); // Refresh every 5 seconds
    return () => clearInterval(interval);
  }, [dataSource]);

  useEffect(() => {
    if (dataSource) {
      // 🔧 CRITICAL: Match dataSource to object_name in frames list
      // The AI might provide a file path, but dropdown needs exact object_name match
      const matchingFrame = frames.find(f => {
        // Try exact match first
        if (f.object_name === dataSource) {
          return true;
        }
        // Try matching by basename (filename without path)
        const dataSourceBasename = dataSource.split('/').pop()?.replace(/\.arrow$/, '');
        const frameBasename = f.object_name.split('/').pop()?.replace(/\.arrow$/, '');
        if (dataSourceBasename && frameBasename && dataSourceBasename === frameBasename) {
          return true;
        }
        // Try matching arrow_name (full path)
        const arrowBasename = f.arrow_name.split('/').pop()?.replace(/\.arrow$/, '');
        if (dataSourceBasename && arrowBasename && dataSourceBasename === arrowBasename) {
          return true;
        }
        return false;
      });
      
      if (matchingFrame) {
        // Use the exact object_name from frames list for dropdown
        setSelectedDataSource(matchingFrame.object_name);
        console.log('🔧 Matched dataSource to object_name:', dataSource, '->', matchingFrame.object_name);
      } else {
        // Fallback: use dataSource as-is (might work if format matches)
        setSelectedDataSource(dataSource);
        console.log('⚠️ Could not match dataSource to frames list:', dataSource, 'Available frames:', frames.map(f => f.object_name));
      }
    }
  }, [dataSource, frames]);

  const applyDataframeSelect = async (objectName: string) => {
    try {
      setUploadError(null);
      setSelectedDataSource(objectName);

      onDataUpload(null, '', objectName);

      let processedObjectName = objectName;
      if (!processedObjectName.endsWith('.arrow')) {
        processedObjectName += '.arrow';
      }

      let uploadResponse;

      try {
        // Get card_id and canvas_position for pipeline tracking if atomId is provided
        let cardId = '';
        let canvasPosition = 0;
        if (atomId) {
          const cards = useLaboratoryStore.getState().cards;
          const card = cards.find(c => Array.isArray(c.atoms) && c.atoms.some(a => a.id === atomId));
          cardId = card?.id || '';
          canvasPosition = card?.canvas_position ?? 0;
        }
        
        uploadResponse = await chartMakerApi.loadSavedDataframe(processedObjectName, atomId, cardId, canvasPosition);
      } catch (error) {
        const displayName =
          frames
            .find(df => df.object_name === objectName)
            ?.arrow_name.split('/').pop()?.replace('.arrow', '') || objectName;
        const isArrow = processedObjectName.endsWith('.arrow');

        if (isArrow) {
          const response = await fetch(`${FEATURE_OVERVIEW_API}/flight_table?object_name=${encodeURIComponent(processedObjectName)}`);
          if (!response.ok) {
            throw new Error(`Failed to load Arrow dataframe: ${response.statusText}`);
          }
          const arrowBuffer = await response.arrayBuffer();
          const file = new File([arrowBuffer], `${displayName}.arrow`, { type: 'application/vnd.apache.arrow.file' });
          uploadResponse = await chartMakerApi.uploadArrow(file);
        } else {
          const response = await fetch(`${FEATURE_OVERVIEW_API}/cached_dataframe?object_name=${encodeURIComponent(processedObjectName)}`);
          if (!response.ok) {
            throw new Error(`Failed to load dataframe: ${response.statusText}`);
          }
          const csvContent = await response.text();
          const file = new File([csvContent], `${displayName}.csv`, { type: 'text/csv' });
          uploadResponse = await chartMakerApi.uploadCSV(file);
        }
      }

      const chartData: ChartData = {
        columns: uploadResponse.columns,
        rows: uploadResponse.sample_data,
        numeric_columns: uploadResponse.numeric_columns,
        categorical_columns: uploadResponse.categorical_columns,
        unique_values: uploadResponse.unique_values,
        file_id: uploadResponse.file_id,
        row_count: uploadResponse.row_count
      };

      onDataUpload(chartData, uploadResponse.file_id, objectName);
    } catch (error) {
      setUploadError(error instanceof Error ? error.message : 'Failed to load saved dataframe');
      onDataUpload(null, '', objectName);
    }
  };

  const { requestChange: confirmDataSourceChange, dialog } = useDataSourceChangeWarning(applyDataframeSelect);

  const handleDataframeSelect = (objectName: string) => {
    if (!objectName) return;
    const isDifferentSource = objectName !== (dataSource || '');
    confirmDataSourceChange(objectName, hasExistingUpdates && isDifferentSource);
  };

  const isLoading = loading.uploading || loading.fetchingColumns || loading.fetchingUniqueValues;

  return (
    <div className="space-y-4 p-2">
      <Card className="p-4 space-y-3">
        <label className="text-sm font-medium text-gray-700 block">Data Source</label>
        {isLoading ? (
          <div className="flex items-center gap-2 p-3 bg-blue-50 dark:bg-blue-950/20 rounded-lg border border-blue-200 dark:border-blue-800">
            <Loader2 className="w-4 h-4 text-blue-600 animate-spin" />
            <p className="text-sm text-blue-800 dark:text-blue-200">
              {loading.uploading && "Loading dataframe..."}
              {loading.fetchingColumns && "Fetching column information..."}
              {loading.fetchingUniqueValues && "Analyzing data values..."}
              {loading.filtering && "Applying filters..."}
            </p>
          </div>
        ) : (
          <Select value={selectedDataSource} onValueChange={handleDataframeSelect}>
            <SelectTrigger className="bg-white border-gray-300">
              <SelectValue placeholder="Choose a saved dataframe..." />
            </SelectTrigger>
            <SelectContent>
              {frames.map(f => (
                <SelectItem key={f.object_name} value={f.object_name}>
              {f.arrow_name.split('/').pop()?.replace('.arrow', '')}
                </SelectItem>
              ))}
            </SelectContent>
          </Select>
        )}
        
        {(error || uploadError) && (
          <Alert variant="destructive">
            <AlertCircle className="h-4 w-4" />
            <AlertDescription>
              {error || uploadError}
            </AlertDescription>
          </Alert>
        )}
        
        {/* Data Summary Toggle - Only when data source is selected (chartmaker pattern) */}
        {selectedDataSource && selectedDataSource.trim() !== '' && onSettingsChange && (
          <div className="flex items-center justify-between pt-4 border-t mt-4">
            <Label className="text-xs">Show Data Summary</Label>
            <Switch
              checked={settings?.showDataSummary || false}
              onCheckedChange={(checked) => onSettingsChange({ showDataSummary: checked })}
            />
          </div>
        )}
      </Card>

      {/* {data && !isLoading && (
        <Card className="p-4 space-y-3">
          <div className="flex items-center gap-2 p-3 bg-green-50 dark:bg-green-950/20 rounded-lg border border-green-200 dark:border-green-800">
            <Database className="w-4 h-4 text-green-600" />
            <div className="flex-1">
              <p className="text-sm font-medium text-green-800 dark:text-green-200">
                Data loaded successfully
              </p>
              <p className="text-xs text-green-600 dark:text-green-400">
                {data.rows.length} rows, {data.columns.length} columns
              </p>
            </div>
          </div>

          <div className="text-xs space-y-2">
            <div>
              <strong>Columns:</strong> {data.columns.join(', ')}
            </div>
          </div>
        </Card>
      )} */}

      {dialog}
      
      {frames.length === 0 && !isLoading && (
        <Card className="p-4">
          <div className="text-center py-4">
            <Database className="mx-auto h-8 w-8 text-muted-foreground mb-2" />
            <p className="text-sm text-muted-foreground">
              No saved dataframes available
            </p>
          </div>
        </Card>
      )}
    </div>
  );
};

export default ChartMakerSettings;<|MERGE_RESOLUTION|>--- conflicted
+++ resolved
@@ -2,11 +2,8 @@
 import { Button } from '@/components/ui/button';
 import { Card, CardContent, CardHeader, CardTitle } from '@/components/ui/card';
 import { Loader2, AlertCircle, Database } from 'lucide-react';
-<<<<<<< HEAD
-import { ChartData, ChartMakerSettings as SettingsType } from '@/components/LaboratoryMode/store/laboratoryStore';
-=======
 import { ChartData, useLaboratoryStore } from '@/components/LaboratoryMode/store/laboratoryStore';
->>>>>>> 31750a86
+import type { ChartMakerSettings as SettingsType } from '@/components/LaboratoryMode/store/laboratoryStore';
 import { chartMakerApi } from '../services/chartMakerApi';
 import { Alert, AlertDescription } from '@/components/ui/alert';
 import { Select, SelectContent, SelectItem, SelectTrigger, SelectValue } from '@/components/ui/select';
@@ -27,12 +24,9 @@
   error?: string;
   dataSource?: string;
   hasExistingUpdates?: boolean;
-<<<<<<< HEAD
   settings?: SettingsType;
   onSettingsChange?: (settings: Partial<SettingsType>) => void;
-=======
   atomId?: string; // For pipeline tracking
->>>>>>> 31750a86
 }
 
 interface Frame {
@@ -52,12 +46,9 @@
   error,
   dataSource,
   hasExistingUpdates = false,
-<<<<<<< HEAD
   settings,
-  onSettingsChange
-=======
-  atomId
->>>>>>> 31750a86
+  onSettingsChange,
+  atomId,
 }) => {
   const [frames, setFrames] = useState<Frame[]>([]);
   const [selectedDataSource, setSelectedDataSource] = useState<string>(dataSource || '');
