import React, { useEffect, useState } from 'react';
import { Card } from '@/components/ui/card';
import { Select, SelectContent, SelectItem, SelectTrigger, SelectValue } from '@/components/ui/select';
import { VALIDATE_API } from '@/lib/api';

<<<<<<< HEAD
interface Frame { object_name: string; csv_name: string; arrow_name?: string }
=======
interface Frame { object_name: string; arrow_name: string }
>>>>>>> 21a3a477

const DataFrameOperationsInputs = ({ data, settings, selectedFile, onFileSelect }: any) => {
  const [frames, setFrames] = useState<Frame[]>([]);
  const [selectedFrame, setSelectedFrame] = useState<Frame | null>(null);
  const [error, setError] = useState<string | null>(null);

  useEffect(() => {
    fetch(`${VALIDATE_API}/list_saved_dataframes`)
      .then(r => r.json())
      .then(d =>
        setFrames(
<<<<<<< HEAD
          Array.isArray(d.files) ? d.files.filter((f: Frame) => !!f.arrow_name) : []
=======
          Array.isArray(d.files)
            ? d.files
                .filter((f: any) => !!f.arrow_name)
                .map((f: any) => ({ object_name: f.object_name, arrow_name: f.arrow_name }))
            : []
>>>>>>> 21a3a477
        )
      )
      .catch(() => setFrames([]));
  }, []);

  const handleFileChange = (val: string) => {
    setError(null);
    const fileId = val;
    const frame = frames.find(f => f.object_name === fileId) || null;
    setSelectedFrame(frame);
    if (!fileId || !frame) {
      setError('Please select a valid file.');
      setSelectedFrame(null);
      return;
    }
    onFileSelect(fileId);
  };

  return (
    <div className="space-y-4 p-2">
      <Card className="p-4 space-y-3">
        <label className="text-sm font-medium text-gray-700 block">Input File</label>
        <Select value={selectedFile} onValueChange={handleFileChange}>
          <SelectTrigger className="bg-white border-gray-300">
            <SelectValue placeholder="Select saved dataframe" />
          </SelectTrigger>
          <SelectContent>
            {(Array.isArray(frames) ? frames : []).map(f => (
              <SelectItem key={f.object_name} value={f.object_name}>
<<<<<<< HEAD
                {(f.arrow_name || f.csv_name).split('/').pop()}
=======
                {f.arrow_name.split('/').pop()}
>>>>>>> 21a3a477
              </SelectItem>
            ))}
          </SelectContent>
        </Select>
        {error && <div className="text-red-600 text-xs p-2">{error}</div>}
      </Card>
    </div>
  );
};

export default DataFrameOperationsInputs; 
<|MERGE_RESOLUTION|>--- conflicted
+++ resolved
@@ -3,11 +3,7 @@
 import { Select, SelectContent, SelectItem, SelectTrigger, SelectValue } from '@/components/ui/select';
 import { VALIDATE_API } from '@/lib/api';
 
-<<<<<<< HEAD
-interface Frame { object_name: string; csv_name: string; arrow_name?: string }
-=======
 interface Frame { object_name: string; arrow_name: string }
->>>>>>> 21a3a477
 
 const DataFrameOperationsInputs = ({ data, settings, selectedFile, onFileSelect }: any) => {
   const [frames, setFrames] = useState<Frame[]>([]);
@@ -19,15 +15,11 @@
       .then(r => r.json())
       .then(d =>
         setFrames(
-<<<<<<< HEAD
-          Array.isArray(d.files) ? d.files.filter((f: Frame) => !!f.arrow_name) : []
-=======
           Array.isArray(d.files)
             ? d.files
                 .filter((f: any) => !!f.arrow_name)
                 .map((f: any) => ({ object_name: f.object_name, arrow_name: f.arrow_name }))
             : []
->>>>>>> 21a3a477
         )
       )
       .catch(() => setFrames([]));
@@ -57,11 +49,7 @@
           <SelectContent>
             {(Array.isArray(frames) ? frames : []).map(f => (
               <SelectItem key={f.object_name} value={f.object_name}>
-<<<<<<< HEAD
-                {(f.arrow_name || f.csv_name).split('/').pop()}
-=======
                 {f.arrow_name.split('/').pop()}
->>>>>>> 21a3a477
               </SelectItem>
             ))}
           </SelectContent>
