--- conflicted
+++ resolved
@@ -156,6 +156,7 @@
   });
   const [multiSelectedColumns, setMultiSelectedColumns] = useState<Set<string>>(new Set());
   const [multiSelectedRows, setMultiSelectedRows] = useState<Set<number>>(new Set());
+  const [selectAllRows, setSelectAllRows] = useState(false);
   const [insertMenuOpen, setInsertMenuOpen] = useState(false);
   const [deleteMenuOpen, setDeleteMenuOpen] = useState(false);
   // Track permanently deleted rows across filter changes
@@ -372,6 +373,9 @@
   const [filterMinInput, setFilterMinInput] = useState<string | number>('');
   const [filterMaxInput, setFilterMaxInput] = useState<string | number>('');
 
+  // State for tracking filter selections before applying
+  const [filterSelections, setFilterSelections] = useState<Record<string, string[]>>({});
+
   // Loading indicator for server-side operations
   const [operationLoading, setOperationLoading] = useState(false);
 
@@ -454,8 +458,6 @@
         columnWidths: settings.columnWidths,
         rowHeights: settings.rowHeights,
         fileId: (result?.df_id as string | undefined) ?? fileId ?? settings.fileId ?? null,
-        isTemporaryData: false, // Clear temporary data flag after save
-        originalFileName: undefined, // Clear original filename
       });
       
       // Update the actual data with the processed state
@@ -590,6 +592,7 @@
     }
   }, [settings.filters]);
 
+
   // 2. Add effect to close dropdowns on outside click or right-click
   useEffect(() => {
     const handleClick = (e: MouseEvent) => {
@@ -598,9 +601,11 @@
       if (cm?.contains(e.target as Node) || rcm?.contains(e.target as Node)) {
         return;
       }
-      setOpenDropdown(null);
-      setContextMenu(null);
-      setRowContextMenu(null);
+       setOpenDropdown(null);
+       setContextMenu(null);
+       setRowContextMenu(null);
+       // Clear filter selections when closing context menu
+       setFilterSelections({});
     };
     const handleContextMenu = (e: MouseEvent) => {
       const cm = document.getElementById('df-ops-context-menu');
@@ -717,7 +722,9 @@
         } else if (filterValue && typeof filterValue === 'object' && 'min' in filterValue && 'max' in filterValue) {
           // Range filter object
           const num = Number(cellValue);
-          return num >= filterValue.min && num <= filterValue.max;
+          const minVal = Number((filterValue as any).min);
+          const maxVal = Number((filterValue as any).max);
+          return num >= minVal && num <= maxVal;
         } else {
           // Single value filter
           return safeToString(cellValue) === safeToString(filterValue);
@@ -788,6 +795,32 @@
   }, [totalPages]);
   const startIndex = (currentPage - 1) * (settings.rowsPerPage || 15);
   const paginatedRows = processedData.filteredRows.slice(startIndex, startIndex + (settings.rowsPerPage || 15));
+
+  // Effect: update select all checkbox state based on individual row selections
+  useEffect(() => {
+    if (!data || processedData.filteredRows.length === 0) {
+      setSelectAllRows(false);
+      return;
+    }
+
+    const visibleRowIndices = processedData.filteredRows.map((_, rowIndex) => {
+      const originalRowIndex = data.rows.findIndex((originalRow, idx) => {
+        if (permanentlyDeletedRows.has(idx)) return false;
+        return originalRow === processedData.filteredRows[rowIndex];
+      });
+      return originalRowIndex;
+    }).filter(index => index !== -1);
+
+    const allVisibleSelected = visibleRowIndices.every(index => multiSelectedRows.has(index));
+    const someVisibleSelected = visibleRowIndices.some(index => multiSelectedRows.has(index));
+    
+    if (allVisibleSelected && visibleRowIndices.length > 0) {
+      setSelectAllRows(true);
+    } else if (!someVisibleSelected) {
+      setSelectAllRows(false);
+    }
+    // For partial selection, we don't change the selectAllRows state to maintain the indeterminate state
+  }, [multiSelectedRows, processedData.filteredRows, data, permanentlyDeletedRows]);
 
   const handleFileUpload = useCallback(async (event: React.ChangeEvent<HTMLInputElement>) => {
     const file = event.target.files?.[0];
@@ -1367,10 +1400,11 @@
       });
     } else if (event.shiftKey && multiSelectedRows.size > 0) {
       // Range select mode
-      const selectedRows = Array.from(multiSelectedRows).sort((a, b) => a - b);
-      const lastSelected = selectedRows[selectedRows.length - 1] ?? 0;
-      const start = Math.min(lastSelected, originalRowIndex);
-      const end = Math.max(lastSelected, originalRowIndex);
+      const selectedRows = Array.from(multiSelectedRows).sort((a, b) => (a as number) - (b as number));
+      const lastSelected = selectedRows[selectedRows.length - 1];
+      if (lastSelected === undefined) return;
+      const start = Math.min(lastSelected as number, originalRowIndex);
+      const end = Math.max(lastSelected as number, originalRowIndex);
       
       setMultiSelectedRows(prev => {
         const newSet = new Set(prev);
@@ -1384,6 +1418,77 @@
     } else {
       // Single select mode
       setMultiSelectedRows(new Set([originalRowIndex]));
+    }
+  };
+
+  const handleRowCheckboxChange = (rowIndex: number, checked: boolean) => {
+    // Calculate the original row index in the unfiltered data
+    const originalRowIndex = data?.rows.findIndex((_, idx) => {
+      if (permanentlyDeletedRows.has(idx)) return false;
+      const filteredIndex = data.rows.slice(0, idx).filter((_, i) => !permanentlyDeletedRows.has(i)).length;
+      return filteredIndex === startIndex + rowIndex;
+    }) ?? -1;
+    
+    if (originalRowIndex === -1) return;
+    
+    setMultiSelectedRows(prev => {
+      const newSet = new Set(prev);
+      if (checked) {
+        newSet.add(originalRowIndex);
+      } else {
+        newSet.delete(originalRowIndex);
+      }
+      return newSet;
+    });
+  };
+
+  const handleCheckboxClick = (rowIndex: number, event: React.MouseEvent) => {
+    // Calculate the original row index in the unfiltered data
+    const originalRowIndex = data?.rows.findIndex((_, idx) => {
+      if (permanentlyDeletedRows.has(idx)) return false;
+      const filteredIndex = data.rows.slice(0, idx).filter((_, i) => !permanentlyDeletedRows.has(i)).length;
+      return filteredIndex === startIndex + rowIndex;
+    }) ?? -1;
+    
+    if (originalRowIndex === -1) return;
+    
+    // Prevent the row click event from firing when clicking checkbox
+    event.stopPropagation();
+    
+    const isCurrentlySelected = multiSelectedRows.has(originalRowIndex);
+    const newCheckedState = !isCurrentlySelected;
+    
+    setMultiSelectedRows(prev => {
+      const newSet = new Set(prev);
+      
+      // Default behavior: multi-select mode (like filter checkboxes)
+      // Toggle this row without clearing others
+      if (newCheckedState) {
+        newSet.add(originalRowIndex);
+      } else {
+        newSet.delete(originalRowIndex);
+      }
+      
+      return newSet;
+    });
+  };
+
+  const handleSelectAllRows = (checked: boolean) => {
+    setSelectAllRows(checked);
+    if (checked) {
+      // Select all visible rows
+      const allVisibleRowIndices = processedData.filteredRows.map((_, rowIndex) => {
+        const originalRowIndex = data?.rows.findIndex((originalRow, idx) => {
+          if (permanentlyDeletedRows.has(idx)) return false;
+          return originalRow === processedData.filteredRows[rowIndex];
+        }) ?? -1;
+        return originalRowIndex;
+      }).filter(index => index !== -1);
+      
+      setMultiSelectedRows(new Set(allVisibleRowIndices));
+    } else {
+      // Deselect all rows
+      setMultiSelectedRows(new Set());
     }
   };
 
@@ -1485,11 +1590,13 @@
           }).filter(index => index !== -1);
           
           setMultiSelectedRows(new Set(filteredIndices));
+          setSelectAllRows(true);
         }
       }
       if (e.key === 'Escape') {
         setMultiSelectedColumns(new Set());
         setMultiSelectedRows(new Set());
+        setSelectAllRows(false);
       }
     };
 
@@ -1507,15 +1614,10 @@
         className="hidden"
       />
 
-<<<<<<< HEAD
       <div ref={containerRef} className="w-full h-full p-6 overflow-y-auto" style={{position: 'relative'}}>
         <div className="mx-auto max-w-screen-2xl rounded-2xl border border-slate-200 bg-white shadow-sm">
         {/* File name display in separate blue header section */}
         {data?.fileName && (
-=======
-      <div ref={containerRef} className="flex flex-col h-full min-h-0">
-        {data?.fileName && !settings?.isTemporaryData && (
->>>>>>> 986772c0
           <div className="border-b border-blue-200 bg-blue-50">
             <div className="flex items-center px-6 py-4">
               <div className="relative">
@@ -1527,23 +1629,6 @@
             </div>
           </div>
         )}
-<<<<<<< HEAD
-=======
-        {settings?.isTemporaryData && (
-          <div className="border-b border-orange-200 bg-orange-50">
-            <div className="flex items-center px-6 py-4">
-              <div className="relative">
-                <div className="flex items-center space-x-2 px-5 py-3 rounded-t-xl text-sm font-medium border-t border-l border-r border-orange-200 bg-white -mb-px shadow-lg">
-                  <AlertCircle className="w-4 h-4 text-orange-500" />
-                  <span className="text-orange-700">Temporary Data - Save to persist changes</span>
-                </div>
-              </div>
-            </div>
-          </div>
-        )}
-        <div className="flex-1 p-4 overflow-hidden min-h-0">
-          <div className="mx-auto max-w-screen-2xl rounded-2xl border border-slate-200 bg-white shadow-sm flex flex-col h-full min-h-0">
->>>>>>> 986772c0
         {/* Controls section */}
             <div className="flex-shrink-0 flex items-center justify-between border-b border-slate-200 px-5 py-3">
           <div className="flex items-center space-x-4">
@@ -1627,17 +1712,28 @@
               <TableHeader className="table-header">
                 <TableRow className="table-header-row">
                   {settings.showRowNumbers && (
-                    <TableHead className="table-header-cell w-16 text-center">#</TableHead>
+                    <TableHead className="table-header-cell w-16 text-center">
+                      <div className="flex items-center justify-center">
+                        <Checkbox
+                          checked={selectAllRows}
+                          onCheckedChange={handleSelectAllRows}
+                          className="mr-2"
+                        />
+                        #
+                      </div>
+                    </TableHead>
                   )}
                   {Array.isArray(data?.headers) && data.headers.map((header, colIdx) => (
                     <TableHead
                       key={header + '-' + colIdx}
                       data-col={header}
-                      className={`table-header-cell text-center bg-white border-r border-gray-200 relative ${
-                        selectedColumn === header ? 'border-2 border-blue-500 bg-blue-100' : ''
-                      } ${
-                        multiSelectedColumns.has(header) ? 'bg-blue-100 border-blue-500' : ''
-                      }`}
+                       className={`table-header-cell text-center bg-white border-r border-gray-200 relative ${
+                         selectedColumn === header ? 'border-2 border-blue-500 bg-blue-100' : ''
+                       } ${
+                         multiSelectedColumns.has(header) ? 'bg-blue-100 border-blue-500' : ''
+                       } ${
+                         filters[header] ? 'bg-yellow-50' : ''
+                       }`}
                       style={settings.columnWidths?.[header] ? { width: settings.columnWidths[header], minWidth: settings.columnWidths[header] } : undefined}
                       draggable
                       onDragStart={() => handleDragStart(header)}
@@ -1686,18 +1782,23 @@
                           onBlur={e => commitHeaderEdit(colIdx, (e.target as HTMLInputElement).value)}
                         />
                       ) : (
-                        <div
-                          className="flex items-center justify-center cursor-pointer w-full h-full"
-                          onDoubleClick={() => {
-                            // Always allow header editing regardless of enableEditing setting
-                            setEditingHeader(colIdx);
-                            setEditingHeaderValue(header);
-                          }}
-                          title="Click to select • Ctrl+Click for multi-select • Double-click to edit • Delete key to delete selected"
-                          style={{ width: '100%', height: '100%' }}
-                        >
-                          {headerDisplayNames[header] ?? header}
-                        </div>
+                         <div
+                           className="flex items-center justify-center cursor-pointer w-full h-full"
+                           onDoubleClick={() => {
+                             // Always allow header editing regardless of enableEditing setting
+                             setEditingHeader(colIdx);
+                             setEditingHeaderValue(header);
+                           }}
+                           title="Click to select • Ctrl+Click for multi-select • Double-click to edit • Delete key to delete selected"
+                           style={{ width: '100%', height: '100%' }}
+                         >
+                           <span className="flex items-center gap-1">
+                             {headerDisplayNames[header] ?? header}
+                             {filters[header] && (
+                               <Filter className="w-3 h-3 text-blue-600" />
+                             )}
+                           </span>
+                         </div>
                       )}
                       <div
                         className="absolute top-0 right-0 h-full w-1 cursor-col-resize"
@@ -1743,7 +1844,16 @@
                             setContextMenu(null);
                           }}
                         >
-                          {originalRowIndex !== -1 ? originalRowIndex + 1 : globalFilteredIndex + 1}
+                           <div className="flex items-center justify-center">
+                             <Checkbox
+                               checked={isRowSelected}
+                               onCheckedChange={(checked) => handleRowCheckboxChange(rowIndex, checked as boolean)}
+                               onClick={(event) => handleCheckboxClick(rowIndex, event)}
+                               className="mr-2"
+                               title="Click to toggle selection (multi-select enabled)"
+                             />
+                             <span>{originalRowIndex !== -1 ? originalRowIndex + 1 : globalFilteredIndex + 1}</span>
+                           </div>
                         </TableCell>
                       )}
                     {(data.headers || []).map((column, colIdx) => {
@@ -1881,9 +1991,19 @@
           </div>
           {/* Filter */}
           <div className="relative group">
-            <button className="block w-full text-left px-4 py-2 text-xs hover:bg-gray-100" onClick={e => { e.stopPropagation(); setOpenDropdown(openDropdown === 'filter' ? null : 'filter'); }}>
-              Filter <span style={{fontSize:'10px',marginLeft:4}}>▶</span>
-            </button>
+             <button className="block w-full text-left px-4 py-2 text-xs hover:bg-gray-100" onClick={e => { 
+               e.stopPropagation(); 
+               // Initialize filter selections with current filter state
+               if (openDropdown !== 'filter') {
+                 setFilterSelections(prev => ({
+                   ...prev,
+                   [contextMenu.col]: Array.isArray(filters[contextMenu.col]) ? filters[contextMenu.col] : []
+                 }));
+               }
+               setOpenDropdown(openDropdown === 'filter' ? null : 'filter'); 
+             }}>
+               Filter <span style={{fontSize:'10px',marginLeft:4}}>▶</span>
+             </button>
             {openDropdown === 'filter' && (
               <div className="absolute left-full top-0 bg-white border border-gray-200 rounded shadow-md min-w-[180px] z-50 p-2">
                 {/* Filter UI (same as before) */}
@@ -2013,40 +2133,95 @@
                       </div>
                     );
                   })()
-                ) : (
-                  <div className="max-h-48 overflow-y-auto space-y-1">
-                    {processedData.uniqueValues[contextMenu.col]?.map((value) => (
-                      <label key={value} className="flex items-center space-x-2 text-xs cursor-pointer" style={{userSelect:'none'}} onMouseDown={e => e.stopPropagation()}>
-                        <input
-                          type="checkbox"
-                          checked={Array.isArray(filters[contextMenu.col]) && filters[contextMenu.col].includes(value)}
-                          onMouseDown={e => e.stopPropagation()}
-                          onChange={e => {
-                            const currentFilters = Array.isArray(filters[contextMenu.col]) ? filters[contextMenu.col] : [];
-                            const newFilters = e.target.checked
-                              ? [...currentFilters, value]
-                              : currentFilters.filter(v => v !== value);
-                            handleColumnFilter(contextMenu.col, newFilters);
-                          }}
-                          style={{ accentColor: '#222' }}
-                        />
-                        <span className="truncate">{value}</span>
-                      </label>
-                    ))}
-                    <div className="mt-2">
-                      <button
-                        className="px-2 py-1 text-xs rounded bg-blue-600 hover:bg-blue-700 text-white"
-                        onClick={e => {
-                          e.preventDefault();
-                          e.stopPropagation();
-                          handleClearFilter(contextMenu.col);
-                          setContextMenu(null);
-                          setOpenDropdown(null);
-                        }}
-                      >Clear Filter</button>
-                    </div>
-                  </div>
-                )}
+                 ) : (
+                   <div className="max-h-48 overflow-y-auto space-y-1">
+                     {/* Select All / Deselect All */}
+                     <div className="border-b border-gray-200 pb-2 mb-2">
+                       <label className="flex items-center space-x-2 text-xs cursor-pointer font-medium" style={{userSelect:'none'}} onMouseDown={e => e.stopPropagation()}>
+                         <input
+                           type="checkbox"
+                           checked={Array.isArray(filterSelections[contextMenu.col]) && processedData.uniqueValues[contextMenu.col]?.every(value => 
+                             Array.isArray(filterSelections[contextMenu.col]) && filterSelections[contextMenu.col].includes(value)
+                           )}
+                           onMouseDown={e => e.stopPropagation()}
+                           onChange={e => {
+                             const allValues = processedData.uniqueValues[contextMenu.col] || [];
+                             if (e.target.checked) {
+                               setFilterSelections(prev => ({
+                                 ...prev,
+                                 [contextMenu.col]: allValues
+                               }));
+                             } else {
+                               setFilterSelections(prev => ({
+                                 ...prev,
+                                 [contextMenu.col]: []
+                               }));
+                             }
+                           }}
+                           style={{ accentColor: '#222' }}
+                         />
+                         <span className="truncate font-semibold">
+                           {Array.isArray(filterSelections[contextMenu.col]) && processedData.uniqueValues[contextMenu.col]?.every(value => 
+                             Array.isArray(filterSelections[contextMenu.col]) && filterSelections[contextMenu.col].includes(value)
+                           ) ? 'Deselect All' : 'Select All'}
+                         </span>
+                       </label>
+                     </div>
+                     
+                     {/* Individual filter options */}
+                     {processedData.uniqueValues[contextMenu.col]?.map((value) => (
+                       <label key={value} className="flex items-center space-x-2 text-xs cursor-pointer" style={{userSelect:'none'}} onMouseDown={e => e.stopPropagation()}>
+                         <input
+                           type="checkbox"
+                           checked={Array.isArray(filterSelections[contextMenu.col]) && filterSelections[contextMenu.col].includes(value)}
+                           onMouseDown={e => e.stopPropagation()}
+                           onChange={e => {
+                             const currentSelections = Array.isArray(filterSelections[contextMenu.col]) ? filterSelections[contextMenu.col] : [];
+                             const newSelections = e.target.checked
+                               ? [...currentSelections, value]
+                               : currentSelections.filter(v => v !== value);
+                             // Update local selections without applying
+                             setFilterSelections(prev => ({
+                               ...prev,
+                               [contextMenu.col]: newSelections
+                             }));
+                           }}
+                           style={{ accentColor: '#222' }}
+                         />
+                         <span className="truncate">{value}</span>
+                       </label>
+                     ))}
+                     
+                     {/* Action buttons */}
+                     <div className="mt-3 flex gap-2">
+                       <button
+                         className="px-2 py-1 text-xs rounded bg-blue-600 hover:bg-blue-700 text-white flex-1"
+                         onClick={e => {
+                           e.preventDefault();
+                           e.stopPropagation();
+                           const currentSelections = filterSelections[contextMenu.col] || [];
+                           handleColumnFilter(contextMenu.col, currentSelections);
+                           setContextMenu(null);
+                           setOpenDropdown(null);
+                         }}
+                       >Apply</button>
+                       <button
+                         className="px-2 py-1 text-xs rounded bg-blue-500 hover:bg-blue-600 text-white flex-1"
+                         onClick={e => {
+                           e.preventDefault();
+                           e.stopPropagation();
+                           handleClearFilter(contextMenu.col);
+                           setFilterSelections(prev => ({
+                             ...prev,
+                             [contextMenu.col]: []
+                           }));
+                           setContextMenu(null);
+                           setOpenDropdown(null);
+                         }}
+                       >Clear</button>
+                     </div>
+                   </div>
+                 )}
               </div>
             )}
           </div>
