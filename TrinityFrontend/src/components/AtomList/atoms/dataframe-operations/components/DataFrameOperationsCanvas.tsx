import React, { useState, useMemo, useRef, useCallback, useEffect, useLayoutEffect } from 'react';
import { Button } from '@/components/ui/button';
import { Input } from '@/components/ui/input';
import { Table, TableBody, TableCell, TableHead, TableHeader, TableRow } from '@/components/ui/table';
import { Select, SelectContent, SelectItem, SelectTrigger, SelectValue } from '@/components/ui/select';
import { Popover, PopoverContent, PopoverTrigger } from '@/components/ui/popover';
import { Checkbox } from '@/components/ui/checkbox';
import { 
  Pagination,
  PaginationContent,
  PaginationItem,
  PaginationLink,
  PaginationNext,
  PaginationPrevious,
  PaginationEllipsis,
} from '@/components/ui/pagination';
import {
  Upload, Download, Search, Filter, ArrowUpDown, Pin, Palette, Trash2, Plus, 
  GripVertical, RotateCcw, FileText, Check, AlertCircle, Info, Edit2,
  ChevronDown, ChevronUp, X, PlusCircle, MinusCircle, Save
} from 'lucide-react';
import { DataFrameData, DataFrameSettings } from '../DataFrameOperationsAtom';
import { DATAFRAME_OPERATIONS_API, VALIDATE_API } from '@/lib/api';
  import {
  loadDataframe,
  editCell as apiEditCell,
  insertRow as apiInsertRow,
  deleteRow as apiDeleteRow,
  insertColumn as apiInsertColumn,
  deleteColumn as apiDeleteColumn,
  sortDataframe as apiSort,
  filterRows as apiFilter,
  renameColumn as apiRenameColumn,
  duplicateRow as apiDuplicateRow,
  duplicateColumn as apiDuplicateColumn,
  moveColumn as apiMoveColumn,
  retypeColumn as apiRetypeColumn,
  applyFormula as apiApplyFormula,
  loadDataframeByKey,
} from '../services/dataframeOperationsApi';
import { toast } from '@/components/ui/use-toast';
import '@/templates/tables/table.css';
<<<<<<< HEAD
import DataFrameCardinalityView from './DataFrameCardinalityView';
=======
import FormularBar from './FormularBar';
>>>>>>> b1f04bcb

interface DataFrameOperationsCanvasProps {
  data: DataFrameData | null;
  settings: DataFrameSettings;
  onSettingsChange: (settings: Partial<DataFrameSettings>) => void;
  onDataUpload: (data: DataFrameData, backendFileId?: string) => void;
  onDataChange: (data: DataFrameData) => void;
  onClearAll: () => void;
  fileId?: string | null;
  originalData?: DataFrameData | null;
  atomId?: string;
}

function safeToString(val: any): string {
  if (val === undefined || val === null) return '';
  try {
    return val.toString();
  } catch {/* empty */
    return '';
  }
}

function highlightMatch(text: string, search: string) {
  if (!search) return text;
  const idx = text.toLowerCase().indexOf(search.toLowerCase());
  if (idx === -1) return text;
  return <>
    {text.slice(0, idx)}
    <span style={{ background: '#bbf7d0', color: '#166534', borderRadius: 2 }}>{text.slice(idx, idx + search.length)}</span>
    {text.slice(idx + search.length)}
  </>;
}

// Helper to generate a unique valid column key
function getNextColKey(headers: string[]): string {
  let idx = 1;
  let key = `col_${idx}`;
  while (headers.includes(key)) {
    idx++;
    key = `col_${idx}`;
  }
  return key;
}

// Generic error handler for API operations
function handleApiError(action: string, err: unknown) {
  console.error(`[DataFrameOperations] ${action}:`, err);
  toast({
    title: action,
    description: err instanceof Error ? err.message : String(err),
    variant: 'destructive',
  });
}

const DataFrameOperationsCanvas: React.FC<DataFrameOperationsCanvasProps> = ({
  data,
  settings,
  onSettingsChange,
  onDataUpload,
  onDataChange,
  onClearAll,
  fileId,
  originalData,
  atomId
}) => {
  const [currentPage, setCurrentPage] = useState(1);

  const [editingCell, setEditingCell] = useState<{row: number, col: string} | null>(null);
  const [editingHeader, setEditingHeader] = useState<number | null>(null);
  const [isDragOver, setIsDragOver] = useState(false);
  const fileInputRef = useRef<HTMLInputElement>(null);
  const containerRef = useRef<HTMLDivElement>(null);
  const [saving, setSaving] = useState(false);
  const [uploadError, setUploadError] = useState<string | null>(null);
  const [draggedCol, setDraggedCol] = useState<string | null>(null);
  // 1. Add state for selected cell and selected column
  const [selectedCell, setSelectedCell] = useState<{ row: number; col: string } | null>(null);
  const [selectedColumn, setSelectedColumn] = useState<string | null>(null);
  const [formulaInput, setFormulaInput] = useState('');
  const [isFormulaMode, setIsFormulaMode] = useState(false);
  const [openDropdown, setOpenDropdown] = useState<null | 'insert' | 'delete' | 'sort' | 'filter'>(null);
  const [contextMenu, setContextMenu] = useState<{ x: number; y: number; col: string; colIdx: number } | null>(null);
  const [insertMenuOpen, setInsertMenuOpen] = useState(false);
  const [deleteMenuOpen, setDeleteMenuOpen] = useState(false);
  // 1. Add a ref to track the currently editing cell/header
  const editingCellRef = useRef<{ row: number; col: string } | null>(null);
  const editingHeaderRef = useRef<string | null>(null);
  // Track mapping from duplicated columns to their original source
  const [duplicateMap, setDuplicateMap] = useState<{ [key: string]: string }>({});

  // Ref to store header cell elements for context-menu positioning
  const headerRefs = useRef<{ [key: string]: HTMLTableCellElement | null }>({});
  const rowRefs = useRef<{ [key: number]: HTMLTableRowElement | null }>({});
  const [resizingCol, setResizingCol] = useState<{ key: string; startX: number; startWidth: number } | null>(null);
  const [resizingRow, setResizingRow] = useState<{ index: number; startY: number; startHeight: number } | null>(null);

  const startColResize = (key: string, e: React.MouseEvent) => {
    e.preventDefault();
    const startWidth = headerRefs.current[key]?.offsetWidth || 0;
    setResizingCol({ key, startX: e.clientX, startWidth });
  };

  const startRowResize = (index: number, e: React.MouseEvent) => {
    e.preventDefault();
    const startHeight = rowRefs.current[index]?.offsetHeight || 0;
    setResizingRow({ index, startY: e.clientY, startHeight });
  };

  useEffect(() => {
    const handleMouseMove = (e: MouseEvent) => {
      if (resizingCol) {
        const delta = e.clientX - resizingCol.startX;
        const newWidth = Math.max(resizingCol.startWidth + delta, 30);
        onSettingsChange({
          columnWidths: { ...(settings.columnWidths || {}), [resizingCol.key]: newWidth }
        });
      }
      if (resizingRow) {
        const deltaY = e.clientY - resizingRow.startY;
        const newHeight = Math.max(resizingRow.startHeight + deltaY, 20);
        onSettingsChange({
          rowHeights: { ...(settings.rowHeights || {}), [resizingRow.index]: newHeight }
        });
      }
    };
    const handleMouseUp = () => {
      if (resizingCol) setResizingCol(null);
      if (resizingRow) setResizingRow(null);
    };
    if (resizingCol || resizingRow) {
      document.addEventListener('mousemove', handleMouseMove);
      document.addEventListener('mouseup', handleMouseUp);
    }
    return () => {
      document.removeEventListener('mousemove', handleMouseMove);
      document.removeEventListener('mouseup', handleMouseUp);
    };
  }, [resizingCol, resizingRow, settings.columnWidths, settings.rowHeights, onSettingsChange]);

  // Clear column selection when clicking outside the selected column
  useEffect(() => {
    const handleClickOutside = (e: MouseEvent) => {
      if (selectedColumn) {
        const target = e.target as HTMLElement;
        if (!target.closest(`[data-col="${selectedColumn}"]`)) {
          setSelectedColumn(null);
        }
      }
    };
    document.addEventListener('click', handleClickOutside);
    return () => document.removeEventListener('click', handleClickOutside);
  }, [selectedColumn]);
  // 1. Add state for filter range
  const [filterRange, setFilterRange] = useState<{ min: number; max: number; value: [number, number] } | null>(null);

  // Add Save DataFrame logic
  const [saveLoading, setSaveLoading] = useState(false);
  const [saveError, setSaveError] = useState<string | null>(null);
  const [saveSuccess, setSaveSuccess] = useState(false);
  const saveSuccessTimeout = useRef<NodeJS.Timeout | null>(null);
  const [savedFiles, setSavedFiles] = useState<any[]>([]);

  // Add local state for editing value
  const [editingCellValue, setEditingCellValue] = useState<string>('');
  const [editingHeaderValue, setEditingHeaderValue] = useState<string>('');
  const [headerDisplayNames, setHeaderDisplayNames] = useState<{ [key: string]: string }>({});

  // Add local state for raw min/max input in the component
  const [filterMinInput, setFilterMinInput] = useState<string | number>('');
  const [filterMaxInput, setFilterMaxInput] = useState<string | number>('');

  // Loading indicator for server-side operations
  const [operationLoading, setOperationLoading] = useState(false);


  // Helper to convert current table to CSV
  const toCSV = () => {
    if (!data) return '';
    const headers = data.headers;
    const rows = data.rows;
    const csvRows = [headers.join(',')];
    for (const row of rows) {
      csvRows.push(headers.map(h => JSON.stringify(row[h] ?? '')).join(','));
    }
    return csvRows.join('\n');
  };

  const fetchSavedDataFrames = async () => {
    try {
      const res = await fetch(`${VALIDATE_API}/list_saved_dataframes`, {
        credentials: 'include'
      });
      const data = await res.json();
      setSavedFiles(data.files || []);
    } catch {/* empty */
      // Optionally handle error
    }
  };

  // Load existing saved files once so we can compute the next DF_OPS serial
  useEffect(() => {
    fetchSavedDataFrames();
  }, []);

  const handleSaveDataFrame = async () => {
    setSaveLoading(true);
    setSaveError(null);
    setSaveSuccess(false);
    try {
      if (!data) throw new Error('No DataFrame loaded');

      const csv_data = toCSV();

      // Determine next serial number for DF_OPS files
      const maxSerial = savedFiles.reduce((max, f) => {
        const m = f.object_name?.match(/dataframe operations\/DF_OPS_(\d+)_/);
        return m ? Math.max(max, parseInt(m[1], 10)) : max;
      }, 0);
      const nextSerial = maxSerial + 1;

      // Base name from current file without extension
      const baseName = data.fileName ? data.fileName.replace(/\.[^/.]+$/, '') : `dataframe_${Date.now()}`;
      const filename = `DF_OPS_${nextSerial}_${baseName}.arrow`;

      const response = await fetch(`${DATAFRAME_OPERATIONS_API}/save`, {
        method: 'POST',
        headers: { 'Content-Type': 'application/json' },
        body: JSON.stringify({ csv_data, filename }),
      });
      if (!response.ok) {
        throw new Error(`Save failed: ${response.statusText}`);
      }
      await response.json();
      setSaveSuccess(true);
      if (saveSuccessTimeout.current) clearTimeout(saveSuccessTimeout.current);
      saveSuccessTimeout.current = setTimeout(() => setSaveSuccess(false), 2000);
      fetchSavedDataFrames(); // Refresh the saved dataframes list in the UI
      onSettingsChange({
        tableData: { ...data, fileName: filename },
        columnWidths: settings.columnWidths,
        rowHeights: settings.rowHeights,
      });
      toast({
        title: 'DataFrame Saved',
        description: `${filename} saved successfully.`,
        variant: 'default',
      });
    } catch (err) {
      setSaveError(err instanceof Error ? err.message : 'Failed to save DataFrame');
      toast({
        title: 'Save Error',
        description: err instanceof Error ? err.message : 'Failed to save DataFrame',
        variant: 'destructive',
      });
    } finally {
      setSaveLoading(false);
    }
  };

  const resetSaveSuccess = () => { if (saveSuccess) setSaveSuccess(false); };

  const [rowContextMenu, setRowContextMenu] = useState<{ x: number; y: number; rowIdx: number } | null>(null);

  // Effect: when all filters cleared externally, reset local filter UI states
  useEffect(() => {
    if (Object.keys(settings.filters || {}).length === 0) {
      setFilterRange(null);
      setFilterMinInput('');
      setFilterMaxInput('');
      setCurrentPage(1);
    }
  }, [settings.filters]);

  // 2. Add effect to close dropdowns on outside click or right-click
  useEffect(() => {
    const handleClick = (e: MouseEvent) => {
      const cm = document.getElementById('df-ops-context-menu');
      const rcm = document.getElementById('df-ops-row-context-menu');
      if (cm?.contains(e.target as Node) || rcm?.contains(e.target as Node)) {
        return;
      }
      setOpenDropdown(null);
      setContextMenu(null);
      setRowContextMenu(null);
    };
    const handleContextMenu = (e: MouseEvent) => {
      const cm = document.getElementById('df-ops-context-menu');
      const rcm = document.getElementById('df-ops-row-context-menu');
      if (cm?.contains(e.target as Node) || rcm?.contains(e.target as Node)) {
        return;
      }
      setOpenDropdown(null);
    };
    if (openDropdown || contextMenu || rowContextMenu) {
      document.addEventListener('mousedown', handleClick);
      document.addEventListener('contextmenu', handleContextMenu);
    }
    return () => {
      document.removeEventListener('mousedown', handleClick);
      document.removeEventListener('contextmenu', handleContextMenu);
    };
  }, [openDropdown, contextMenu, rowContextMenu]);

  // Process and filter data
  const processedData = useMemo(() => {
    if (!data || !Array.isArray(data.headers) || !Array.isArray(data.rows)) {
      return { filteredRows: [], totalRows: 0, uniqueValues: {} };
    }

    let filteredRows = [...data.rows];

    // Apply search filter locally
    if (settings?.searchTerm?.trim()) {
      const term = settings.searchTerm.trim();
      const termLower = term.toLowerCase();
      const exactRegex = new RegExp(`^(?:${term.replace(/[-/\\^$*+?.()|[\]{}]/g, '\\$&')})$`, 'i');
      filteredRows = filteredRows
        .map((row, idx) => {
          let score = 0;
          for (const col of data.headers) {
            const valStr = safeToString(row[col]);
            if (exactRegex.test(valStr.trim())) { score = 2; break; }
            if (valStr.toLowerCase().includes(termLower)) { score = Math.max(score, 1); }
          }
          return { row, idx, score };
        })
        .sort((a, b) => {
          if (a.score !== b.score) return b.score - a.score;
          return a.idx - b.idx;
        })
        .map(item => item.row);
    }

    // Unique values for filter UI (support hierarchical filtering and duplicated columns)
    const uniqueValues: { [key: string]: string[] } = {};
    const appliedFilters = settings.filters || {};
    data.headers.forEach(header => {
      const sourceCol = duplicateMap[header] || header;
      // Start from the original unfiltered rows if available
      let rowsForHeader = originalData?.rows ? [...originalData.rows] : [...data.rows];
      // Apply all filters except the one for this header
      Object.entries(appliedFilters).forEach(([col, val]) => {
        if (col === header) return;
        const filterCol = duplicateMap[col] || col;
        rowsForHeader = rowsForHeader.filter(row => {
          const cell = row[filterCol];
          if (Array.isArray(val)) {
            return val.includes(safeToString(cell));
          }
          if (val && typeof val === 'object' && 'min' in val && 'max' in val) {
            const num = Number(cell);
            return num >= val.min && num <= val.max;
          }
          return safeToString(cell) === safeToString(val);
        });
      });
      const values = Array.from(
        new Set(rowsForHeader.map(row => safeToString(row[sourceCol])))
      )
        .filter(v => v !== '')
        .sort();
      uniqueValues[header] = values.slice(0, 50);
    });

    return { filteredRows, totalRows: filteredRows.length, uniqueValues };
  }, [data, originalData, settings.searchTerm, settings.filters, duplicateMap]);

  // Pagination
  const totalPages = Math.ceil(processedData.totalRows / (settings.rowsPerPage || 15));

  // Ensure current page is valid when data size changes
  useEffect(() => {
    if (currentPage > totalPages) {
      setCurrentPage(totalPages);
    }
  }, [totalPages]);
  const startIndex = (currentPage - 1) * (settings.rowsPerPage || 15);
  const paginatedRows = processedData.filteredRows.slice(startIndex, startIndex + (settings.rowsPerPage || 15));

  const handleFileUpload = useCallback(async (event: React.ChangeEvent<HTMLInputElement>) => {
    const file = event.target.files?.[0];
    if (!file) return;
    try {
      const resp = await loadDataframe(file);
      const columnTypes: any = {};
      resp.headers.forEach(h => {
        const t = resp.types[h];
        columnTypes[h] = t.includes('float') || t.includes('int') ? 'number' : 'text';
      });
      const newData: DataFrameData = {
        headers: resp.headers,
        rows: resp.rows,
        fileName: file.name,
        columnTypes,
        pinnedColumns: [],
        frozenColumns: 0,
        cellColors: {}
      };
      setUploadError(null);
      onDataUpload(newData, resp.df_id);
      setCurrentPage(1);
    } catch {/* empty */
      setUploadError('Error parsing file');
    }
  }, [onDataUpload]);

  const handleDrop = useCallback((e: React.DragEvent) => {
    e.preventDefault();
    setIsDragOver(false);
    const files = Array.from(e.dataTransfer.files);
    if (files.length > 0 && fileInputRef.current) {
      const dt = new DataTransfer();
      files.forEach(file => dt.items.add(file));
      fileInputRef.current.files = dt.files;
      handleFileUpload({ target: { files: dt.files } } as any);
    }
  }, [handleFileUpload]);

  // Rename the file drag-over handler
  const handleFileDragOver = useCallback((e: React.DragEvent) => {
    e.preventDefault();
    setIsDragOver(true);
  }, []);

  const handleDragLeave = useCallback((e: React.DragEvent) => {
    e.preventDefault();
    setIsDragOver(false);
  }, []);

  const handleSort = async (column: string, direction: 'asc' | 'desc') => {
    if (!data || !fileId) return;
    setOperationLoading(true);
    try {
      console.log('[DataFrameOperations] sort', column, direction);
      const resp = await apiSort(fileId, column, direction);
      const columnTypes: any = {};
      resp.headers.forEach(h => {
        const t = resp.types[h];
        columnTypes[h] = t.includes('float') || t.includes('int') ? 'number' : 'text';
      });
      onDataChange({
        headers: resp.headers,
        rows: resp.rows,
        fileName: data.fileName,
        columnTypes,
        pinnedColumns: data.pinnedColumns,
        frozenColumns: data.frozenColumns,
        cellColors: data.cellColors,
      });
      onSettingsChange({ sortColumns: [{ column, direction }], fileId: resp.df_id });
    } catch (err) {
      handleApiError('Sort failed', err);
    } finally {
      setOperationLoading(false);
    }
  };

  const handleColumnFilter = async (column: string, selectedValues: string[] | [number, number]) => {
    if (!data || !fileId) return;
    setOperationLoading(true);
    let value: any = null;
    if (Array.isArray(selectedValues)) {
      if (typeof selectedValues[0] === 'number') {
        value = { min: selectedValues[0], max: selectedValues[1] };
      } else {
        value = selectedValues;
      }
    } else {
      value = selectedValues;
    }
    try {
      console.log('[DataFrameOperations] filter', column, value);
      const resp = await apiFilter(fileId, column, value);
      const columnTypes: any = {};
      resp.headers.forEach(h => {
        const t = resp.types[h];
        columnTypes[h] = t.includes('float') || t.includes('int') ? 'number' : 'text';
      });
      onDataChange({
        headers: resp.headers,
        rows: resp.rows,
        fileName: data.fileName,
        columnTypes,
        pinnedColumns: data.pinnedColumns,
        frozenColumns: data.frozenColumns,
        cellColors: data.cellColors,
      });
      onSettingsChange({ filters: { ...settings.filters, [column]: selectedValues }, fileId: resp.df_id });
      setCurrentPage(1);
    } catch (err) {
      handleApiError('Filter failed', err);
    } finally {
      setOperationLoading(false);
    }
  };

// Helper to commit a cell edit after user finishes editing
const commitCellEdit = (rowIndex: number, column: string) => {
  handleCellEdit(rowIndex, column, editingCellValue);
  setEditingCell(null);
};

// Helper to commit a header edit
const commitHeaderEdit = async (colIdx: number, value?: string) => {
  if (!data || !fileId) { setEditingHeader(null); return; }
  const newHeader = value !== undefined ? value : editingHeaderValue;
  const oldHeader = data.headers[colIdx];
  if (newHeader === oldHeader) { setEditingHeader(null); return; }
  try {
    const resp = await apiRenameColumn(fileId, oldHeader, newHeader);
    const columnTypes: any = {};
    resp.headers.forEach(h => {
      const t = resp.types[h];
      columnTypes[h] = t.includes('float') || t.includes('int') ? 'number' : 'text';
    });
    onDataChange({
      headers: resp.headers,
      rows: resp.rows,
      fileName: data.fileName,
      columnTypes,
      pinnedColumns: data.pinnedColumns,
      frozenColumns: data.frozenColumns,
      cellColors: data.cellColors,
    });
  } catch (err) {
    handleApiError('Rename column failed', err);
  }
  setEditingHeader(null);
};

// Original immediate update util (kept for programmatic usage)
  const handleCellEdit = async (rowIndex: number, column: string, newValue: string) => {
    resetSaveSuccess();
    if (!data || !fileId) return;
    const globalRowIndex = startIndex + rowIndex;
    try {
      const resp = await apiEditCell(fileId, globalRowIndex, column, newValue);
      const columnTypes: any = {};
      resp.headers.forEach(h => {
        const t = resp.types[h];
        columnTypes[h] = t.includes('float') || t.includes('int') ? 'number' : 'text';
      });
      onDataChange({
        headers: resp.headers,
        rows: resp.rows,
        fileName: data.fileName,
        columnTypes,
        pinnedColumns: data.pinnedColumns,
        frozenColumns: data.frozenColumns,
        cellColors: data.cellColors
      });
    } catch (err) {
      handleApiError('Edit cell failed', err);
    }
  };

  const handleAddRow = async () => {
    resetSaveSuccess();
    if (!data || !fileId) return;
    const idx = data.rows.length > 0 ? data.rows.length - 1 : 0;
    const dir: 'above' | 'below' = data.rows.length > 0 ? 'below' : 'above';
    try {
      const resp = await apiInsertRow(fileId, idx, dir);
      const columnTypes: any = {};
      resp.headers.forEach(h => {
        const t = resp.types[h];
        columnTypes[h] = t.includes('float') || t.includes('int') ? 'number' : 'text';
      });
      onDataChange({
        headers: resp.headers,
        rows: resp.rows,
        fileName: data.fileName,
        columnTypes,
        pinnedColumns: data.pinnedColumns,
        frozenColumns: data.frozenColumns,
        cellColors: data.cellColors,
      });
    } catch (err) {
      handleApiError('Insert row failed', err);
    }
  };

  const handleAddColumn = async () => {
    resetSaveSuccess();
    if (!data || !fileId) return;
    const newColumnName = `Column_${data.headers.length + 1}`;
    try {
      const resp = await apiInsertColumn(fileId, data.headers.length, newColumnName, '');
      const columnTypes: any = {};
      resp.headers.forEach(h => {
        const t = resp.types[h];
        columnTypes[h] = t.includes('float') || t.includes('int') ? 'number' : 'text';
      });
      onDataChange({
        headers: resp.headers,
        rows: resp.rows,
        fileName: data.fileName,
        columnTypes,
        pinnedColumns: data.pinnedColumns,
        frozenColumns: data.frozenColumns,
        cellColors: data.cellColors,
      });
    } catch (err) {
      handleApiError('Insert column failed', err);
    }
  };

  
  
  const handleDeleteCell = () => {
    resetSaveSuccess();
    if (!data || !selectedCell) return;
    const idx = startIndex + selectedCell.row;
    const col = selectedCell.col;
    const newRows = [...data.rows];
    if (newRows[idx]) newRows[idx][col] = '';
    onDataChange({ ...data, rows: newRows });
  };

  const handleDragStart = (col: string) => {
    setDraggedCol(col);
  };

  const handleDragOver = (e: React.DragEvent, col: string) => {
    e.preventDefault();
    if (draggedCol === col) return;
    const headers = [...data?.headers || []];
    const draggedIndex = headers.indexOf(draggedCol || '');
    const targetIndex = headers.indexOf(col);

    if (draggedIndex !== -1 && targetIndex !== -1) {
      const newHeaders = [...headers];
      newHeaders.splice(draggedIndex, 1);
      newHeaders.splice(targetIndex, 0, draggedCol || '');
      onDataChange({ ...data, headers: newHeaders });
    }
  };

  const handleDragEnd = async () => {
    if (draggedCol && data && fileId) {
      const toIndex = data.headers.indexOf(draggedCol);
      try {
        const resp = await apiMoveColumn(fileId, draggedCol, toIndex);
        const columnTypes: any = {};
        resp.headers.forEach(h => {
          const t = resp.types[h];
          columnTypes[h] = t.includes('float') || t.includes('int') ? 'number' : 'text';
        });
        onDataChange({
          headers: resp.headers,
          rows: resp.rows,
          fileName: data.fileName,
          columnTypes,
          pinnedColumns: data.pinnedColumns,
          frozenColumns: data.frozenColumns,
          cellColors: data.cellColors,
        });
      } catch (err) {
        handleApiError('Move column failed', err);
      }
    }
    setDraggedCol(null);
  };






const handleContextMenu = (e: React.MouseEvent, col: string) => {
  e.preventDefault();
  const idx = data ? data.headers.indexOf(col) : -1;
  setContextMenu({ x: e.clientX, y: e.clientY, col, colIdx: idx });
};

const handleSortAsc = (colIdx: number) => {
  if (!data) return;
  const col = data.headers[colIdx];
  handleSort(col, 'asc');
  setContextMenu(null);
  setOpenDropdown(null);
};

const handleSortDesc = (colIdx: number) => {
  if (!data) return;
  const col = data.headers[colIdx];
  handleSort(col, 'desc');
  setContextMenu(null);
  setOpenDropdown(null);
};

const handleClearSort = () => {
  if (!data || !contextMenu) return;
  const col = contextMenu.col;
  const newSortColumns = settings.sortColumns.filter(s => s.column !== col);
  onSettingsChange({ sortColumns: newSortColumns });
  setContextMenu(null);
  setOpenDropdown(null);
};

// Update handleClearFilter to accept a column name (string)
const handleClearFilter = async (col: string) => {
  if (!data || !settings.selectedFile) return;
  const newFilters = { ...settings.filters };
  delete newFilters[col];
  try {
    setOperationLoading(true);
    console.log('[DataFrameOperations] clear filter', col);
    const resp = await loadDataframeByKey(settings.selectedFile);
    const columnTypes: any = {};
    resp.headers.forEach(h => {
      const t = resp.types[h];
      columnTypes[h] = t.includes('float') || t.includes('int') ? 'number' : 'text';
    });
    onDataChange({
      headers: resp.headers,
      rows: resp.rows,
      fileName: data.fileName,
      columnTypes,
      pinnedColumns: data.pinnedColumns,
      frozenColumns: data.frozenColumns,
      cellColors: data.cellColors,
    });
    onSettingsChange({ filters: { ...newFilters }, fileId: resp.df_id });
  } catch (err) {
    handleApiError('Clear filter failed', err);
  } finally {
    setOperationLoading(false);
  }
  setFilterRange(null); // Reset numeric filter range UI
  setCurrentPage(1);
  setFilterMinInput('');
  setFilterMaxInput('');
};

const handleCellClick = (rowIndex: number, column: string) => {
  setSelectedCell({ row: rowIndex, col: column });
  setSelectedColumn(null);
};

const handleHeaderClick = (header: string) => {
  resetSaveSuccess();
  setSelectedColumn(header);
  setSelectedCell(null);
};

const handleFormulaSubmit = async () => {
  resetSaveSuccess();
  if (!data || !selectedColumn || !fileId) return;
  try {
    const resp = await apiApplyFormula(fileId, selectedColumn, formulaInput.trim());
    const columnTypes: any = {};
    resp.headers.forEach(h => {
      const t = resp.types[h];
      columnTypes[h] = t.includes('float') || t.includes('int') ? 'number' : 'text';
    });
    onDataChange({
      headers: resp.headers,
      rows: resp.rows,
      fileName: data.fileName,
      columnTypes,
      pinnedColumns: data.pinnedColumns,
      frozenColumns: data.frozenColumns,
      cellColors: data.cellColors,
    });
  } catch (err) {
    handleApiError('Apply formula failed', err);
  } finally {
    setFormulaInput('');
    setIsFormulaMode(false);
  }
};

const insertDisabled = !selectedCell && !selectedColumn;
const deleteDisabled = !selectedCell && !selectedColumn;

const selectedColumns = Array.isArray(settings.selectedColumns) ? settings.selectedColumns : [];
const sortColumns = Array.isArray(settings.sortColumns) ? settings.sortColumns : [];
const filters = typeof settings.filters === 'object' && settings.filters !== null ? settings.filters : {};

  // Add a ref to each column header and store its bounding rect when right-clicked

  // 1. Fix column insert/delete logic
  const handleInsertColumn = async (colIdx: number) => {
    resetSaveSuccess();
    if (!data || !fileId) return;
    const newColKey = getNextColKey(data.headers);
    try {
      const resp = await apiInsertColumn(fileId, colIdx, newColKey, '');
      const columnTypes: any = {};
      resp.headers.forEach(h => {
        const t = resp.types[h];
        columnTypes[h] = t.includes('float') || t.includes('int') ? 'number' : 'text';
      });
      onDataChange({
        headers: resp.headers,
        rows: resp.rows,
        fileName: data.fileName,
        columnTypes,
        pinnedColumns: data.pinnedColumns,
        frozenColumns: data.frozenColumns,
        cellColors: data.cellColors,
      });
    } catch (err) {
      handleApiError('Insert column failed', err);
    }
  };

  const handleDeleteColumn = async (colIdx: number) => {
    resetSaveSuccess();
    if (!data || !fileId) return;
    if (colIdx < 0 || colIdx >= data.headers.length) return;
    const col = data.headers[colIdx];
    try {
      const resp = await apiDeleteColumn(fileId, col);
      const columnTypes: any = {};
      resp.headers.forEach(h => {
        const t = resp.types[h];
        columnTypes[h] = t.includes('float') || t.includes('int') ? 'number' : 'text';
      });
      onDataChange({
        headers: resp.headers,
        rows: resp.rows,
        fileName: data.fileName,
        columnTypes,
        pinnedColumns: data.pinnedColumns,
        frozenColumns: data.frozenColumns,
        cellColors: data.cellColors,
      });
    } catch (err) {
      handleApiError('Delete column failed', err);
    }
  };

  const handleDuplicateColumn = async (colIdx: number) => {
    resetSaveSuccess();
    if (!data || !fileId) return;
    const col = data.headers[colIdx];
    let newName = `${col}_copy`;
    while (data.headers.includes(newName)) {
      newName += '_copy';
    }
    try {
      const resp = await apiDuplicateColumn(fileId, col, newName);
      const columnTypes: any = {};
      resp.headers.forEach(h => {
        const t = resp.types[h];
        columnTypes[h] = t.includes('float') || t.includes('int') ? 'number' : 'text';
      });
      onDataChange({
        headers: resp.headers,
        rows: resp.rows,
        fileName: data.fileName,
        columnTypes,
        pinnedColumns: data.pinnedColumns,
        frozenColumns: data.frozenColumns,
        cellColors: data.cellColors,
      });
      // Remember the source for this duplicated column
      setDuplicateMap(prev => ({ ...prev, [newName]: prev[col] || col }));
    } catch (err) {
      handleApiError('Duplicate column failed', err);
    }
  };

  // Row insert / delete handlers
  const handleInsertRow = async (position: 'above' | 'below', rowIdx: number) => {
    if (!data || !fileId) return;
    try {
      const resp = await apiInsertRow(fileId, rowIdx, position);
      const columnTypes: any = {};
      resp.headers.forEach(h => {
        const t = resp.types[h];
        columnTypes[h] = t.includes('float') || t.includes('int') ? 'number' : 'text';
      });
      onDataChange({
        headers: resp.headers,
        rows: resp.rows,
        fileName: data.fileName,
        columnTypes,
        pinnedColumns: data.pinnedColumns,
        frozenColumns: data.frozenColumns,
        cellColors: data.cellColors,
      });
    } catch (err) {
      handleApiError('Insert row failed', err);
    }
  };

  const handleDuplicateRow = async (rowIdx: number) => {
    if (!data || !fileId) return;
    try {
      const resp = await apiDuplicateRow(fileId, rowIdx);
      const columnTypes: any = {};
      resp.headers.forEach(h => {
        const t = resp.types[h];
        columnTypes[h] = t.includes('float') || t.includes('int') ? 'number' : 'text';
      });
      onDataChange({
        headers: resp.headers,
        rows: resp.rows,
        fileName: data.fileName,
        columnTypes,
        pinnedColumns: data.pinnedColumns,
        frozenColumns: data.frozenColumns,
        cellColors: data.cellColors,
      });
    } catch (err) {
      handleApiError('Duplicate row failed', err);
    }
  };

  const handleRetypeColumn = async (col: string, newType: 'number' | 'text') => {
    if (!data || !fileId) return;
    try {
      const resp = await apiRetypeColumn(fileId, col, newType === 'text' ? 'string' : newType);
      const columnTypes: any = {};
      resp.headers.forEach(h => {
        const t = resp.types[h];
        columnTypes[h] = t.includes('float') || t.includes('int') ? 'number' : 'text';
      });
      onDataChange({
        headers: resp.headers,
        rows: resp.rows,
        fileName: data.fileName,
        columnTypes,
        pinnedColumns: data.pinnedColumns,
        frozenColumns: data.frozenColumns,
        cellColors: data.cellColors,
      });
    } catch (err) {
      handleApiError('Retype column failed', err);
    }
  };

  const handleDeleteRow = async (rowIdx: number) => {
    if (!data || !fileId) return;
    try {
      const resp = await apiDeleteRow(fileId, rowIdx);
      const columnTypes: any = {};
      resp.headers.forEach(h => {
        const t = resp.types[h];
        columnTypes[h] = t.includes('float') || t.includes('int') ? 'number' : 'text';
      });
      onDataChange({
        headers: resp.headers,
        rows: resp.rows,
        fileName: data.fileName,
        columnTypes,
        pinnedColumns: data.pinnedColumns,
        frozenColumns: data.frozenColumns,
        cellColors: data.cellColors,
      });
    } catch (err) {
      handleApiError('Delete row failed', err);
    }
  };


  useLayoutEffect(() => {
    if (!data) return;
    const el = containerRef.current;
    if (el) {
      // Reset any phantom scroll area after heavy table mount
      el.scrollTop = 0;
    }
  }, [data]);

  return (
    <>
      <input
        ref={fileInputRef}
        type="file"
        accept=".csv,.xlsx,.xls"
        onChange={handleFileUpload}
        className="hidden"
      />

      <div ref={containerRef} className="w-full h-full p-6 bg-gradient-to-br from-slate-50 to-blue-50 overflow-y-auto" style={{position: 'relative'}}>
        {data?.fileName && (
          <div className="mb-4">
            <div className="flex items-center px-6 py-4 bg-blue-50 border border-blue-200 rounded-lg">
              <div className="flex items-center space-x-2 px-5 py-3 rounded-t-xl text-sm font-medium border-t border-l border-r border-slate-200 bg-white -mb-px shadow-lg">
                <FileText className="w-4 h-4" />
                <span>{data.fileName.split('/').pop()}</span>
              </div>
            </div>
          </div>
        )}
        
        {/* Cardinality View */}
        <DataFrameCardinalityView data={data} atomId={atomId} />
        
        <div className="mx-auto max-w-screen-2xl rounded-2xl border border-slate-200 bg-white shadow-sm">
            {/* Controls section */}
            <div className="flex-shrink-0 flex items-center justify-between border-b border-slate-200 px-5 py-3">
              <div className="flex items-center space-x-4">
                <div className="relative">
                  <Search className="absolute left-3 top-2.5 h-4 w-4 text-muted-foreground" />
                  <Input
                    type="text"
                    placeholder="Search..."
                    value={settings.searchTerm || ''}
                    onChange={(e) => onSettingsChange({ searchTerm: e.target.value })}
                    className="pl-9 w-64"
                  />
                </div>
                <Button variant="outline" size="sm" onClick={onClearAll}>
                  <RotateCcw className="w-4 h-4 mr-1" />
                  Reset
                </Button>
              </div>
              <div className="relative flex flex-col items-center" style={{ minWidth: 180 }}>
                <Button
                  onClick={handleSaveDataFrame}
                  disabled={saveLoading}
                  className="bg-blue-600 hover:bg-blue-700 text-white"
                >
                  {saveLoading ? 'Saving...' : 'Save DataFrame'}
                </Button>
              </div>
            </div>

<<<<<<< HEAD
            {/* Table section - Excel-like appearance */}
            <div className="overflow-auto">
              {/* Placeholder for when no data is loaded */}
              {!data || !Array.isArray(data.headers) || data.headers.length === 0 ? (
                <div className="flex items-center justify-center bg-gray-50 p-8">
=======
          {/* Table section - Excel-like appearance */}
          <div className="flex-1 flex flex-col overflow-hidden">
            {data && (
              <FormularBar
                data={data}
                selectedColumn={selectedColumn}
                formulaInput={formulaInput}
                isFormulaMode={isFormulaMode}
                onSelectedColumnChange={setSelectedColumn}
                onFormulaInputChange={setFormulaInput}
                onFormulaModeChange={setIsFormulaMode}
                onFormulaSubmit={handleFormulaSubmit}
              />
            )}
            <div className="flex-1 overflow-auto">
              {/* Placeholder for when no data is loaded */}
              {!data || !Array.isArray(data.headers) || data.headers.length === 0 ? (
                <div className="flex flex-1 items-center justify-center bg-gray-50">
>>>>>>> b1f04bcb
                  <div className="border border-gray-200 bg-white rounded-lg p-4 text-center max-w-md w-full mx-auto">
                    <p className="p-4 text-center text-gray-500">No results to display. Upload a CSV or Excel file to see results here.</p>
                  </div>
                </div>
              ) : (
                <div className="table-wrapper">
                  <div className="table-edge-left" />
                  <div className="table-edge-right" />
                  <div className="table-overflow relative">
                    {operationLoading && (
                      <div className="absolute inset-0 bg-white/70 flex items-center justify-center z-10 text-sm text-slate-700">
                        Operation Loading...
                      </div>
                    )}
                    <Table className="table-base">
              <TableHeader className="table-header">
                <TableRow className="table-header-row">
                  {settings.showRowNumbers && (
                    <TableHead className="table-header-cell w-16 text-center">#</TableHead>
                  )}
                  {Array.isArray(data?.headers) && data.headers.map((header, colIdx) => (
                    <TableHead
                      key={header + '-' + colIdx}
                      data-col={header}
                      className={`table-header-cell text-center bg-white border-r border-gray-200 relative ${selectedColumn === header ? 'border-2 border-black' : ''}`}
                      style={settings.columnWidths?.[header] ? { width: settings.columnWidths[header], minWidth: settings.columnWidths[header] } : undefined}
                      draggable
                      onDragStart={() => handleDragStart(header)}
                      onDragOver={e => handleDragOver(e, header)}
                      onDragEnd={handleDragEnd}
                      onContextMenu={e => {
                        e.preventDefault();
                        let rect = undefined;
                        if (headerRefs.current && headerRefs.current[header]) {
                          rect = headerRefs.current[header].getBoundingClientRect?.();
                        }
                        setContextMenu({
                          x: rect ? rect.right : e.clientX,
                          y: rect ? rect.top : e.clientY,
                          col: header,
                          colIdx: colIdx
                        });
                        setRowContextMenu(null);
                      }}
                      onClick={() => handleHeaderClick(header)}
                      onDoubleClick={() => {
                        // Always allow header editing regardless of enableEditing setting
                        setEditingHeader(colIdx);
                        setEditingHeaderValue(header);
                      }}
                      ref={el => {
                        if (headerRefs.current) {
                          headerRefs.current[header] = el;
                        }
                      }}
                    >
                      {editingHeader === colIdx ? (
                        <input
                          type="text"
                          className="h-7 text-xs outline-none border-none bg-white px-0 font-bold text-gray-800 truncate text-center w-full"
                          style={{ width: '100%', boxSizing: 'border-box', background: 'inherit', textAlign: 'center', padding: 0, margin: 0 }}
                          value={editingHeaderValue}
                          autoFocus
                          onChange={e => setEditingHeaderValue(e.target.value)}
                          onKeyDown={e => {
                            if (e.key === 'Enter') commitHeaderEdit(colIdx, (e.target as HTMLInputElement).value);
                            if (e.key === 'Escape') setEditingHeader(null);
                          }}
                          onBlur={e => commitHeaderEdit(colIdx, (e.target as HTMLInputElement).value)}
                        />
                      ) : (
                        <div
                          className="flex items-center justify-center cursor-pointer w-full h-full"
                          onDoubleClick={() => {
                            // Always allow header editing regardless of enableEditing setting
                            setEditingHeader(colIdx);
                            setEditingHeaderValue(header);
                          }}
                          title="Double-click to edit column name"
                          style={{ width: '100%', height: '100%' }}
                        >
                          {headerDisplayNames[header] ?? header}
                        </div>
                      )}
                      <div
                        className="absolute top-0 right-0 h-full w-1 cursor-col-resize"
                        onMouseDown={e => startColResize(header, e)}
                      />
                    </TableHead>
                  ))}
                  <TableHead className="table-header-cell w-8" />
                </TableRow>
              </TableHeader>
              <TableBody>
                {paginatedRows.map((row, rowIndex) => (
                  <TableRow
                    key={rowIndex}
                    className="table-row relative"
                    ref={el => { if (rowRefs.current) rowRefs.current[startIndex + rowIndex] = el; }}
                    style={{ height: settings.rowHeights?.[startIndex + rowIndex] }}
                  >
                    {settings.showRowNumbers && (
                      <TableCell
                        className="table-cell w-16 text-center text-xs font-medium"
                        onContextMenu={e => {
                          e.preventDefault();
                          setRowContextMenu({ x: e.clientX, y: e.clientY, rowIdx: startIndex + rowIndex });
                          setContextMenu(null);
                        }}
                      >
                        {startIndex + rowIndex + 1}
                      </TableCell>
                    )}
                    {(data.headers || []).map((column, colIdx) => {
                      const cellValue = row[column];
                      const isEditing = editingCell?.row === rowIndex && editingCell?.col === column;
                        return (
                          <TableCell
                            key={colIdx}
                            data-col={column}
                            className={`table-cell text-center font-medium ${selectedCell?.row === rowIndex && selectedCell?.col === column ? 'border border-blue-400' : selectedColumn === column ? 'border border-black' : ''}`}
                            style={settings.columnWidths?.[column] ? { width: settings.columnWidths[column], minWidth: settings.columnWidths[column] } : undefined}
                            onClick={() => handleCellClick(rowIndex, column)}
                            onDoubleClick={() => {
                            // Always allow cell editing regardless of enableEditing setting
                            setEditingCell({ row: rowIndex, col: column });
                            setEditingCellValue(safeToString(row[column]));
                          }}
                        >
                          {editingCell?.row === rowIndex && editingCell?.col === column ? (
                            <input
                              type="text"
                              className="h-7 text-xs outline-none border-none bg-white px-1"
                              style={{ width: '100%', boxSizing: 'border-box', background: 'inherit' }}
                              value={editingCellValue}
                              autoFocus
                              onChange={e => setEditingCellValue(e.target.value)}
                              onKeyDown={e => {
                                if (e.key === 'Enter') commitCellEdit(rowIndex, column);
                                if (e.key === 'Escape') setEditingCell(null);
                              }}
                              onBlur={() => commitCellEdit(rowIndex, column)}
                            />
                          ) : (
                            <div className="text-xs p-1 hover:bg-blue-50 rounded cursor-pointer min-h-[20px] flex items-center text-gray-800"
                              onDoubleClick={() => {
                                // Always allow cell editing regardless of enableEditing setting
                                setEditingCell({ row: rowIndex, col: column });
                                setEditingCellValue(safeToString(row[column]));
                              }}
                              title="Double-click to edit cell"
                            >
                              {safeToString(row[column]) !== '' ? highlightMatch(safeToString(row[column]), settings.searchTerm || '') : null}
                            </div>
                          )}
                        </TableCell>
                      );
                    })}
                    <TableCell className="table-cell w-8">
                      <div
                        className="absolute bottom-0 left-0 w-full h-1 cursor-row-resize"
                        onMouseDown={e => startRowResize(startIndex + rowIndex, e)}
                      />
                    </TableCell>
                  </TableRow>
                ))}
              </TableBody>
<<<<<<< HEAD
                    </Table>
                  </div>
                </div>
              )}
              {totalPages > 1 && (
                <div className="flex flex-col items-center py-4">
                  <div className="text-sm text-muted-foreground mb-2">
                    {`Showing ${startIndex + 1} to ${Math.min(startIndex + (settings.rowsPerPage || 15), processedData.totalRows)} of ${processedData.totalRows} entries`}
                  </div>
                  <Pagination>
                    <PaginationContent>
                      <PaginationItem>
                        <PaginationPrevious
                          onClick={() => setCurrentPage(Math.max(1, currentPage - 1))}
                          className={currentPage === 1 ? 'pointer-events-none opacity-50' : 'cursor-pointer'}
                        />
                      </PaginationItem>
                      {Array.from({ length: totalPages }).map((_, i) => {
                        const pageNum = i + 1;
                        if (
                          pageNum === 1 ||
                          pageNum === totalPages ||
                          Math.abs(pageNum - currentPage) <= 2
                        ) {
                          return (
                            <PaginationItem key={pageNum}>
                              <PaginationLink
                                onClick={() => setCurrentPage(pageNum)}
                                isActive={currentPage === pageNum}
                                className="cursor-pointer"
                              >
                                {pageNum}
                              </PaginationLink>
                            </PaginationItem>
                          );
                        }
                        if (
                          (pageNum === currentPage - 3 && pageNum > 1) ||
                          (pageNum === currentPage + 3 && pageNum < totalPages)
                        ) {
                          return <PaginationEllipsis key={pageNum} />;
                        }
                        return null;
                      })}
                      <PaginationItem>
                        <PaginationNext
                          onClick={() => setCurrentPage(Math.min(totalPages, currentPage + 1))}
                          className={currentPage === totalPages ? 'pointer-events-none opacity-50' : 'cursor-pointer'}
                        />
                      </PaginationItem>
                    </PaginationContent>
                  </Pagination>
                </div>
              )}
=======
            </Table>
                </div>
              </div>
            )}
            </div>
            {totalPages > 1 && (
            <div className="flex flex-col items-center py-4">
              <div className="text-sm text-muted-foreground mb-2">
                {`Showing ${startIndex + 1} to ${Math.min(startIndex + (settings.rowsPerPage || 15), processedData.totalRows)} of ${processedData.totalRows} entries`}
              </div>
              <Pagination>
                <PaginationContent>
                  <PaginationItem>
                    <PaginationPrevious
                      onClick={() => setCurrentPage(Math.max(1, currentPage - 1))}
                      className={currentPage === 1 ? 'pointer-events-none opacity-50' : 'cursor-pointer'}
                    />
                  </PaginationItem>
                  {Array.from({ length: totalPages }).map((_, i) => {
                    const pageNum = i + 1;
                    if (
                      pageNum === 1 ||
                      pageNum === totalPages ||
                      Math.abs(pageNum - currentPage) <= 2
                    ) {
                      return (
                        <PaginationItem key={pageNum}>
                          <PaginationLink
                            onClick={() => setCurrentPage(pageNum)}
                            isActive={currentPage === pageNum}
                            className="cursor-pointer"
                          >
                            {pageNum}
                          </PaginationLink>
                        </PaginationItem>
                      );
                    }
                    if (
                      (pageNum === currentPage - 3 && pageNum > 1) ||
                      (pageNum === currentPage + 3 && pageNum < totalPages)
                    ) {
                      return <PaginationEllipsis key={pageNum} />;
                    }
                    return null;
                  })}
                  <PaginationItem>
                    <PaginationNext
                      onClick={() => setCurrentPage(Math.min(totalPages, currentPage + 1))}
                      className={currentPage === totalPages ? 'pointer-events-none opacity-50' : 'cursor-pointer'}
                    />
                  </PaginationItem>
                </PaginationContent>
              </Pagination>
>>>>>>> b1f04bcb
            </div>
        </div>
        {contextMenu && data && typeof contextMenu.col === 'string' && (
        <div
          id="df-ops-context-menu"
          style={{ position: 'fixed', top: contextMenu.y, left: contextMenu.x, zIndex: 1000, background: 'white', border: '1px solid #ddd', borderRadius: 6, boxShadow: '0 2px 8px #0001', minWidth: 200 }}
        >
          <div className="px-3 py-2 text-xs font-semibold border-b border-gray-200" style={{color:'#222'}}>Column: {contextMenu.col}</div>
          {/* Sort */}
          <div className="relative group">
            <button className="block w-full text-left px-4 py-2 text-xs hover:bg-gray-100" onClick={e => { e.stopPropagation(); setOpenDropdown(openDropdown === 'sort' ? null : 'sort'); }}>
              Sort <span style={{fontSize:'10px',marginLeft:4}}>▶</span>
            </button>
            {openDropdown === 'sort' && (
              <div className="absolute left-full top-0 bg-white border border-gray-200 rounded shadow-md min-w-[160px] z-50">
                <button className="block w-full text-left px-4 py-2 text-xs hover:bg-gray-100" onClick={() => { handleSortAsc(contextMenu.colIdx); setContextMenu(null); setOpenDropdown(null); }}>Sort Ascending</button>
                <button className="block w-full text-left px-4 py-2 text-xs hover:bg-gray-100" onClick={() => { handleSortDesc(contextMenu.colIdx); setContextMenu(null); setOpenDropdown(null); }}>Sort Descending</button>
              </div>
            )}
          </div>
          {/* Filter */}
          <div className="relative group">
            <button className="block w-full text-left px-4 py-2 text-xs hover:bg-gray-100" onClick={e => { e.stopPropagation(); setOpenDropdown(openDropdown === 'filter' ? null : 'filter'); }}>
              Filter <span style={{fontSize:'10px',marginLeft:4}}>▶</span>
            </button>
            {openDropdown === 'filter' && (
              <div className="absolute left-full top-0 bg-white border border-gray-200 rounded shadow-md min-w-[180px] z-50 p-2">
                {/* Filter UI (same as before) */}
                {data && data.columnTypes[contextMenu.col] === 'number' ? (
                  (() => {
                    const values = data.rows.map(row => Number(row[contextMenu.col])).filter(v => !isNaN(v));
                    const min = Math.min(...values);
                    const max = Math.max(...values);
                    const range: [number, number] = (filterRange && filterRange.min === min && filterRange.max === max ? filterRange.value : [min, max]) as [number, number];
                    return (
                      <div className="flex flex-col gap-2" onMouseDown={e => e.stopPropagation()}>
                        <div className="flex items-center gap-2">
                          <span className="text-xs">{min}</span>
                          <input
                            type="number"
                            min={min}
                            max={range[1]}
                            value={filterMinInput === '' ? '' : filterMinInput}
                            onChange={e => {
                              const raw = e.target.value;
                              setFilterMinInput(raw);
                              if (raw !== '') {
                                let val = Number(raw);
                                if (isNaN(val)) return;
                                if (val < min) val = min;
                                if (val > range[1]) val = range[1];
                                setFilterRange({ min, max, value: [val, range[1]] });
                              }
                            }}
                            onBlur={e => {
                              let raw = e.target.value;
                              if (raw === '') {
                                setFilterMinInput(min);
                                setFilterRange({ min, max, value: [min, range[1]] });
                              } else {
                                let val = Number(raw);
                                if (val > range[1]) val = range[1];
                                if (val < min) val = min;
                                setFilterMinInput(val);
                                setFilterRange({ min, max, value: [val, range[1]] });
                              }
                            }}
                            className="w-16 text-xs border rounded px-1 py-0.5 mr-1"
                            onMouseDown={e => e.stopPropagation()}
                          />
                          <input
                            type="range"
                            step={1}
                            min={min}
                            max={range[1]}
                            value={range[0]}
                            onChange={e => {
                              let val = Number(e.target.value);
                              if (val > range[1]) val = range[1];
                              setFilterMinInput(val);
                              setFilterRange({ min, max, value: [val, range[1]] });
                            }}
                            className="mx-1"
                            onMouseDown={e => e.stopPropagation()}
                          />
                          <span className="mx-1 text-xs">to</span>
                          <input
                            type="range"
                            step={1}
                            min={range[0]}
                            max={max}
                            value={range[1]}
                            onChange={e => {
                              let val = Number(e.target.value);
                              if (val < range[0]) val = range[0];
                              setFilterMaxInput(val);
                              setFilterRange({ min, max, value: [range[0], val] });
                            }}
                            className="mx-1"
                            onMouseDown={e => e.stopPropagation()}
                          />
                          <input
                            type="number"
                            min={range[0]}
                            max={max}
                            value={filterMaxInput === '' ? '' : filterMaxInput}
                            onChange={e => {
                              const raw = e.target.value;
                              setFilterMaxInput(raw);
                              if (raw !== '') {
                                let val = Number(raw);
                                if (isNaN(val)) return;
                                if (val > max) val = max;
                                if (val < range[0]) val = range[0];
                                setFilterRange({ min, max, value: [range[0], val] });
                              }
                            }}
                            onBlur={e => {
                              let raw = e.target.value;
                              if (raw === '') {
                                setFilterMaxInput(max);
                                setFilterRange({ min, max, value: [range[0], max] });
                              } else {
                                let val = Number(raw);
                                if (val < range[0]) val = range[0];
                                if (val > max) val = max;
                                setFilterMaxInput(val);
                                setFilterRange({ min, max, value: [range[0], val] });
                              }
                            }}
                            className="w-16 text-xs border rounded px-1 py-0.5 ml-1"
                            onMouseDown={e => e.stopPropagation()}
                          />
                          <span className="text-xs">{max}</span>
                        </div>
                        <div className="flex items-center gap-2 mt-2">
                          <button
                            className="px-2 py-1 text-xs rounded bg-blue-600 hover:bg-blue-700 text-white"
                            onClick={() => { handleColumnFilter(contextMenu.col, range as [number, number]); setContextMenu(null); setOpenDropdown(null); }}
                          >Apply Filter</button>
                          <button
                            className="px-2 py-1 text-xs rounded bg-blue-600 hover:bg-blue-700 text-white"
                            onClick={e => {
                              e.preventDefault();
                              e.stopPropagation();
                              handleClearFilter(contextMenu.col);
                              setContextMenu(null);
                              setOpenDropdown(null);
                            }}
                          >Clear Filter</button>
                        </div>
                      </div>
                    );
                  })()
                ) : (
                  <div className="max-h-48 overflow-y-auto space-y-1">
                    {processedData.uniqueValues[contextMenu.col]?.map((value) => (
                      <label key={value} className="flex items-center space-x-2 text-xs cursor-pointer" style={{userSelect:'none'}} onMouseDown={e => e.stopPropagation()}>
                        <input
                          type="checkbox"
                          checked={Array.isArray(filters[contextMenu.col]) && filters[contextMenu.col].includes(value)}
                          onMouseDown={e => e.stopPropagation()}
                          onChange={e => {
                            const currentFilters = Array.isArray(filters[contextMenu.col]) ? filters[contextMenu.col] : [];
                            const newFilters = e.target.checked
                              ? [...currentFilters, value]
                              : currentFilters.filter(v => v !== value);
                            handleColumnFilter(contextMenu.col, newFilters);
                          }}
                          style={{ accentColor: '#222' }}
                        />
                        <span className="truncate">{value}</span>
                      </label>
                    ))}
                    <div className="mt-2">
                      <button
                        className="px-2 py-1 text-xs rounded bg-blue-600 hover:bg-blue-700 text-white"
                        onClick={e => {
                          e.preventDefault();
                          e.stopPropagation();
                          handleClearFilter(contextMenu.col);
                          setContextMenu(null);
                          setOpenDropdown(null);
                        }}
                      >Clear Filter</button>
                    </div>
                  </div>
                )}
              </div>
            )}
          </div>
          {/* Insert */}
          <button
            className="block w-full text-left px-4 py-2 text-xs hover:bg-gray-100"
            onClick={e => {
              e.preventDefault();
              e.stopPropagation();
              handleInsertColumn(contextMenu.colIdx);
              setContextMenu(null);
            }}
          >Insert</button>
          {/* Duplicate */}
          <button
            className="block w-full text-left px-4 py-2 text-xs hover:bg-gray-100"
            onClick={e => {
              e.preventDefault();
              e.stopPropagation();
              handleDuplicateColumn(contextMenu.colIdx);
              setContextMenu(null);
            }}
          >Duplicate</button>
          {/* Delete */}
          <button
            className="block w-full text-left px-4 py-2 text-xs hover:bg-gray-100"
            onClick={e => {
              e.preventDefault();
              e.stopPropagation();
              handleDeleteColumn(contextMenu.colIdx);
              setContextMenu(null);
            }}
          >Delete</button>
          {/* Retype */}
          {data && data.columnTypes[contextMenu.col] !== 'number' && (
            <button className="block w-full text-left px-4 py-2 text-xs hover:bg-gray-100" onClick={() => { handleRetypeColumn(contextMenu.col, 'number'); setContextMenu(null); }}>Convert to Number</button>
          )}
          {data && data.columnTypes[contextMenu.col] !== 'text' && (
            <button className="block w-full text-left px-4 py-2 text-xs hover:bg-gray-100" onClick={() => { handleRetypeColumn(contextMenu.col, 'text'); setContextMenu(null); }}>Convert to Text</button>
          )}
          <div className="px-3 py-2 text-xs text-gray-400">Right-click to close</div>
        </div>
      )}
      {rowContextMenu && typeof rowContextMenu.rowIdx === 'number' && (
        <div
          id="df-ops-row-context-menu"
          style={{ position: 'fixed', top: rowContextMenu.y, left: rowContextMenu.x, zIndex: 1000, background: 'white', border: '1px solid #ddd', borderRadius: 6, boxShadow: '0 2px 8px #0001', minWidth: 140 }}
        >
          <div className="px-3 py-2 text-xs font-semibold border-b border-gray-200" style={{color:'#222'}}>Row: {rowContextMenu.rowIdx + 1}</div>
          <button className="block w-full text-left px-4 py-2 text-xs hover:bg-gray-100" onClick={e => { e.preventDefault(); e.stopPropagation(); handleInsertRow('above', rowContextMenu.rowIdx); setRowContextMenu(null); }}>Insert</button>
          <button className="block w-full text-left px-4 py-2 text-xs hover:bg-gray-100" onClick={e => { e.preventDefault(); e.stopPropagation(); handleDuplicateRow(rowContextMenu.rowIdx); setRowContextMenu(null); }}>Duplicate</button>
          <button className="block w-full text-left px-4 py-2 text-xs hover:bg-gray-100" onClick={e => { e.preventDefault(); e.stopPropagation(); handleDeleteRow(rowContextMenu.rowIdx); setRowContextMenu(null); }}>Delete</button>
          <div className="px-3 py-2 text-xs text-gray-400">Right-click to close</div>
        </div>
      )}
      </div>
    </>
  );
};

export default DataFrameOperationsCanvas;<|MERGE_RESOLUTION|>--- conflicted
+++ resolved
@@ -40,11 +40,8 @@
 } from '../services/dataframeOperationsApi';
 import { toast } from '@/components/ui/use-toast';
 import '@/templates/tables/table.css';
-<<<<<<< HEAD
 import DataFrameCardinalityView from './DataFrameCardinalityView';
-=======
 import FormularBar from './FormularBar';
->>>>>>> b1f04bcb
 
 interface DataFrameOperationsCanvasProps {
   data: DataFrameData | null;
@@ -1068,259 +1065,198 @@
               </div>
             </div>
 
-<<<<<<< HEAD
             {/* Table section - Excel-like appearance */}
             <div className="overflow-auto">
               {/* Placeholder for when no data is loaded */}
               {!data || !Array.isArray(data.headers) || data.headers.length === 0 ? (
                 <div className="flex items-center justify-center bg-gray-50 p-8">
-=======
-          {/* Table section - Excel-like appearance */}
-          <div className="flex-1 flex flex-col overflow-hidden">
-            {data && (
-              <FormularBar
-                data={data}
-                selectedColumn={selectedColumn}
-                formulaInput={formulaInput}
-                isFormulaMode={isFormulaMode}
-                onSelectedColumnChange={setSelectedColumn}
-                onFormulaInputChange={setFormulaInput}
-                onFormulaModeChange={setIsFormulaMode}
-                onFormulaSubmit={handleFormulaSubmit}
-              />
-            )}
-            <div className="flex-1 overflow-auto">
-              {/* Placeholder for when no data is loaded */}
-              {!data || !Array.isArray(data.headers) || data.headers.length === 0 ? (
-                <div className="flex flex-1 items-center justify-center bg-gray-50">
->>>>>>> b1f04bcb
                   <div className="border border-gray-200 bg-white rounded-lg p-4 text-center max-w-md w-full mx-auto">
                     <p className="p-4 text-center text-gray-500">No results to display. Upload a CSV or Excel file to see results here.</p>
                   </div>
                 </div>
               ) : (
-                <div className="table-wrapper">
-                  <div className="table-edge-left" />
-                  <div className="table-edge-right" />
-                  <div className="table-overflow relative">
-                    {operationLoading && (
-                      <div className="absolute inset-0 bg-white/70 flex items-center justify-center z-10 text-sm text-slate-700">
-                        Operation Loading...
+                <div className="flex-1 flex flex-col overflow-hidden">
+                  {data && (
+                    <FormularBar
+                      data={data}
+                      selectedColumn={selectedColumn}
+                      formulaInput={formulaInput}
+                      isFormulaMode={isFormulaMode}
+                      onSelectedColumnChange={setSelectedColumn}
+                      onFormulaInputChange={setFormulaInput}
+                      onFormulaModeChange={setIsFormulaMode}
+                      onFormulaSubmit={handleFormulaSubmit}
+                    />
+                  )}
+                  <div className="flex-1 overflow-auto">
+                    <div className="table-wrapper">
+                      <div className="table-edge-left" />
+                      <div className="table-edge-right" />
+                      <div className="table-overflow relative">
+                        {operationLoading && (
+                          <div className="absolute inset-0 bg-white/70 flex items-center justify-center z-10 text-sm text-slate-700">
+                            Operation Loading...
+                          </div>
+                        )}
+                        <Table className="table-base">
+                          <TableHeader className="table-header">
+                            <TableRow className="table-header-row">
+                              {settings.showRowNumbers && (
+                                <TableHead className="table-header-cell w-16 text-center">#</TableHead>
+                              )}
+                              {Array.isArray(data?.headers) && data.headers.map((header, colIdx) => (
+                                <TableHead
+                                  key={header + '-' + colIdx}
+                                  data-col={header}
+                                  className={`table-header-cell text-center bg-white border-r border-gray-200 relative ${selectedColumn === header ? 'border-2 border-black' : ''}`}
+                                  style={settings.columnWidths?.[header] ? { width: settings.columnWidths[header], minWidth: settings.columnWidths[header] } : undefined}
+                                  draggable
+                                  onDragStart={() => handleDragStart(header)}
+                                  onDragOver={e => handleDragOver(e, header)}
+                                  onDragEnd={handleDragEnd}
+                                  onContextMenu={e => {
+                                    e.preventDefault();
+                                    let rect = undefined;
+                                    if (headerRefs.current && headerRefs.current[header]) {
+                                      rect = headerRefs.current[header].getBoundingClientRect?.();
+                                    }
+                                    setContextMenu({
+                                      x: rect ? rect.right : e.clientX,
+                                      y: rect ? rect.top : e.clientY,
+                                      col: header,
+                                      colIdx: colIdx
+                                    });
+                                    setRowContextMenu(null);
+                                  }}
+                                  onClick={() => handleHeaderClick(header)}
+                                  onDoubleClick={() => {
+                                    // Always allow header editing regardless of enableEditing setting
+                                    setEditingHeader(colIdx);
+                                    setEditingHeaderValue(header);
+                                  }}
+                                  ref={el => {
+                                    if (headerRefs.current) {
+                                      headerRefs.current[header] = el;
+                                    }
+                                  }}
+                                >
+                                  {editingHeader === colIdx ? (
+                                    <input
+                                      type="text"
+                                      className="h-7 text-xs outline-none border-none bg-white px-0 font-bold text-gray-800 truncate text-center w-full"
+                                      style={{ width: '100%', boxSizing: 'border-box', background: 'inherit', textAlign: 'center', padding: 0, margin: 0 }}
+                                      value={editingHeaderValue}
+                                      autoFocus
+                                      onChange={e => setEditingHeaderValue(e.target.value)}
+                                      onKeyDown={e => {
+                                        if (e.key === 'Enter') commitHeaderEdit(colIdx, (e.target as HTMLInputElement).value);
+                                        if (e.key === 'Escape') setEditingHeader(null);
+                                      }}
+                                      onBlur={e => commitHeaderEdit(colIdx, (e.target as HTMLInputElement).value)}
+                                    />
+                                  ) : (
+                                    <div
+                                      className="flex items-center justify-center cursor-pointer w-full h-full"
+                                      onDoubleClick={() => {
+                                        // Always allow header editing regardless of enableEditing setting
+                                        setEditingHeader(colIdx);
+                                        setEditingHeaderValue(header);
+                                      }}
+                                      title="Double-click to edit column name"
+                                      style={{ width: '100%', height: '100%' }}
+                                    >
+                                      {headerDisplayNames[header] ?? header}
+                                    </div>
+                                  )}
+                                  <div
+                                    className="absolute top-0 right-0 h-full w-1 cursor-col-resize"
+                                    onMouseDown={e => startColResize(header, e)}
+                                  />
+                                </TableHead>
+                              ))}
+                              <TableHead className="table-header-cell w-8" />
+                            </TableRow>
+                          </TableHeader>
+                          <TableBody>
+                            {paginatedRows.map((row, rowIndex) => (
+                              <TableRow
+                                key={rowIndex}
+                                className="table-row relative"
+                                ref={el => { if (rowRefs.current) rowRefs.current[startIndex + rowIndex] = el; }}
+                                style={{ height: settings.rowHeights?.[startIndex + rowIndex] }}
+                              >
+                                {settings.showRowNumbers && (
+                                  <TableCell
+                                    className="table-cell w-16 text-center text-xs font-medium"
+                                    onContextMenu={e => {
+                                      e.preventDefault();
+                                      setRowContextMenu({ x: e.clientX, y: e.clientY, rowIdx: startIndex + rowIndex });
+                                      setContextMenu(null);
+                                    }}
+                                  >
+                                    {startIndex + rowIndex + 1}
+                                  </TableCell>
+                                )}
+                                {(data.headers || []).map((column, colIdx) => {
+                                  const cellValue = row[column];
+                                  const isEditing = editingCell?.row === rowIndex && editingCell?.col === column;
+                                  return (
+                                    <TableCell
+                                      key={colIdx}
+                                      data-col={column}
+                                      className={`table-cell text-center font-medium ${selectedCell?.row === rowIndex && selectedCell?.col === column ? 'border border-blue-400' : selectedColumn === column ? 'border border-black' : ''}`}
+                                      style={settings.columnWidths?.[column] ? { width: settings.columnWidths[column], minWidth: settings.columnWidths[column] } : undefined}
+                                      onClick={() => handleCellClick(rowIndex, column)}
+                                      onDoubleClick={() => {
+                                        // Always allow cell editing regardless of enableEditing setting
+                                        setEditingCell({ row: rowIndex, col: column });
+                                        setEditingCellValue(safeToString(row[column]));
+                                      }}
+                                    >
+                                      {editingCell?.row === rowIndex && editingCell?.col === column ? (
+                                        <input
+                                          type="text"
+                                          className="h-7 text-xs outline-none border-none bg-white px-1"
+                                          style={{ width: '100%', boxSizing: 'border-box', background: 'inherit' }}
+                                          value={editingCellValue}
+                                          autoFocus
+                                          onChange={e => setEditingCellValue(e.target.value)}
+                                          onKeyDown={e => {
+                                            if (e.key === 'Enter') commitCellEdit(rowIndex, column);
+                                            if (e.key === 'Escape') setEditingCell(null);
+                                          }}
+                                          onBlur={() => commitCellEdit(rowIndex, column)}
+                                        />
+                                      ) : (
+                                        <div className="text-xs p-1 hover:bg-blue-50 rounded cursor-pointer min-h-[20px] flex items-center text-gray-800"
+                                          onDoubleClick={() => {
+                                            // Always allow cell editing regardless of enableEditing setting
+                                            setEditingCell({ row: rowIndex, col: column });
+                                            setEditingCellValue(safeToString(row[column]));
+                                          }}
+                                          title="Double-click to edit cell"
+                                        >
+                                          {safeToString(row[column]) !== '' ? highlightMatch(safeToString(row[column]), settings.searchTerm || '') : null}
+                                        </div>
+                                      )}
+                                    </TableCell>
+                                  );
+                                })}
+                                <TableCell className="table-cell w-8">
+                                  <div
+                                    className="absolute bottom-0 left-0 w-full h-1 cursor-row-resize"
+                                    onMouseDown={e => startRowResize(startIndex + rowIndex, e)}
+                                  />
+                                </TableCell>
+                              </TableRow>
+                            ))}
+                          </TableBody>
+                        </Table>
                       </div>
-                    )}
-                    <Table className="table-base">
-              <TableHeader className="table-header">
-                <TableRow className="table-header-row">
-                  {settings.showRowNumbers && (
-                    <TableHead className="table-header-cell w-16 text-center">#</TableHead>
-                  )}
-                  {Array.isArray(data?.headers) && data.headers.map((header, colIdx) => (
-                    <TableHead
-                      key={header + '-' + colIdx}
-                      data-col={header}
-                      className={`table-header-cell text-center bg-white border-r border-gray-200 relative ${selectedColumn === header ? 'border-2 border-black' : ''}`}
-                      style={settings.columnWidths?.[header] ? { width: settings.columnWidths[header], minWidth: settings.columnWidths[header] } : undefined}
-                      draggable
-                      onDragStart={() => handleDragStart(header)}
-                      onDragOver={e => handleDragOver(e, header)}
-                      onDragEnd={handleDragEnd}
-                      onContextMenu={e => {
-                        e.preventDefault();
-                        let rect = undefined;
-                        if (headerRefs.current && headerRefs.current[header]) {
-                          rect = headerRefs.current[header].getBoundingClientRect?.();
-                        }
-                        setContextMenu({
-                          x: rect ? rect.right : e.clientX,
-                          y: rect ? rect.top : e.clientY,
-                          col: header,
-                          colIdx: colIdx
-                        });
-                        setRowContextMenu(null);
-                      }}
-                      onClick={() => handleHeaderClick(header)}
-                      onDoubleClick={() => {
-                        // Always allow header editing regardless of enableEditing setting
-                        setEditingHeader(colIdx);
-                        setEditingHeaderValue(header);
-                      }}
-                      ref={el => {
-                        if (headerRefs.current) {
-                          headerRefs.current[header] = el;
-                        }
-                      }}
-                    >
-                      {editingHeader === colIdx ? (
-                        <input
-                          type="text"
-                          className="h-7 text-xs outline-none border-none bg-white px-0 font-bold text-gray-800 truncate text-center w-full"
-                          style={{ width: '100%', boxSizing: 'border-box', background: 'inherit', textAlign: 'center', padding: 0, margin: 0 }}
-                          value={editingHeaderValue}
-                          autoFocus
-                          onChange={e => setEditingHeaderValue(e.target.value)}
-                          onKeyDown={e => {
-                            if (e.key === 'Enter') commitHeaderEdit(colIdx, (e.target as HTMLInputElement).value);
-                            if (e.key === 'Escape') setEditingHeader(null);
-                          }}
-                          onBlur={e => commitHeaderEdit(colIdx, (e.target as HTMLInputElement).value)}
-                        />
-                      ) : (
-                        <div
-                          className="flex items-center justify-center cursor-pointer w-full h-full"
-                          onDoubleClick={() => {
-                            // Always allow header editing regardless of enableEditing setting
-                            setEditingHeader(colIdx);
-                            setEditingHeaderValue(header);
-                          }}
-                          title="Double-click to edit column name"
-                          style={{ width: '100%', height: '100%' }}
-                        >
-                          {headerDisplayNames[header] ?? header}
-                        </div>
-                      )}
-                      <div
-                        className="absolute top-0 right-0 h-full w-1 cursor-col-resize"
-                        onMouseDown={e => startColResize(header, e)}
-                      />
-                    </TableHead>
-                  ))}
-                  <TableHead className="table-header-cell w-8" />
-                </TableRow>
-              </TableHeader>
-              <TableBody>
-                {paginatedRows.map((row, rowIndex) => (
-                  <TableRow
-                    key={rowIndex}
-                    className="table-row relative"
-                    ref={el => { if (rowRefs.current) rowRefs.current[startIndex + rowIndex] = el; }}
-                    style={{ height: settings.rowHeights?.[startIndex + rowIndex] }}
-                  >
-                    {settings.showRowNumbers && (
-                      <TableCell
-                        className="table-cell w-16 text-center text-xs font-medium"
-                        onContextMenu={e => {
-                          e.preventDefault();
-                          setRowContextMenu({ x: e.clientX, y: e.clientY, rowIdx: startIndex + rowIndex });
-                          setContextMenu(null);
-                        }}
-                      >
-                        {startIndex + rowIndex + 1}
-                      </TableCell>
-                    )}
-                    {(data.headers || []).map((column, colIdx) => {
-                      const cellValue = row[column];
-                      const isEditing = editingCell?.row === rowIndex && editingCell?.col === column;
-                        return (
-                          <TableCell
-                            key={colIdx}
-                            data-col={column}
-                            className={`table-cell text-center font-medium ${selectedCell?.row === rowIndex && selectedCell?.col === column ? 'border border-blue-400' : selectedColumn === column ? 'border border-black' : ''}`}
-                            style={settings.columnWidths?.[column] ? { width: settings.columnWidths[column], minWidth: settings.columnWidths[column] } : undefined}
-                            onClick={() => handleCellClick(rowIndex, column)}
-                            onDoubleClick={() => {
-                            // Always allow cell editing regardless of enableEditing setting
-                            setEditingCell({ row: rowIndex, col: column });
-                            setEditingCellValue(safeToString(row[column]));
-                          }}
-                        >
-                          {editingCell?.row === rowIndex && editingCell?.col === column ? (
-                            <input
-                              type="text"
-                              className="h-7 text-xs outline-none border-none bg-white px-1"
-                              style={{ width: '100%', boxSizing: 'border-box', background: 'inherit' }}
-                              value={editingCellValue}
-                              autoFocus
-                              onChange={e => setEditingCellValue(e.target.value)}
-                              onKeyDown={e => {
-                                if (e.key === 'Enter') commitCellEdit(rowIndex, column);
-                                if (e.key === 'Escape') setEditingCell(null);
-                              }}
-                              onBlur={() => commitCellEdit(rowIndex, column)}
-                            />
-                          ) : (
-                            <div className="text-xs p-1 hover:bg-blue-50 rounded cursor-pointer min-h-[20px] flex items-center text-gray-800"
-                              onDoubleClick={() => {
-                                // Always allow cell editing regardless of enableEditing setting
-                                setEditingCell({ row: rowIndex, col: column });
-                                setEditingCellValue(safeToString(row[column]));
-                              }}
-                              title="Double-click to edit cell"
-                            >
-                              {safeToString(row[column]) !== '' ? highlightMatch(safeToString(row[column]), settings.searchTerm || '') : null}
-                            </div>
-                          )}
-                        </TableCell>
-                      );
-                    })}
-                    <TableCell className="table-cell w-8">
-                      <div
-                        className="absolute bottom-0 left-0 w-full h-1 cursor-row-resize"
-                        onMouseDown={e => startRowResize(startIndex + rowIndex, e)}
-                      />
-                    </TableCell>
-                  </TableRow>
-                ))}
-              </TableBody>
-<<<<<<< HEAD
-                    </Table>
+                    </div>
                   </div>
                 </div>
               )}
-              {totalPages > 1 && (
-                <div className="flex flex-col items-center py-4">
-                  <div className="text-sm text-muted-foreground mb-2">
-                    {`Showing ${startIndex + 1} to ${Math.min(startIndex + (settings.rowsPerPage || 15), processedData.totalRows)} of ${processedData.totalRows} entries`}
-                  </div>
-                  <Pagination>
-                    <PaginationContent>
-                      <PaginationItem>
-                        <PaginationPrevious
-                          onClick={() => setCurrentPage(Math.max(1, currentPage - 1))}
-                          className={currentPage === 1 ? 'pointer-events-none opacity-50' : 'cursor-pointer'}
-                        />
-                      </PaginationItem>
-                      {Array.from({ length: totalPages }).map((_, i) => {
-                        const pageNum = i + 1;
-                        if (
-                          pageNum === 1 ||
-                          pageNum === totalPages ||
-                          Math.abs(pageNum - currentPage) <= 2
-                        ) {
-                          return (
-                            <PaginationItem key={pageNum}>
-                              <PaginationLink
-                                onClick={() => setCurrentPage(pageNum)}
-                                isActive={currentPage === pageNum}
-                                className="cursor-pointer"
-                              >
-                                {pageNum}
-                              </PaginationLink>
-                            </PaginationItem>
-                          );
-                        }
-                        if (
-                          (pageNum === currentPage - 3 && pageNum > 1) ||
-                          (pageNum === currentPage + 3 && pageNum < totalPages)
-                        ) {
-                          return <PaginationEllipsis key={pageNum} />;
-                        }
-                        return null;
-                      })}
-                      <PaginationItem>
-                        <PaginationNext
-                          onClick={() => setCurrentPage(Math.min(totalPages, currentPage + 1))}
-                          className={currentPage === totalPages ? 'pointer-events-none opacity-50' : 'cursor-pointer'}
-                        />
-                      </PaginationItem>
-                    </PaginationContent>
-                  </Pagination>
-                </div>
-              )}
-=======
-            </Table>
-                </div>
-              </div>
-            )}
             </div>
             {totalPages > 1 && (
             <div className="flex flex-col items-center py-4">
@@ -1370,8 +1306,8 @@
                   </PaginationItem>
                 </PaginationContent>
               </Pagination>
->>>>>>> b1f04bcb
             </div>
+          )}
         </div>
         {contextMenu && data && typeof contextMenu.col === 'string' && (
         <div
