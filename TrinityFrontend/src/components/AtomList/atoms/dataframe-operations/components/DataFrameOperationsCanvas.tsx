import React, { useState, useMemo, useRef, useCallback, useEffect, useLayoutEffect } from 'react';
import { Button } from '@/components/ui/button';
import { Input } from '@/components/ui/input';
import { Table, TableBody, TableCell, TableHead, TableHeader, TableRow } from '@/components/ui/table';
import { Select, SelectContent, SelectItem, SelectTrigger, SelectValue } from '@/components/ui/select';
import { Popover, PopoverContent, PopoverTrigger } from '@/components/ui/popover';
import { Checkbox } from '@/components/ui/checkbox';
import { 
  Pagination,
  PaginationContent,
  PaginationItem,
  PaginationLink,
  PaginationNext,
  PaginationPrevious,
  PaginationEllipsis,
} from '@/components/ui/pagination';
import {
  Upload, Download, Search, Filter, ArrowUpDown, Pin, Palette, Trash2, Plus, 
  GripVertical, RotateCcw, FileText, Check, AlertCircle, Info, Edit2,
  ChevronDown, ChevronUp, X, PlusCircle, MinusCircle, Save
} from 'lucide-react';
import { DataFrameData, DataFrameSettings } from '../DataFrameOperationsAtom';
import { DATAFRAME_OPERATIONS_API, VALIDATE_API } from '@/lib/api';
import {
  loadDataframe,
  editCell as apiEditCell,
  insertRow as apiInsertRow,
  deleteRow as apiDeleteRow,
  insertColumn as apiInsertColumn,
  deleteColumn as apiDeleteColumn,
  sortDataframe as apiSort,
  filterRows as apiFilter,
  renameColumn as apiRenameColumn,
  duplicateRow as apiDuplicateRow,
  duplicateColumn as apiDuplicateColumn,
  moveColumn as apiMoveColumn,
  retypeColumn as apiRetypeColumn,
  applyFormula as apiApplyFormula,
  loadDataframeByKey,
} from '../services/dataframeOperationsApi';
import { toast } from '@/components/ui/use-toast';
import '@/templates/tables/table.css';
<<<<<<< HEAD
import DataFrameCardinalityView from './DataFrameCardinalityView';
=======
>>>>>>> 78ec297d
import FormularBar from './FormularBar';

interface DataFrameOperationsCanvasProps {
  data: DataFrameData | null;
  settings: DataFrameSettings;
  onSettingsChange: (settings: Partial<DataFrameSettings>) => void;
  onDataUpload: (data: DataFrameData, backendFileId?: string) => void;
  onDataChange: (data: DataFrameData) => void;
  onClearAll: () => void;
  fileId?: string | null;
  originalData?: DataFrameData | null;
}

function safeToString(val: any): string {
  if (val === undefined || val === null) return '';
  try {
    return val.toString();
  } catch {/* empty */
    return '';
  }
}

function highlightMatch(text: string, search: string) {
  if (!search) return text;
  const idx = text.toLowerCase().indexOf(search.toLowerCase());
  if (idx === -1) return text;
  return <>
    {text.slice(0, idx)}
    <span style={{ background: '#bbf7d0', color: '#166534', borderRadius: 2 }}>{text.slice(idx, idx + search.length)}</span>
    {text.slice(idx + search.length)}
  </>;
}

// Helper to generate a unique valid column key
function getNextColKey(headers: string[]): string {
  let idx = 1;
  let key = `col_${idx}`;
  while (headers.includes(key)) {
    idx++;
    key = `col_${idx}`;
  }
  return key;
}

// Generic error handler for API operations
function handleApiError(action: string, err: unknown) {
  console.error(`[DataFrameOperations] ${action}:`, err);
  toast({
    title: action,
    description: err instanceof Error ? err.message : String(err),
    variant: 'destructive',
  });
}

const DataFrameOperationsCanvas: React.FC<DataFrameOperationsCanvasProps> = ({
  data,
  settings,
  onSettingsChange,
  onDataUpload,
  onDataChange,
  onClearAll,
  fileId,
  originalData
}) => {
  const [currentPage, setCurrentPage] = useState(1);

  const [editingCell, setEditingCell] = useState<{row: number, col: string} | null>(null);
  const [editingHeader, setEditingHeader] = useState<number | null>(null);
  const [isDragOver, setIsDragOver] = useState(false);
  const fileInputRef = useRef<HTMLInputElement>(null);
  const containerRef = useRef<HTMLDivElement>(null);
  const [saving, setSaving] = useState(false);
  const [uploadError, setUploadError] = useState<string | null>(null);
  const [draggedCol, setDraggedCol] = useState<string | null>(null);
  // 1. Add state for selected cell and selected column
  const [selectedCell, setSelectedCell] = useState<{ row: number; col: string } | null>(null);
  const [selectedColumn, setSelectedColumn] = useState<string | null>(null);
  const [formulaInput, setFormulaInput] = useState('');
<<<<<<< HEAD
  const [isFormulaMode, setIsFormulaMode] = useState(false);
=======
  const [columnFormulas, setColumnFormulas] = useState<Record<string, string>>({});
  const headersKey = useMemo(() => (data?.headers || []).join('|'), [data?.headers]);
  const [isFormulaMode, setIsFormulaMode] = useState(true);
>>>>>>> 78ec297d
  const [openDropdown, setOpenDropdown] = useState<null | 'insert' | 'delete' | 'sort' | 'filter'>(null);
  const [contextMenu, setContextMenu] = useState<{ x: number; y: number; col: string; colIdx: number } | null>(null);
  const [insertMenuOpen, setInsertMenuOpen] = useState(false);
  const [deleteMenuOpen, setDeleteMenuOpen] = useState(false);
  // 1. Add a ref to track the currently editing cell/header
  const editingCellRef = useRef<{ row: number; col: string } | null>(null);
  const editingHeaderRef = useRef<string | null>(null);
  // Track mapping from duplicated columns to their original source
  const [duplicateMap, setDuplicateMap] = useState<{ [key: string]: string }>({});
  const previousSelectedColumnRef = useRef<string | null>(null);
  const previousStoredFormulaRef = useRef<string | undefined>(undefined);

  // Ref to store header cell elements for context-menu positioning
  const headerRefs = useRef<{ [key: string]: HTMLTableCellElement | null }>({});
  const rowRefs = useRef<{ [key: number]: HTMLTableRowElement | null }>({});
  const [resizingCol, setResizingCol] = useState<{ key: string; startX: number; startWidth: number } | null>(null);
  const [resizingRow, setResizingRow] = useState<{ index: number; startY: number; startHeight: number } | null>(null);

  const startColResize = (key: string, e: React.MouseEvent) => {
    e.preventDefault();
    const startWidth = headerRefs.current[key]?.offsetWidth || 0;
    setResizingCol({ key, startX: e.clientX, startWidth });
  };

  const startRowResize = (index: number, e: React.MouseEvent) => {
    e.preventDefault();
    const startHeight = rowRefs.current[index]?.offsetHeight || 0;
    setResizingRow({ index, startY: e.clientY, startHeight });
  };

  useEffect(() => {
    const handleMouseMove = (e: MouseEvent) => {
      if (resizingCol) {
        const delta = e.clientX - resizingCol.startX;
        const newWidth = Math.max(resizingCol.startWidth + delta, 30);
        onSettingsChange({
          columnWidths: { ...(settings.columnWidths || {}), [resizingCol.key]: newWidth }
        });
      }
      if (resizingRow) {
        const deltaY = e.clientY - resizingRow.startY;
        const newHeight = Math.max(resizingRow.startHeight + deltaY, 20);
        onSettingsChange({
          rowHeights: { ...(settings.rowHeights || {}), [resizingRow.index]: newHeight }
        });
      }
    };
    const handleMouseUp = () => {
      if (resizingCol) setResizingCol(null);
      if (resizingRow) setResizingRow(null);
    };
    if (resizingCol || resizingRow) {
      document.addEventListener('mousemove', handleMouseMove);
      document.addEventListener('mouseup', handleMouseUp);
    }
    return () => {
      document.removeEventListener('mousemove', handleMouseMove);
      document.removeEventListener('mouseup', handleMouseUp);
    };
  }, [resizingCol, resizingRow, settings.columnWidths, settings.rowHeights, onSettingsChange]);

  // Clear column selection when clicking outside the selected column
  useEffect(() => {
    const handleClickOutside = (e: MouseEvent) => {
      if (selectedColumn) {
        const target = e.target as HTMLElement;
        if (!target.closest(`[data-col="${selectedColumn}"]`)) {
          setSelectedColumn(null);
        }
      }
    };
    document.addEventListener('click', handleClickOutside);
    return () => document.removeEventListener('click', handleClickOutside);
  }, [selectedColumn]);

  useEffect(() => {
    if (!data?.headers?.length) {
      setColumnFormulas(prev => (Object.keys(prev).length ? {} : prev));
      return;
    }
    setColumnFormulas(prev => {
      const allowed = new Set(data.headers);
      const next: Record<string, string> = {};
      let changed = false;

      Object.entries(prev).forEach(([col, formula]) => {
        if (allowed.has(col)) {
          next[col] = formula;
        } else {
          changed = true;
        }
      });

      if (!changed && Object.keys(next).length === Object.keys(prev).length) {
        return prev;
      }
      return next;
    });
  }, [headersKey]);

  useEffect(() => {
    const stored = selectedColumn ? columnFormulas[selectedColumn] : undefined;
    if (selectedColumn !== previousSelectedColumnRef.current) {
      previousSelectedColumnRef.current = selectedColumn;
      previousStoredFormulaRef.current = stored;
      if (selectedColumn) {
        if (stored !== undefined) {
          setFormulaInput(stored);
        } else {
          setFormulaInput('');
        }
      }
      return;
    }

    if (selectedColumn && stored !== previousStoredFormulaRef.current) {
      previousStoredFormulaRef.current = stored;
      if (stored !== undefined) {
        setFormulaInput(stored);
      } else {
        setFormulaInput('');
      }
    }

    if (!selectedColumn) {
      previousStoredFormulaRef.current = undefined;
    }
  }, [selectedColumn, columnFormulas]);
  // 1. Add state for filter range
  const [filterRange, setFilterRange] = useState<{ min: number; max: number; value: [number, number] } | null>(null);

  // Add Save DataFrame logic
  const [saveLoading, setSaveLoading] = useState(false);
  const [saveError, setSaveError] = useState<string | null>(null);
  const [saveSuccess, setSaveSuccess] = useState(false);
  const saveSuccessTimeout = useRef<NodeJS.Timeout | null>(null);
  const [savedFiles, setSavedFiles] = useState<any[]>([]);

  // Add local state for editing value
  const [editingCellValue, setEditingCellValue] = useState<string>('');
  const [editingHeaderValue, setEditingHeaderValue] = useState<string>('');
  const [headerDisplayNames, setHeaderDisplayNames] = useState<{ [key: string]: string }>({});

  // Add local state for raw min/max input in the component
  const [filterMinInput, setFilterMinInput] = useState<string | number>('');
  const [filterMaxInput, setFilterMaxInput] = useState<string | number>('');

  // Loading indicator for server-side operations
  const [operationLoading, setOperationLoading] = useState(false);


  // Helper to convert current table to CSV
  const toCSV = () => {
    if (!data) return '';
    const headers = data.headers;
    const rows = data.rows;
    const csvRows = [headers.join(',')];
    for (const row of rows) {
      csvRows.push(headers.map(h => JSON.stringify(row[h] ?? '')).join(','));
    }
    return csvRows.join('\n');
  };

  const fetchSavedDataFrames = async () => {
    try {
      const res = await fetch(`${VALIDATE_API}/list_saved_dataframes`, {
        credentials: 'include'
      });
      const data = await res.json();
      setSavedFiles(data.files || []);
    } catch {/* empty */
      // Optionally handle error
    }
  };

  // Load existing saved files once so we can compute the next DF_OPS serial
  useEffect(() => {
    fetchSavedDataFrames();
  }, []);

  const handleSaveDataFrame = async () => {
    setSaveLoading(true);
    setSaveError(null);
    setSaveSuccess(false);
    try {
      if (!data) throw new Error('No DataFrame loaded');

      const csv_data = toCSV();

      // Determine next serial number for DF_OPS files
      const maxSerial = savedFiles.reduce((max, f) => {
        const m = f.object_name?.match(/dataframe operations\/DF_OPS_(\d+)_/);
        return m ? Math.max(max, parseInt(m[1], 10)) : max;
      }, 0);
      const nextSerial = maxSerial + 1;

      // Base name from current file without extension
      const baseName = data.fileName ? data.fileName.replace(/\.[^/.]+$/, '') : `dataframe_${Date.now()}`;
      const filename = `DF_OPS_${nextSerial}_${baseName}.arrow`;

      const payload: Record<string, unknown> = { csv_data, filename };
      if (fileId) {
        payload.df_id = fileId;
      }
      const response = await fetch(`${DATAFRAME_OPERATIONS_API}/save`, {
        method: 'POST',
        headers: { 'Content-Type': 'application/json' },
        body: JSON.stringify(payload),
      });
      if (!response.ok) {
        throw new Error(`Save failed: ${response.statusText}`);
      }
      const result = await response.json();
      setSaveSuccess(true);
      if (saveSuccessTimeout.current) clearTimeout(saveSuccessTimeout.current);
      saveSuccessTimeout.current = setTimeout(() => setSaveSuccess(false), 2000);
      fetchSavedDataFrames(); // Refresh the saved dataframes list in the UI
      onSettingsChange({
        tableData: { ...data, fileName: filename },
        columnWidths: settings.columnWidths,
        rowHeights: settings.rowHeights,
        fileId: (result?.df_id as string | undefined) ?? fileId ?? settings.fileId ?? null,
      });
      toast({
        title: 'DataFrame Saved',
        description: result?.message ?? `${filename} saved successfully.`,
        variant: 'default',
      });
    } catch (err) {
      setSaveError(err instanceof Error ? err.message : 'Failed to save DataFrame');
      toast({
        title: 'Save Error',
        description: err instanceof Error ? err.message : 'Failed to save DataFrame',
        variant: 'destructive',
      });
    } finally {
      setSaveLoading(false);
    }
  };

  const resetSaveSuccess = () => { if (saveSuccess) setSaveSuccess(false); };

  const [rowContextMenu, setRowContextMenu] = useState<{ x: number; y: number; rowIdx: number } | null>(null);

  const normalizeBackendColumnTypes = useCallback((
    types: Record<string, string> | undefined,
    headers: string[]
  ): Record<string, 'text' | 'number' | 'date'> => {
    const mapped: Record<string, 'text' | 'number' | 'date'> = {};
    headers.forEach(header => {
      const raw = types?.[header]?.toLowerCase() || '';
      if (['float', 'double', 'int', 'decimal', 'numeric', 'number'].some(token => raw.includes(token))) {
        mapped[header] = 'number';
      } else if (['datetime', 'date', 'time', 'timestamp'].some(token => raw.includes(token))) {
        mapped[header] = 'date';
      } else {
        mapped[header] = 'text';
      }
    });
    return mapped;
  }, []);

  const buildFilterPayload = useCallback((value: any) => {
    if (Array.isArray(value)) {
      if (value.length === 2 && typeof value[0] === 'number' && typeof value[1] === 'number') {
        return { min: value[0], max: value[1] };
      }
      return value;
    }
    if (value && typeof value === 'object') {
      if ('value' in value) {
        return value.value;
      }
      if ('min' in value && 'max' in value) {
        return value;
      }
    }
    return value;
  }, []);

  const rebuildDataWithFilters = useCallback(async (
    filtersToApply: Record<string, any>
  ): Promise<boolean> => {
    if (!data || !settings.selectedFile) {
      return false;
    }

    setOperationLoading(true);
    try {
      let resp = await loadDataframeByKey(settings.selectedFile);
      let workingHeaders = resp.headers;
      let workingRows = resp.rows;
      let workingTypes = resp.types;
      let workingFileId: string | null = resp.df_id;

      for (const [filterCol, filterValue] of Object.entries(filtersToApply)) {
        if (!workingFileId) {
          break;
        }
        const payload = buildFilterPayload(filterValue);
        const filteredResp = await apiFilter(workingFileId, filterCol, payload);
        workingHeaders = filteredResp.headers;
        workingRows = filteredResp.rows;
        workingTypes = filteredResp.types;
        workingFileId = filteredResp.df_id;
      }

      const columnTypes = normalizeBackendColumnTypes(workingTypes, workingHeaders);

      onDataChange({
        headers: workingHeaders,
        rows: workingRows,
        fileName: data.fileName,
        columnTypes,
        pinnedColumns: data.pinnedColumns,
        frozenColumns: data.frozenColumns,
        cellColors: data.cellColors,
      });

      onSettingsChange({
        filters: { ...filtersToApply },
        fileId: workingFileId || settings.fileId,
      });

      setCurrentPage(1);
      return true;
    } catch (err) {
      handleApiError('Filter rebuild failed', err);
      return false;
    } finally {
      setOperationLoading(false);
    }
  }, [data, settings.selectedFile, settings.fileId, buildFilterPayload, normalizeBackendColumnTypes, onDataChange, onSettingsChange]);

  // Effect: when all filters cleared externally, reset local filter UI states
  useEffect(() => {
    if (Object.keys(settings.filters || {}).length === 0) {
      setFilterRange(null);
      setFilterMinInput('');
      setFilterMaxInput('');
      setCurrentPage(1);
    }
  }, [settings.filters]);

  // 2. Add effect to close dropdowns on outside click or right-click
  useEffect(() => {
    const handleClick = (e: MouseEvent) => {
      const cm = document.getElementById('df-ops-context-menu');
      const rcm = document.getElementById('df-ops-row-context-menu');
      if (cm?.contains(e.target as Node) || rcm?.contains(e.target as Node)) {
        return;
      }
      setOpenDropdown(null);
      setContextMenu(null);
      setRowContextMenu(null);
    };
    const handleContextMenu = (e: MouseEvent) => {
      const cm = document.getElementById('df-ops-context-menu');
      const rcm = document.getElementById('df-ops-row-context-menu');
      if (cm?.contains(e.target as Node) || rcm?.contains(e.target as Node)) {
        return;
      }
      setOpenDropdown(null);
    };
    if (openDropdown || contextMenu || rowContextMenu) {
      document.addEventListener('mousedown', handleClick);
      document.addEventListener('contextmenu', handleContextMenu);
    }
    return () => {
      document.removeEventListener('mousedown', handleClick);
      document.removeEventListener('contextmenu', handleContextMenu);
    };
  }, [openDropdown, contextMenu, rowContextMenu]);

  // Process and filter data
  const processedData = useMemo(() => {
    if (!data || !Array.isArray(data.headers) || !Array.isArray(data.rows)) {
      return { filteredRows: [], totalRows: 0, uniqueValues: {} };
    }

    let filteredRows = [...data.rows];

    // Apply search filter locally
    if (settings?.searchTerm?.trim()) {
      const term = settings.searchTerm.trim();
      const termLower = term.toLowerCase();
      const exactRegex = new RegExp(`^(?:${term.replace(/[-/\\^$*+?.()|[\]{}]/g, '\\$&')})$`, 'i');
      filteredRows = filteredRows
        .map((row, idx) => {
          let score = 0;
          for (const col of data.headers) {
            const valStr = safeToString(row[col]);
            if (exactRegex.test(valStr.trim())) { score = 2; break; }
            if (valStr.toLowerCase().includes(termLower)) { score = Math.max(score, 1); }
          }
          return { row, idx, score };
        })
        .sort((a, b) => {
          if (a.score !== b.score) return b.score - a.score;
          return a.idx - b.idx;
        })
        .map(item => item.row);
    }

    // Unique values for filter UI (support hierarchical filtering and duplicated columns)
    const uniqueValues: { [key: string]: string[] } = {};
    const appliedFilters = settings.filters || {};
    data.headers.forEach(header => {
      const sourceCol = duplicateMap[header] || header;
      // Start from the original unfiltered rows if available
      let rowsForHeader = originalData?.rows ? [...originalData.rows] : [...data.rows];
      // Apply all filters except the one for this header
      Object.entries(appliedFilters).forEach(([col, val]) => {
        if (col === header) return;
        const filterCol = duplicateMap[col] || col;
        rowsForHeader = rowsForHeader.filter(row => {
          const cell = row[filterCol];
          if (Array.isArray(val)) {
            return val.includes(safeToString(cell));
          }
          if (val && typeof val === 'object' && 'min' in val && 'max' in val) {
            const num = Number(cell);
            return num >= val.min && num <= val.max;
          }
          return safeToString(cell) === safeToString(val);
        });
      });
      const values = Array.from(
        new Set(rowsForHeader.map(row => safeToString(row[sourceCol])))
      )
        .filter(v => v !== '')
        .sort();
      uniqueValues[header] = values.slice(0, 50);
    });

    return { filteredRows, totalRows: filteredRows.length, uniqueValues };
  }, [data, originalData, settings.searchTerm, settings.filters, duplicateMap]);

  // Pagination
  const totalPages = Math.ceil(processedData.totalRows / (settings.rowsPerPage || 15));

  // Ensure current page is valid when data size changes
  useEffect(() => {
    if (currentPage > totalPages) {
      setCurrentPage(totalPages);
    }
  }, [totalPages]);
  const startIndex = (currentPage - 1) * (settings.rowsPerPage || 15);
  const paginatedRows = processedData.filteredRows.slice(startIndex, startIndex + (settings.rowsPerPage || 15));

  const handleFileUpload = useCallback(async (event: React.ChangeEvent<HTMLInputElement>) => {
    const file = event.target.files?.[0];
    if (!file) return;
    try {
      const resp = await loadDataframe(file);
      const columnTypes = normalizeBackendColumnTypes(resp.types, resp.headers);
      const newData: DataFrameData = {
        headers: resp.headers,
        rows: resp.rows,
        fileName: file.name,
        columnTypes,
        pinnedColumns: [],
        frozenColumns: 0,
        cellColors: {}
      };
      setUploadError(null);
      onDataUpload(newData, resp.df_id);
      setCurrentPage(1);
    } catch {/* empty */
      setUploadError('Error parsing file');
    }
  }, [onDataUpload, normalizeBackendColumnTypes]);

  const handleDrop = useCallback((e: React.DragEvent) => {
    e.preventDefault();
    setIsDragOver(false);
    const files = Array.from(e.dataTransfer.files);
    if (files.length > 0 && fileInputRef.current) {
      const dt = new DataTransfer();
      files.forEach(file => dt.items.add(file));
      fileInputRef.current.files = dt.files;
      handleFileUpload({ target: { files: dt.files } } as any);
    }
  }, [handleFileUpload]);

  // Rename the file drag-over handler
  const handleFileDragOver = useCallback((e: React.DragEvent) => {
    e.preventDefault();
    setIsDragOver(true);
  }, []);

  const handleDragLeave = useCallback((e: React.DragEvent) => {
    e.preventDefault();
    setIsDragOver(false);
  }, []);

  const handleSort = async (column: string, direction: 'asc' | 'desc') => {
    if (!data || !fileId) return;
    setOperationLoading(true);
    try {
      console.log('[DataFrameOperations] sort', column, direction);
      const resp = await apiSort(fileId, column, direction);
      const columnTypes = normalizeBackendColumnTypes(resp.types, resp.headers);
      onDataChange({
        headers: resp.headers,
        rows: resp.rows,
        fileName: data.fileName,
        columnTypes,
        pinnedColumns: data.pinnedColumns,
        frozenColumns: data.frozenColumns,
        cellColors: data.cellColors,
      });
      onSettingsChange({ sortColumns: [{ column, direction }], fileId: resp.df_id });
    } catch (err) {
      handleApiError('Sort failed', err);
    } finally {
      setOperationLoading(false);
    }
  };

  const handleColumnFilter = async (column: string, selectedValues: string[] | [number, number]) => {
    if (!data) return;

    if (Array.isArray(selectedValues) && selectedValues.length === 0) {
      await handleClearFilter(column);
      return;
    }

    const updatedFilters = {
      ...(settings.filters || {}),
      [column]: selectedValues,
    } as Record<string, any>;

    const rebuilt = await rebuildDataWithFilters(updatedFilters);
    if (rebuilt) {
      return;
    }

    if (!fileId) {
      onSettingsChange({ filters: { ...updatedFilters } });
      setCurrentPage(1);
      return;
    }

    setOperationLoading(true);
    let value: any = selectedValues;
    if (Array.isArray(selectedValues) && typeof selectedValues[0] === 'number') {
      value = { min: selectedValues[0], max: selectedValues[1] };
    }

    try {
      console.log('[DataFrameOperations] filter', column, value);
      const resp = await apiFilter(fileId, column, value);
      const columnTypes: Record<string, 'text' | 'number' | 'date'> = normalizeBackendColumnTypes(resp.types, resp.headers);
      onDataChange({
        headers: resp.headers,
        rows: resp.rows,
        fileName: data.fileName,
        columnTypes,
        pinnedColumns: data.pinnedColumns,
        frozenColumns: data.frozenColumns,
        cellColors: data.cellColors,
      });
      onSettingsChange({ filters: { ...updatedFilters }, fileId: resp.df_id });
      setCurrentPage(1);
    } catch (err) {
      handleApiError('Filter failed', err);
    } finally {
      setOperationLoading(false);
    }
  };

// Helper to commit a cell edit after user finishes editing
const commitCellEdit = (rowIndex: number, column: string) => {
  handleCellEdit(rowIndex, column, editingCellValue);
  setEditingCell(null);
};

// Helper to commit a header edit
const commitHeaderEdit = async (colIdx: number, value?: string) => {
  if (!data || !fileId) { setEditingHeader(null); return; }
  const newHeader = value !== undefined ? value : editingHeaderValue;
  const oldHeader = data.headers[colIdx];
  if (newHeader === oldHeader) { setEditingHeader(null); return; }
  try {
    const resp = await apiRenameColumn(fileId, oldHeader, newHeader);
    const columnTypes = normalizeBackendColumnTypes(resp.types, resp.headers);
    onDataChange({
      headers: resp.headers,
      rows: resp.rows,
      fileName: data.fileName,
      columnTypes,
      pinnedColumns: data.pinnedColumns,
      frozenColumns: data.frozenColumns,
      cellColors: data.cellColors,
    });
    setColumnFormulas(prev => {
      if (!Object.prototype.hasOwnProperty.call(prev, oldHeader)) {
        return prev;
      }
      const { [oldHeader]: stored, ...rest } = prev;
      if (stored === undefined) {
        return rest;
      }
      return { ...rest, [newHeader]: stored };
    });
  } catch (err) {
    handleApiError('Rename column failed', err);
  }
  setEditingHeader(null);
};

// Original immediate update util (kept for programmatic usage)
  const handleCellEdit = async (rowIndex: number, column: string, newValue: string) => {
    resetSaveSuccess();
    if (!data || !fileId) return;
    const globalRowIndex = startIndex + rowIndex;
    try {
      const resp = await apiEditCell(fileId, globalRowIndex, column, newValue);
      const columnTypes = normalizeBackendColumnTypes(resp.types, resp.headers);
      onDataChange({
        headers: resp.headers,
        rows: resp.rows,
        fileName: data.fileName,
        columnTypes,
        pinnedColumns: data.pinnedColumns,
        frozenColumns: data.frozenColumns,
        cellColors: data.cellColors
      });
    } catch (err) {
      handleApiError('Edit cell failed', err);
    }
  };

  const handleAddRow = async () => {
    resetSaveSuccess();
    if (!data || !fileId) return;
    const idx = data.rows.length > 0 ? data.rows.length - 1 : 0;
    const dir: 'above' | 'below' = data.rows.length > 0 ? 'below' : 'above';
    try {
      const resp = await apiInsertRow(fileId, idx, dir);
      const columnTypes = normalizeBackendColumnTypes(resp.types, resp.headers);
      onDataChange({
        headers: resp.headers,
        rows: resp.rows,
        fileName: data.fileName,
        columnTypes,
        pinnedColumns: data.pinnedColumns,
        frozenColumns: data.frozenColumns,
        cellColors: data.cellColors,
      });
    } catch (err) {
      handleApiError('Insert row failed', err);
    }
  };

  const handleAddColumn = async () => {
    resetSaveSuccess();
    if (!data || !fileId) return;
    const newColumnName = `Column_${data.headers.length + 1}`;
    try {
      const resp = await apiInsertColumn(fileId, data.headers.length, newColumnName, '');
      const columnTypes = normalizeBackendColumnTypes(resp.types, resp.headers);
      onDataChange({
        headers: resp.headers,
        rows: resp.rows,
        fileName: data.fileName,
        columnTypes,
        pinnedColumns: data.pinnedColumns,
        frozenColumns: data.frozenColumns,
        cellColors: data.cellColors,
      });
    } catch (err) {
      handleApiError('Insert column failed', err);
    }
  };

  
  
  const handleDeleteCell = () => {
    resetSaveSuccess();
    if (!data || !selectedCell) return;
    const idx = startIndex + selectedCell.row;
    const col = selectedCell.col;
    const newRows = [...data.rows];
    if (newRows[idx]) newRows[idx][col] = '';
    onDataChange({ ...data, rows: newRows });
  };

  const handleDragStart = (col: string) => {
    setDraggedCol(col);
  };

  const handleDragOver = (e: React.DragEvent, col: string) => {
    e.preventDefault();
    if (draggedCol === col) return;
    const headers = [...data?.headers || []];
    const draggedIndex = headers.indexOf(draggedCol || '');
    const targetIndex = headers.indexOf(col);

    if (draggedIndex !== -1 && targetIndex !== -1) {
      const newHeaders = [...headers];
      newHeaders.splice(draggedIndex, 1);
      newHeaders.splice(targetIndex, 0, draggedCol || '');
      onDataChange({ ...data, headers: newHeaders });
    }
  };

  const handleDragEnd = async () => {
    if (draggedCol && data && fileId) {
      const toIndex = data.headers.indexOf(draggedCol);
      try {
        const resp = await apiMoveColumn(fileId, draggedCol, toIndex);
        const columnTypes = normalizeBackendColumnTypes(resp.types, resp.headers);
        onDataChange({
          headers: resp.headers,
          rows: resp.rows,
          fileName: data.fileName,
          columnTypes,
          pinnedColumns: data.pinnedColumns,
          frozenColumns: data.frozenColumns,
          cellColors: data.cellColors,
        });
      } catch (err) {
        handleApiError('Move column failed', err);
      }
    }
    setDraggedCol(null);
  };






const handleContextMenu = (e: React.MouseEvent, col: string) => {
  e.preventDefault();
  const idx = data ? data.headers.indexOf(col) : -1;
  setContextMenu({ x: e.clientX, y: e.clientY, col, colIdx: idx });
};

const handleSortAsc = (colIdx: number) => {
  if (!data) return;
  const col = data.headers[colIdx];
  handleSort(col, 'asc');
  setContextMenu(null);
  setOpenDropdown(null);
};

const handleSortDesc = (colIdx: number) => {
  if (!data) return;
  const col = data.headers[colIdx];
  handleSort(col, 'desc');
  setContextMenu(null);
  setOpenDropdown(null);
};

const handleClearSort = () => {
  if (!data || !contextMenu) return;
  const col = contextMenu.col;
  const newSortColumns = settings.sortColumns.filter(s => s.column !== col);
  onSettingsChange({ sortColumns: newSortColumns });
  setContextMenu(null);
  setOpenDropdown(null);
};

// Update handleClearFilter to accept a column name (string)
const handleClearFilter = async (col: string) => {
  if (!data) return;
  const existingFilters = settings.filters || {};
  if (!Object.prototype.hasOwnProperty.call(existingFilters, col)) {
    onSettingsChange({ filters: { ...existingFilters } });
    setFilterRange(null);
    setCurrentPage(1);
    setFilterMinInput('');
    setFilterMaxInput('');
    return;
  }

  const newFilters = { ...existingFilters } as Record<string, any>;
  delete newFilters[col];

  const rebuilt = await rebuildDataWithFilters(newFilters);
  if (!rebuilt) {
    onSettingsChange({ filters: { ...newFilters } });
  }

  setFilterRange(null);
  setCurrentPage(1);
  setFilterMinInput('');
  setFilterMaxInput('');
};

const handleCellClick = (rowIndex: number, column: string) => {
  setSelectedCell({ row: rowIndex, col: column });
  setSelectedColumn(null);
};

const handleHeaderClick = (header: string) => {
  resetSaveSuccess();
  setSelectedColumn(header);
  setSelectedCell(null);
};

const handleFormulaSubmit = async () => {
  resetSaveSuccess();
  if (!data || !selectedColumn || !fileId) return;
<<<<<<< HEAD
  try {
    const resp = await apiApplyFormula(fileId, selectedColumn, formulaInput.trim());
    const columnTypes: any = {};
    resp.headers.forEach(h => {
      const t = resp.types[h];
      columnTypes[h] = t.includes('float') || t.includes('int') ? 'number' : 'text';
    });
=======
  const trimmedFormula = formulaInput.trim();
  if (!trimmedFormula) return;
  try {
    const resp = await apiApplyFormula(fileId, selectedColumn, trimmedFormula);
    const columnTypes = normalizeBackendColumnTypes(resp.types, resp.headers);
>>>>>>> 78ec297d
    onDataChange({
      headers: resp.headers,
      rows: resp.rows,
      fileName: data.fileName,
      columnTypes,
      pinnedColumns: data.pinnedColumns,
      frozenColumns: data.frozenColumns,
      cellColors: data.cellColors,
    });
<<<<<<< HEAD
  } catch (err) {
    handleApiError('Apply formula failed', err);
  } finally {
    setFormulaInput('');
    setIsFormulaMode(false);
=======
    setColumnFormulas(prev => ({ ...prev, [selectedColumn]: trimmedFormula }));
    setFormulaInput(trimmedFormula);
  } catch (err) {
    handleApiError('Apply formula failed', err);
>>>>>>> 78ec297d
  }
};

const insertDisabled = !selectedCell && !selectedColumn;
const deleteDisabled = !selectedCell && !selectedColumn;

const selectedColumns = Array.isArray(settings.selectedColumns) ? settings.selectedColumns : [];
const sortColumns = Array.isArray(settings.sortColumns) ? settings.sortColumns : [];
const filters = typeof settings.filters === 'object' && settings.filters !== null ? settings.filters : {};

  // Add a ref to each column header and store its bounding rect when right-clicked

  // 1. Fix column insert/delete logic
  const handleInsertColumn = async (colIdx: number) => {
    resetSaveSuccess();
    if (!data || !fileId) return;
    const newColKey = getNextColKey(data.headers);
    try {
      const resp = await apiInsertColumn(fileId, colIdx, newColKey, '');
      const columnTypes = normalizeBackendColumnTypes(resp.types, resp.headers);
      onDataChange({
        headers: resp.headers,
        rows: resp.rows,
        fileName: data.fileName,
        columnTypes,
        pinnedColumns: data.pinnedColumns,
        frozenColumns: data.frozenColumns,
        cellColors: data.cellColors,
      });
    } catch (err) {
      handleApiError('Insert column failed', err);
    }
  };

  const handleDeleteColumn = async (colIdx: number) => {
    resetSaveSuccess();
    if (!data || !fileId) return;
    if (colIdx < 0 || colIdx >= data.headers.length) return;
    const col = data.headers[colIdx];
    try {
      const resp = await apiDeleteColumn(fileId, col);
      const columnTypes = normalizeBackendColumnTypes(resp.types, resp.headers);
      onDataChange({
        headers: resp.headers,
        rows: resp.rows,
        fileName: data.fileName,
        columnTypes,
        pinnedColumns: data.pinnedColumns,
        frozenColumns: data.frozenColumns,
        cellColors: data.cellColors,
      });
    } catch (err) {
      handleApiError('Delete column failed', err);
    }
  };

  const handleDuplicateColumn = async (colIdx: number) => {
    resetSaveSuccess();
    if (!data || !fileId) return;
    const col = data.headers[colIdx];
    let newName = `${col}_copy`;
    while (data.headers.includes(newName)) {
      newName += '_copy';
    }
    try {
      const resp = await apiDuplicateColumn(fileId, col, newName);
      const columnTypes = normalizeBackendColumnTypes(resp.types, resp.headers);
      onDataChange({
        headers: resp.headers,
        rows: resp.rows,
        fileName: data.fileName,
        columnTypes,
        pinnedColumns: data.pinnedColumns,
        frozenColumns: data.frozenColumns,
        cellColors: data.cellColors,
      });
      // Remember the source for this duplicated column
      setDuplicateMap(prev => ({ ...prev, [newName]: prev[col] || col }));
    } catch (err) {
      handleApiError('Duplicate column failed', err);
    }
  };

  // Row insert / delete handlers
  const handleInsertRow = async (position: 'above' | 'below', rowIdx: number) => {
    if (!data || !fileId) return;
    try {
      const resp = await apiInsertRow(fileId, rowIdx, position);
      const columnTypes = normalizeBackendColumnTypes(resp.types, resp.headers);
      onDataChange({
        headers: resp.headers,
        rows: resp.rows,
        fileName: data.fileName,
        columnTypes,
        pinnedColumns: data.pinnedColumns,
        frozenColumns: data.frozenColumns,
        cellColors: data.cellColors,
      });
    } catch (err) {
      handleApiError('Insert row failed', err);
    }
  };

  const handleDuplicateRow = async (rowIdx: number) => {
    if (!data || !fileId) return;
    try {
      const resp = await apiDuplicateRow(fileId, rowIdx);
      const columnTypes = normalizeBackendColumnTypes(resp.types, resp.headers);
      onDataChange({
        headers: resp.headers,
        rows: resp.rows,
        fileName: data.fileName,
        columnTypes,
        pinnedColumns: data.pinnedColumns,
        frozenColumns: data.frozenColumns,
        cellColors: data.cellColors,
      });
    } catch (err) {
      handleApiError('Duplicate row failed', err);
    }
  };

  const handleRetypeColumn = async (col: string, newType: 'number' | 'text') => {
    if (!data || !fileId) return;
    try {
      const resp = await apiRetypeColumn(fileId, col, newType === 'text' ? 'string' : newType);
      const columnTypes = normalizeBackendColumnTypes(resp.types, resp.headers);
      onDataChange({
        headers: resp.headers,
        rows: resp.rows,
        fileName: data.fileName,
        columnTypes,
        pinnedColumns: data.pinnedColumns,
        frozenColumns: data.frozenColumns,
        cellColors: data.cellColors,
      });
    } catch (err) {
      handleApiError('Retype column failed', err);
    }
  };

  const handleDeleteRow = async (rowIdx: number) => {
    if (!data || !fileId) return;
    try {
      const resp = await apiDeleteRow(fileId, rowIdx);
      const columnTypes = normalizeBackendColumnTypes(resp.types, resp.headers);
      onDataChange({
        headers: resp.headers,
        rows: resp.rows,
        fileName: data.fileName,
        columnTypes,
        pinnedColumns: data.pinnedColumns,
        frozenColumns: data.frozenColumns,
        cellColors: data.cellColors,
      });
    } catch (err) {
      handleApiError('Delete row failed', err);
    }
  };


  useLayoutEffect(() => {
    if (!data) return;
    const el = containerRef.current;
    if (el) {
      // Reset any phantom scroll area after heavy table mount
      el.style.height = 'auto';
      el.scrollTop = 0;
    }
  }, [data]);

  return (
    <>
      <input
        ref={fileInputRef}
        type="file"
        accept=".csv,.xlsx,.xls"
        onChange={handleFileUpload}
        className="hidden"
      />

      <div ref={containerRef} className="flex flex-col h-full min-h-0">
        {data?.fileName && (
          <div className="border-b border-blue-200 bg-blue-50">
            <div className="flex items-center px-6 py-4">
              <div className="relative">
                <div className="flex items-center space-x-2 px-5 py-3 rounded-t-xl text-sm font-medium border-t border-l border-r border-slate-200 bg-white -mb-px shadow-lg">
                  <FileText className="w-4 h-4" />
                  <span>{data.fileName.split('/').pop()}</span>
                </div>
              </div>
            </div>
          </div>
        )}
        <div className="flex-1 p-4 overflow-hidden min-h-0">
          <div className="mx-auto max-w-screen-2xl rounded-2xl border border-slate-200 bg-white shadow-sm flex flex-col h-full min-h-0">
        {/* Controls section */}
        <div className="flex-shrink-0 flex items-center justify-between border-b border-slate-200 px-5 py-3">
            <div className="flex items-center space-x-4">
              <div className="relative">
                <Search className="absolute left-3 top-2.5 h-4 w-4 text-muted-foreground" />
                <Input
                  type="text"
                  placeholder="Search..."
                  value={settings.searchTerm || ''}
                  onChange={(e) => onSettingsChange({ searchTerm: e.target.value })}
                  className="pl-9 w-64"
                />
              </div>
              <Button variant="outline" size="sm" onClick={onClearAll}>
                <RotateCcw className="w-4 h-4 mr-1" />
                Reset
              </Button>
            </div>
            <div className="relative flex flex-col items-center" style={{ minWidth: 180 }}>
              <Button
                onClick={handleSaveDataFrame}
                disabled={saveLoading}
                className="bg-blue-600 hover:bg-blue-700 text-white"
              >
                {saveLoading ? 'Saving...' : 'Save DataFrame'}
              </Button>
            </div>
          </div>

          {/* Table section - Excel-like appearance */}
          <div className="flex-1 flex flex-col overflow-hidden min-h-0">
            {data && (
              <FormularBar
                data={data}
                selectedCell={selectedCell}
                selectedColumn={selectedColumn}
                formulaInput={formulaInput}
                isFormulaMode={isFormulaMode}
                onSelectedCellChange={setSelectedCell}
                onSelectedColumnChange={setSelectedColumn}
                onFormulaInputChange={setFormulaInput}
                onFormulaModeChange={setIsFormulaMode}
                onFormulaSubmit={handleFormulaSubmit}
              />
            )}
            <div className="flex-1 overflow-auto min-h-0">
              {/* Placeholder for when no data is loaded */}
              {!data || !Array.isArray(data.headers) || data.headers.length === 0 ? (
                <div className="flex flex-1 items-center justify-center bg-gray-50">
                  <div className="border border-gray-200 bg-white rounded-lg p-4 text-center max-w-md w-full mx-auto">
                    <p className="p-4 text-center text-gray-500">No results to display. Upload a CSV or Excel file to see results here.</p>
                  </div>
                </div>
              ) : (
                <div className="flex-1 flex flex-col overflow-hidden">
                  {data && (
                    <FormularBar
                      data={data}
                      selectedColumn={selectedColumn}
                      formulaInput={formulaInput}
                      isFormulaMode={isFormulaMode}
                      onSelectedColumnChange={setSelectedColumn}
                      onFormulaInputChange={setFormulaInput}
                      onFormulaModeChange={setIsFormulaMode}
                      onFormulaSubmit={handleFormulaSubmit}
                    />
                  )}
<<<<<<< HEAD
                  <div className="flex-1 overflow-auto">
                    <div className="table-wrapper">
                      <div className="table-edge-left" />
                      <div className="table-edge-right" />
                      <div className="table-overflow relative">
                        {operationLoading && (
                          <div className="absolute inset-0 bg-white/70 flex items-center justify-center z-10 text-sm text-slate-700">
                            Operation Loading...
                          </div>
                        )}
                        <Table className="table-base">
                          <TableHeader className="table-header">
                            <TableRow className="table-header-row">
                              {settings.showRowNumbers && (
                                <TableHead className="table-header-cell w-16 text-center">#</TableHead>
                              )}
                              {Array.isArray(data?.headers) && data.headers.map((header, colIdx) => (
                                <TableHead
                                  key={header + '-' + colIdx}
                                  data-col={header}
                                  className={`table-header-cell text-center bg-white border-r border-gray-200 relative ${selectedColumn === header ? 'border-2 border-black' : ''}`}
                                  style={settings.columnWidths?.[header] ? { width: settings.columnWidths[header], minWidth: settings.columnWidths[header] } : undefined}
                                  draggable
                                  onDragStart={() => handleDragStart(header)}
                                  onDragOver={e => handleDragOver(e, header)}
                                  onDragEnd={handleDragEnd}
                                  onContextMenu={e => {
                                    e.preventDefault();
                                    let rect = undefined;
                                    if (headerRefs.current && headerRefs.current[header]) {
                                      rect = headerRefs.current[header].getBoundingClientRect?.();
                                    }
                                    setContextMenu({
                                      x: rect ? rect.right : e.clientX,
                                      y: rect ? rect.top : e.clientY,
                                      col: header,
                                      colIdx: colIdx
                                    });
                                    setRowContextMenu(null);
                                  }}
                                  onClick={() => handleHeaderClick(header)}
                                  onDoubleClick={() => {
                                    // Always allow header editing regardless of enableEditing setting
                                    setEditingHeader(colIdx);
                                    setEditingHeaderValue(header);
                                  }}
                                  ref={el => {
                                    if (headerRefs.current) {
                                      headerRefs.current[header] = el;
                                    }
                                  }}
                                >
                                  {editingHeader === colIdx ? (
                                    <input
                                      type="text"
                                      className="h-7 text-xs outline-none border-none bg-white px-0 font-bold text-gray-800 truncate text-center w-full"
                                      style={{ width: '100%', boxSizing: 'border-box', background: 'inherit', textAlign: 'center', padding: 0, margin: 0 }}
                                      value={editingHeaderValue}
                                      autoFocus
                                      onChange={e => setEditingHeaderValue(e.target.value)}
                                      onKeyDown={e => {
                                        if (e.key === 'Enter') commitHeaderEdit(colIdx, (e.target as HTMLInputElement).value);
                                        if (e.key === 'Escape') setEditingHeader(null);
                                      }}
                                      onBlur={e => commitHeaderEdit(colIdx, (e.target as HTMLInputElement).value)}
                                    />
                                  ) : (
                                    <div
                                      className="flex items-center justify-center cursor-pointer w-full h-full"
                                      onDoubleClick={() => {
                                        // Always allow header editing regardless of enableEditing setting
                                        setEditingHeader(colIdx);
                                        setEditingHeaderValue(header);
                                      }}
                                      title="Double-click to edit column name"
                                      style={{ width: '100%', height: '100%' }}
                                    >
                                      {headerDisplayNames[header] ?? header}
                                    </div>
                                  )}
                                  <div
                                    className="absolute top-0 right-0 h-full w-1 cursor-col-resize"
                                    onMouseDown={e => startColResize(header, e)}
                                  />
                                </TableHead>
                              ))}
                              <TableHead className="table-header-cell w-8" />
                            </TableRow>
                          </TableHeader>
                          <TableBody>
                            {paginatedRows.map((row, rowIndex) => (
                              <TableRow
                                key={rowIndex}
                                className="table-row relative"
                                ref={el => { if (rowRefs.current) rowRefs.current[startIndex + rowIndex] = el; }}
                                style={{ height: settings.rowHeights?.[startIndex + rowIndex] }}
                              >
                                {settings.showRowNumbers && (
                                  <TableCell
                                    className="table-cell w-16 text-center text-xs font-medium"
                                    onContextMenu={e => {
                                      e.preventDefault();
                                      setRowContextMenu({ x: e.clientX, y: e.clientY, rowIdx: startIndex + rowIndex });
                                      setContextMenu(null);
                                    }}
                                  >
                                    {startIndex + rowIndex + 1}
                                  </TableCell>
                                )}
                                {(data.headers || []).map((column, colIdx) => {
                                  const cellValue = row[column];
                                  const isEditing = editingCell?.row === rowIndex && editingCell?.col === column;
                                  return (
                                    <TableCell
                                      key={colIdx}
                                      data-col={column}
                                      className={`table-cell text-center font-medium ${selectedCell?.row === rowIndex && selectedCell?.col === column ? 'border border-blue-400' : selectedColumn === column ? 'border border-black' : ''}`}
                                      style={settings.columnWidths?.[column] ? { width: settings.columnWidths[column], minWidth: settings.columnWidths[column] } : undefined}
                                      onClick={() => handleCellClick(rowIndex, column)}
                                      onDoubleClick={() => {
                                        // Always allow cell editing regardless of enableEditing setting
                                        setEditingCell({ row: rowIndex, col: column });
                                        setEditingCellValue(safeToString(row[column]));
                                      }}
                                    >
                                      {editingCell?.row === rowIndex && editingCell?.col === column ? (
                                        <input
                                          type="text"
                                          className="h-7 text-xs outline-none border-none bg-white px-1"
                                          style={{ width: '100%', boxSizing: 'border-box', background: 'inherit' }}
                                          value={editingCellValue}
                                          autoFocus
                                          onChange={e => setEditingCellValue(e.target.value)}
                                          onKeyDown={e => {
                                            if (e.key === 'Enter') commitCellEdit(rowIndex, column);
                                            if (e.key === 'Escape') setEditingCell(null);
                                          }}
                                          onBlur={() => commitCellEdit(rowIndex, column)}
                                        />
                                      ) : (
                                        <div className="text-xs p-1 hover:bg-blue-50 rounded cursor-pointer min-h-[20px] flex items-center text-gray-800"
                                          onDoubleClick={() => {
                                            // Always allow cell editing regardless of enableEditing setting
                                            setEditingCell({ row: rowIndex, col: column });
                                            setEditingCellValue(safeToString(row[column]));
                                          }}
                                          title="Double-click to edit cell"
                                        >
                                          {safeToString(row[column]) !== '' ? highlightMatch(safeToString(row[column]), settings.searchTerm || '') : null}
                                        </div>
                                      )}
                                    </TableCell>
                                  );
                                })}
                                <TableCell className="table-cell w-8">
                                  <div
                                    className="absolute bottom-0 left-0 w-full h-1 cursor-row-resize"
                                    onMouseDown={e => startRowResize(startIndex + rowIndex, e)}
                                  />
                                </TableCell>
                              </TableRow>
                            ))}
                          </TableBody>
                        </Table>
                      </div>
                    </div>
                  </div>
=======
                  {Array.isArray(data?.headers) && data.headers.map((header, colIdx) => (
                    <TableHead
                      key={header + '-' + colIdx}
                      data-col={header}
                      className={`table-header-cell text-center bg-white border-r border-gray-200 relative ${selectedColumn === header ? 'border-2 border-black' : ''}`}
                      style={settings.columnWidths?.[header] ? { width: settings.columnWidths[header], minWidth: settings.columnWidths[header] } : undefined}
                      draggable
                      onDragStart={() => handleDragStart(header)}
                      onDragOver={e => handleDragOver(e, header)}
                      onDragEnd={handleDragEnd}
                      onContextMenu={e => {
                        e.preventDefault();
                        let rect = undefined;
                        if (headerRefs.current && headerRefs.current[header]) {
                          rect = headerRefs.current[header].getBoundingClientRect?.();
                        }
                        setContextMenu({
                          x: rect ? rect.right : e.clientX,
                          y: rect ? rect.top : e.clientY,
                          col: header,
                          colIdx: colIdx
                        });
                        setRowContextMenu(null);
                      }}
                      onClick={() => handleHeaderClick(header)}
                      onDoubleClick={() => {
                        // Always allow header editing regardless of enableEditing setting
                        setEditingHeader(colIdx);
                        setEditingHeaderValue(header);
                      }}
                      ref={el => {
                        if (headerRefs.current) {
                          headerRefs.current[header] = el;
                        }
                      }}
                    >
                      {editingHeader === colIdx ? (
                        <input
                          type="text"
                          className="h-7 text-xs outline-none border-none bg-white px-0 font-bold text-gray-800 truncate text-center w-full"
                          style={{ width: '100%', boxSizing: 'border-box', background: 'inherit', textAlign: 'center', padding: 0, margin: 0 }}
                          value={editingHeaderValue}
                          autoFocus
                          onChange={e => setEditingHeaderValue(e.target.value)}
                          onKeyDown={e => {
                            if (e.key === 'Enter') commitHeaderEdit(colIdx, (e.target as HTMLInputElement).value);
                            if (e.key === 'Escape') setEditingHeader(null);
                          }}
                          onBlur={e => commitHeaderEdit(colIdx, (e.target as HTMLInputElement).value)}
                        />
                      ) : (
                        <div
                          className="flex items-center justify-center cursor-pointer w-full h-full"
                          onDoubleClick={() => {
                            // Always allow header editing regardless of enableEditing setting
                            setEditingHeader(colIdx);
                            setEditingHeaderValue(header);
                          }}
                          title="Double-click to edit column name"
                          style={{ width: '100%', height: '100%' }}
                        >
                          {headerDisplayNames[header] ?? header}
                        </div>
                      )}
                      <div
                        className="absolute top-0 right-0 h-full w-1 cursor-col-resize"
                        onMouseDown={e => startColResize(header, e)}
                      />
                    </TableHead>
                  ))}
                  <TableHead className="table-header-cell w-8" />
                </TableRow>
              </TableHeader>
              <TableBody>
                {paginatedRows.map((row, rowIndex) => (
                  <TableRow
                    key={rowIndex}
                    className="table-row relative"
                    ref={el => { if (rowRefs.current) rowRefs.current[startIndex + rowIndex] = el; }}
                    style={{ height: settings.rowHeights?.[startIndex + rowIndex] }}
                  >
                    {settings.showRowNumbers && (
                      <TableCell
                        className="table-cell w-16 text-center text-xs font-medium"
                        onContextMenu={e => {
                          e.preventDefault();
                          setRowContextMenu({ x: e.clientX, y: e.clientY, rowIdx: startIndex + rowIndex });
                          setContextMenu(null);
                        }}
                      >
                        {startIndex + rowIndex + 1}
                      </TableCell>
                    )}
                    {(data.headers || []).map((column, colIdx) => {
                      const cellValue = row[column];
                      const isEditing = editingCell?.row === rowIndex && editingCell?.col === column;
                        return (
                          <TableCell
                            key={colIdx}
                            data-col={column}
                            className={`table-cell text-center font-medium ${selectedCell?.row === rowIndex && selectedCell?.col === column ? 'border border-blue-400' : selectedColumn === column ? 'border border-black' : ''}`}
                            style={settings.columnWidths?.[column] ? { width: settings.columnWidths[column], minWidth: settings.columnWidths[column] } : undefined}
                            onClick={() => handleCellClick(rowIndex, column)}
                            onDoubleClick={() => {
                            // Always allow cell editing regardless of enableEditing setting
                            setEditingCell({ row: rowIndex, col: column });
                            setEditingCellValue(safeToString(row[column]));
                          }}
                        >
                          {editingCell?.row === rowIndex && editingCell?.col === column ? (
                            <input
                              type="text"
                              className="h-7 text-xs outline-none border-none bg-white px-1"
                              style={{ width: '100%', boxSizing: 'border-box', background: 'inherit' }}
                              value={editingCellValue}
                              autoFocus
                              onChange={e => setEditingCellValue(e.target.value)}
                              onKeyDown={e => {
                                if (e.key === 'Enter') commitCellEdit(rowIndex, column);
                                if (e.key === 'Escape') setEditingCell(null);
                              }}
                              onBlur={() => commitCellEdit(rowIndex, column)}
                            />
                          ) : (
                            <div className="text-xs p-1 hover:bg-blue-50 rounded cursor-pointer min-h-[20px] flex items-center text-gray-800"
                              onDoubleClick={() => {
                                // Always allow cell editing regardless of enableEditing setting
                                setEditingCell({ row: rowIndex, col: column });
                                setEditingCellValue(safeToString(row[column]));
                              }}
                              title="Double-click to edit cell"
                            >
                              {safeToString(row[column]) !== '' ? highlightMatch(safeToString(row[column]), settings.searchTerm || '') : null}
                            </div>
                          )}
                        </TableCell>
                      );
                    })}
                    <TableCell className="table-cell w-8">
                    </TableCell>
                    <div
                      className="absolute bottom-0 left-0 w-full h-1 cursor-row-resize"
                      onMouseDown={e => startRowResize(startIndex + rowIndex, e)}
                    />
                  </TableRow>
                ))}
              </TableBody>
            </Table>
>>>>>>> 78ec297d
                </div>
              </div>
            )}
            </div>
            {totalPages > 1 && (
            <div className="flex flex-col items-center py-4">
              <div className="text-sm text-muted-foreground mb-2">
                {`Showing ${startIndex + 1} to ${Math.min(startIndex + (settings.rowsPerPage || 15), processedData.totalRows)} of ${processedData.totalRows} entries`}
              </div>
              <Pagination>
                <PaginationContent>
                  <PaginationItem>
                    <PaginationPrevious
                      onClick={() => setCurrentPage(Math.max(1, currentPage - 1))}
                      className={currentPage === 1 ? 'pointer-events-none opacity-50' : 'cursor-pointer'}
                    />
                  </PaginationItem>
                  {Array.from({ length: totalPages }).map((_, i) => {
                    const pageNum = i + 1;
                    if (
                      pageNum === 1 ||
                      pageNum === totalPages ||
                      Math.abs(pageNum - currentPage) <= 2
                    ) {
                      return (
                        <PaginationItem key={pageNum}>
                          <PaginationLink
                            onClick={() => setCurrentPage(pageNum)}
                            isActive={currentPage === pageNum}
                            className="cursor-pointer"
                          >
                            {pageNum}
                          </PaginationLink>
                        </PaginationItem>
                      );
                    }
                    if (
                      (pageNum === currentPage - 3 && pageNum > 1) ||
                      (pageNum === currentPage + 3 && pageNum < totalPages)
                    ) {
                      return <PaginationEllipsis key={pageNum} />;
                    }
                    return null;
                  })}
                  <PaginationItem>
                    <PaginationNext
                      onClick={() => setCurrentPage(Math.min(totalPages, currentPage + 1))}
                      className={currentPage === totalPages ? 'pointer-events-none opacity-50' : 'cursor-pointer'}
                    />
                  </PaginationItem>
                </PaginationContent>
              </Pagination>
            </div>
          )}
<<<<<<< HEAD
=======
        </div>
        </div>
>>>>>>> 78ec297d
        </div>
        {contextMenu && data && typeof contextMenu.col === 'string' && (
        <div
          id="df-ops-context-menu"
          style={{ position: 'fixed', top: contextMenu.y, left: contextMenu.x, zIndex: 1000, background: 'white', border: '1px solid #ddd', borderRadius: 6, boxShadow: '0 2px 8px #0001', minWidth: 200 }}
        >
          <div className="px-3 py-2 text-xs font-semibold border-b border-gray-200" style={{color:'#222'}}>Column: {contextMenu.col}</div>
          {/* Sort */}
          <div className="relative group">
            <button className="block w-full text-left px-4 py-2 text-xs hover:bg-gray-100" onClick={e => { e.stopPropagation(); setOpenDropdown(openDropdown === 'sort' ? null : 'sort'); }}>
              Sort <span style={{fontSize:'10px',marginLeft:4}}>▶</span>
            </button>
            {openDropdown === 'sort' && (
              <div className="absolute left-full top-0 bg-white border border-gray-200 rounded shadow-md min-w-[160px] z-50">
                <button className="block w-full text-left px-4 py-2 text-xs hover:bg-gray-100" onClick={() => { handleSortAsc(contextMenu.colIdx); setContextMenu(null); setOpenDropdown(null); }}>Sort Ascending</button>
                <button className="block w-full text-left px-4 py-2 text-xs hover:bg-gray-100" onClick={() => { handleSortDesc(contextMenu.colIdx); setContextMenu(null); setOpenDropdown(null); }}>Sort Descending</button>
              </div>
            )}
          </div>
          {/* Filter */}
          <div className="relative group">
            <button className="block w-full text-left px-4 py-2 text-xs hover:bg-gray-100" onClick={e => { e.stopPropagation(); setOpenDropdown(openDropdown === 'filter' ? null : 'filter'); }}>
              Filter <span style={{fontSize:'10px',marginLeft:4}}>▶</span>
            </button>
            {openDropdown === 'filter' && (
              <div className="absolute left-full top-0 bg-white border border-gray-200 rounded shadow-md min-w-[180px] z-50 p-2">
                {/* Filter UI (same as before) */}
                {data && data.columnTypes[contextMenu.col] === 'number' ? (
                  (() => {
                    const values = data.rows.map(row => Number(row[contextMenu.col])).filter(v => !isNaN(v));
                    const min = Math.min(...values);
                    const max = Math.max(...values);
                    const range: [number, number] = (filterRange && filterRange.min === min && filterRange.max === max ? filterRange.value : [min, max]) as [number, number];
                    return (
                      <div className="flex flex-col gap-2" onMouseDown={e => e.stopPropagation()}>
                        <div className="flex items-center gap-2">
                          <span className="text-xs">{min}</span>
                          <input
                            type="number"
                            min={min}
                            max={range[1]}
                            value={filterMinInput === '' ? '' : filterMinInput}
                            onChange={e => {
                              const raw = e.target.value;
                              setFilterMinInput(raw);
                              if (raw !== '') {
                                let val = Number(raw);
                                if (isNaN(val)) return;
                                if (val < min) val = min;
                                if (val > range[1]) val = range[1];
                                setFilterRange({ min, max, value: [val, range[1]] });
                              }
                            }}
                            onBlur={e => {
                              let raw = e.target.value;
                              if (raw === '') {
                                setFilterMinInput(min);
                                setFilterRange({ min, max, value: [min, range[1]] });
                              } else {
                                let val = Number(raw);
                                if (val > range[1]) val = range[1];
                                if (val < min) val = min;
                                setFilterMinInput(val);
                                setFilterRange({ min, max, value: [val, range[1]] });
                              }
                            }}
                            className="w-16 text-xs border rounded px-1 py-0.5 mr-1"
                            onMouseDown={e => e.stopPropagation()}
                          />
                          <input
                            type="range"
                            step={1}
                            min={min}
                            max={range[1]}
                            value={range[0]}
                            onChange={e => {
                              let val = Number(e.target.value);
                              if (val > range[1]) val = range[1];
                              setFilterMinInput(val);
                              setFilterRange({ min, max, value: [val, range[1]] });
                            }}
                            className="mx-1"
                            onMouseDown={e => e.stopPropagation()}
                          />
                          <span className="mx-1 text-xs">to</span>
                          <input
                            type="range"
                            step={1}
                            min={range[0]}
                            max={max}
                            value={range[1]}
                            onChange={e => {
                              let val = Number(e.target.value);
                              if (val < range[0]) val = range[0];
                              setFilterMaxInput(val);
                              setFilterRange({ min, max, value: [range[0], val] });
                            }}
                            className="mx-1"
                            onMouseDown={e => e.stopPropagation()}
                          />
                          <input
                            type="number"
                            min={range[0]}
                            max={max}
                            value={filterMaxInput === '' ? '' : filterMaxInput}
                            onChange={e => {
                              const raw = e.target.value;
                              setFilterMaxInput(raw);
                              if (raw !== '') {
                                let val = Number(raw);
                                if (isNaN(val)) return;
                                if (val > max) val = max;
                                if (val < range[0]) val = range[0];
                                setFilterRange({ min, max, value: [range[0], val] });
                              }
                            }}
                            onBlur={e => {
                              let raw = e.target.value;
                              if (raw === '') {
                                setFilterMaxInput(max);
                                setFilterRange({ min, max, value: [range[0], max] });
                              } else {
                                let val = Number(raw);
                                if (val < range[0]) val = range[0];
                                if (val > max) val = max;
                                setFilterMaxInput(val);
                                setFilterRange({ min, max, value: [range[0], val] });
                              }
                            }}
                            className="w-16 text-xs border rounded px-1 py-0.5 ml-1"
                            onMouseDown={e => e.stopPropagation()}
                          />
                          <span className="text-xs">{max}</span>
                        </div>
                        <div className="flex items-center gap-2 mt-2">
                          <button
                            className="px-2 py-1 text-xs rounded bg-blue-600 hover:bg-blue-700 text-white"
                            onClick={() => { handleColumnFilter(contextMenu.col, range as [number, number]); setContextMenu(null); setOpenDropdown(null); }}
                          >Apply Filter</button>
                          <button
                            className="px-2 py-1 text-xs rounded bg-blue-600 hover:bg-blue-700 text-white"
                            onClick={e => {
                              e.preventDefault();
                              e.stopPropagation();
                              handleClearFilter(contextMenu.col);
                              setContextMenu(null);
                              setOpenDropdown(null);
                            }}
                          >Clear Filter</button>
                        </div>
                      </div>
                    );
                  })()
                ) : (
                  <div className="max-h-48 overflow-y-auto space-y-1">
                    {processedData.uniqueValues[contextMenu.col]?.map((value) => (
                      <label key={value} className="flex items-center space-x-2 text-xs cursor-pointer" style={{userSelect:'none'}} onMouseDown={e => e.stopPropagation()}>
                        <input
                          type="checkbox"
                          checked={Array.isArray(filters[contextMenu.col]) && filters[contextMenu.col].includes(value)}
                          onMouseDown={e => e.stopPropagation()}
                          onChange={e => {
                            const currentFilters = Array.isArray(filters[contextMenu.col]) ? filters[contextMenu.col] : [];
                            const newFilters = e.target.checked
                              ? [...currentFilters, value]
                              : currentFilters.filter(v => v !== value);
                            handleColumnFilter(contextMenu.col, newFilters);
                          }}
                          style={{ accentColor: '#222' }}
                        />
                        <span className="truncate">{value}</span>
                      </label>
                    ))}
                    <div className="mt-2">
                      <button
                        className="px-2 py-1 text-xs rounded bg-blue-600 hover:bg-blue-700 text-white"
                        onClick={e => {
                          e.preventDefault();
                          e.stopPropagation();
                          handleClearFilter(contextMenu.col);
                          setContextMenu(null);
                          setOpenDropdown(null);
                        }}
                      >Clear Filter</button>
                    </div>
                  </div>
                )}
              </div>
            )}
          </div>
          {/* Insert */}
          <button
            className="block w-full text-left px-4 py-2 text-xs hover:bg-gray-100"
            onClick={e => {
              e.preventDefault();
              e.stopPropagation();
              handleInsertColumn(contextMenu.colIdx);
              setContextMenu(null);
            }}
          >Insert</button>
          {/* Duplicate */}
          <button
            className="block w-full text-left px-4 py-2 text-xs hover:bg-gray-100"
            onClick={e => {
              e.preventDefault();
              e.stopPropagation();
              handleDuplicateColumn(contextMenu.colIdx);
              setContextMenu(null);
            }}
          >Duplicate</button>
          {/* Delete */}
          <button
            className="block w-full text-left px-4 py-2 text-xs hover:bg-gray-100"
            onClick={e => {
              e.preventDefault();
              e.stopPropagation();
              handleDeleteColumn(contextMenu.colIdx);
              setContextMenu(null);
            }}
          >Delete</button>
          {/* Retype */}
          {data && data.columnTypes[contextMenu.col] !== 'number' && (
            <button className="block w-full text-left px-4 py-2 text-xs hover:bg-gray-100" onClick={() => { handleRetypeColumn(contextMenu.col, 'number'); setContextMenu(null); }}>Convert to Number</button>
          )}
          {data && data.columnTypes[contextMenu.col] !== 'text' && (
            <button className="block w-full text-left px-4 py-2 text-xs hover:bg-gray-100" onClick={() => { handleRetypeColumn(contextMenu.col, 'text'); setContextMenu(null); }}>Convert to Text</button>
          )}
          <div className="px-3 py-2 text-xs text-gray-400">Right-click to close</div>
        </div>
      )}
      {rowContextMenu && typeof rowContextMenu.rowIdx === 'number' && (
        <div
          id="df-ops-row-context-menu"
          style={{ position: 'fixed', top: rowContextMenu.y, left: rowContextMenu.x, zIndex: 1000, background: 'white', border: '1px solid #ddd', borderRadius: 6, boxShadow: '0 2px 8px #0001', minWidth: 140 }}
        >
          <div className="px-3 py-2 text-xs font-semibold border-b border-gray-200" style={{color:'#222'}}>Row: {rowContextMenu.rowIdx + 1}</div>
          <button className="block w-full text-left px-4 py-2 text-xs hover:bg-gray-100" onClick={e => { e.preventDefault(); e.stopPropagation(); handleInsertRow('above', rowContextMenu.rowIdx); setRowContextMenu(null); }}>Insert</button>
          <button className="block w-full text-left px-4 py-2 text-xs hover:bg-gray-100" onClick={e => { e.preventDefault(); e.stopPropagation(); handleDuplicateRow(rowContextMenu.rowIdx); setRowContextMenu(null); }}>Duplicate</button>
          <button className="block w-full text-left px-4 py-2 text-xs hover:bg-gray-100" onClick={e => { e.preventDefault(); e.stopPropagation(); handleDeleteRow(rowContextMenu.rowIdx); setRowContextMenu(null); }}>Delete</button>
          <div className="px-3 py-2 text-xs text-gray-400">Right-click to close</div>
        </div>
      )}
      </div>
    </>
  );
};

export default DataFrameOperationsCanvas;<|MERGE_RESOLUTION|>--- conflicted
+++ resolved
@@ -40,10 +40,6 @@
 } from '../services/dataframeOperationsApi';
 import { toast } from '@/components/ui/use-toast';
 import '@/templates/tables/table.css';
-<<<<<<< HEAD
-import DataFrameCardinalityView from './DataFrameCardinalityView';
-=======
->>>>>>> 78ec297d
 import FormularBar from './FormularBar';
 
 interface DataFrameOperationsCanvasProps {
@@ -122,13 +118,9 @@
   const [selectedCell, setSelectedCell] = useState<{ row: number; col: string } | null>(null);
   const [selectedColumn, setSelectedColumn] = useState<string | null>(null);
   const [formulaInput, setFormulaInput] = useState('');
-<<<<<<< HEAD
-  const [isFormulaMode, setIsFormulaMode] = useState(false);
-=======
   const [columnFormulas, setColumnFormulas] = useState<Record<string, string>>({});
   const headersKey = useMemo(() => (data?.headers || []).join('|'), [data?.headers]);
   const [isFormulaMode, setIsFormulaMode] = useState(true);
->>>>>>> 78ec297d
   const [openDropdown, setOpenDropdown] = useState<null | 'insert' | 'delete' | 'sort' | 'filter'>(null);
   const [contextMenu, setContextMenu] = useState<{ x: number; y: number; col: string; colIdx: number } | null>(null);
   const [insertMenuOpen, setInsertMenuOpen] = useState(false);
@@ -936,21 +928,11 @@
 const handleFormulaSubmit = async () => {
   resetSaveSuccess();
   if (!data || !selectedColumn || !fileId) return;
-<<<<<<< HEAD
-  try {
-    const resp = await apiApplyFormula(fileId, selectedColumn, formulaInput.trim());
-    const columnTypes: any = {};
-    resp.headers.forEach(h => {
-      const t = resp.types[h];
-      columnTypes[h] = t.includes('float') || t.includes('int') ? 'number' : 'text';
-    });
-=======
   const trimmedFormula = formulaInput.trim();
   if (!trimmedFormula) return;
   try {
     const resp = await apiApplyFormula(fileId, selectedColumn, trimmedFormula);
     const columnTypes = normalizeBackendColumnTypes(resp.types, resp.headers);
->>>>>>> 78ec297d
     onDataChange({
       headers: resp.headers,
       rows: resp.rows,
@@ -960,18 +942,10 @@
       frozenColumns: data.frozenColumns,
       cellColors: data.cellColors,
     });
-<<<<<<< HEAD
-  } catch (err) {
-    handleApiError('Apply formula failed', err);
-  } finally {
-    setFormulaInput('');
-    setIsFormulaMode(false);
-=======
     setColumnFormulas(prev => ({ ...prev, [selectedColumn]: trimmedFormula }));
     setFormulaInput(trimmedFormula);
   } catch (err) {
     handleApiError('Apply formula failed', err);
->>>>>>> 78ec297d
   }
 };
 
@@ -1222,188 +1196,21 @@
                   </div>
                 </div>
               ) : (
-                <div className="flex-1 flex flex-col overflow-hidden">
-                  {data && (
-                    <FormularBar
-                      data={data}
-                      selectedColumn={selectedColumn}
-                      formulaInput={formulaInput}
-                      isFormulaMode={isFormulaMode}
-                      onSelectedColumnChange={setSelectedColumn}
-                      onFormulaInputChange={setFormulaInput}
-                      onFormulaModeChange={setIsFormulaMode}
-                      onFormulaSubmit={handleFormulaSubmit}
-                    />
+                <div className="table-wrapper">
+                  <div className="table-edge-left" />
+                  <div className="table-edge-right" />
+                  <div className="table-overflow relative">
+                    {operationLoading && (
+                      <div className="absolute inset-0 bg-white/70 flex items-center justify-center z-10 text-sm text-slate-700">
+                        Operation Loading...
+                      </div>
+                    )}
+                    <Table className="table-base">
+              <TableHeader className="table-header">
+                <TableRow className="table-header-row">
+                  {settings.showRowNumbers && (
+                    <TableHead className="table-header-cell w-16 text-center">#</TableHead>
                   )}
-<<<<<<< HEAD
-                  <div className="flex-1 overflow-auto">
-                    <div className="table-wrapper">
-                      <div className="table-edge-left" />
-                      <div className="table-edge-right" />
-                      <div className="table-overflow relative">
-                        {operationLoading && (
-                          <div className="absolute inset-0 bg-white/70 flex items-center justify-center z-10 text-sm text-slate-700">
-                            Operation Loading...
-                          </div>
-                        )}
-                        <Table className="table-base">
-                          <TableHeader className="table-header">
-                            <TableRow className="table-header-row">
-                              {settings.showRowNumbers && (
-                                <TableHead className="table-header-cell w-16 text-center">#</TableHead>
-                              )}
-                              {Array.isArray(data?.headers) && data.headers.map((header, colIdx) => (
-                                <TableHead
-                                  key={header + '-' + colIdx}
-                                  data-col={header}
-                                  className={`table-header-cell text-center bg-white border-r border-gray-200 relative ${selectedColumn === header ? 'border-2 border-black' : ''}`}
-                                  style={settings.columnWidths?.[header] ? { width: settings.columnWidths[header], minWidth: settings.columnWidths[header] } : undefined}
-                                  draggable
-                                  onDragStart={() => handleDragStart(header)}
-                                  onDragOver={e => handleDragOver(e, header)}
-                                  onDragEnd={handleDragEnd}
-                                  onContextMenu={e => {
-                                    e.preventDefault();
-                                    let rect = undefined;
-                                    if (headerRefs.current && headerRefs.current[header]) {
-                                      rect = headerRefs.current[header].getBoundingClientRect?.();
-                                    }
-                                    setContextMenu({
-                                      x: rect ? rect.right : e.clientX,
-                                      y: rect ? rect.top : e.clientY,
-                                      col: header,
-                                      colIdx: colIdx
-                                    });
-                                    setRowContextMenu(null);
-                                  }}
-                                  onClick={() => handleHeaderClick(header)}
-                                  onDoubleClick={() => {
-                                    // Always allow header editing regardless of enableEditing setting
-                                    setEditingHeader(colIdx);
-                                    setEditingHeaderValue(header);
-                                  }}
-                                  ref={el => {
-                                    if (headerRefs.current) {
-                                      headerRefs.current[header] = el;
-                                    }
-                                  }}
-                                >
-                                  {editingHeader === colIdx ? (
-                                    <input
-                                      type="text"
-                                      className="h-7 text-xs outline-none border-none bg-white px-0 font-bold text-gray-800 truncate text-center w-full"
-                                      style={{ width: '100%', boxSizing: 'border-box', background: 'inherit', textAlign: 'center', padding: 0, margin: 0 }}
-                                      value={editingHeaderValue}
-                                      autoFocus
-                                      onChange={e => setEditingHeaderValue(e.target.value)}
-                                      onKeyDown={e => {
-                                        if (e.key === 'Enter') commitHeaderEdit(colIdx, (e.target as HTMLInputElement).value);
-                                        if (e.key === 'Escape') setEditingHeader(null);
-                                      }}
-                                      onBlur={e => commitHeaderEdit(colIdx, (e.target as HTMLInputElement).value)}
-                                    />
-                                  ) : (
-                                    <div
-                                      className="flex items-center justify-center cursor-pointer w-full h-full"
-                                      onDoubleClick={() => {
-                                        // Always allow header editing regardless of enableEditing setting
-                                        setEditingHeader(colIdx);
-                                        setEditingHeaderValue(header);
-                                      }}
-                                      title="Double-click to edit column name"
-                                      style={{ width: '100%', height: '100%' }}
-                                    >
-                                      {headerDisplayNames[header] ?? header}
-                                    </div>
-                                  )}
-                                  <div
-                                    className="absolute top-0 right-0 h-full w-1 cursor-col-resize"
-                                    onMouseDown={e => startColResize(header, e)}
-                                  />
-                                </TableHead>
-                              ))}
-                              <TableHead className="table-header-cell w-8" />
-                            </TableRow>
-                          </TableHeader>
-                          <TableBody>
-                            {paginatedRows.map((row, rowIndex) => (
-                              <TableRow
-                                key={rowIndex}
-                                className="table-row relative"
-                                ref={el => { if (rowRefs.current) rowRefs.current[startIndex + rowIndex] = el; }}
-                                style={{ height: settings.rowHeights?.[startIndex + rowIndex] }}
-                              >
-                                {settings.showRowNumbers && (
-                                  <TableCell
-                                    className="table-cell w-16 text-center text-xs font-medium"
-                                    onContextMenu={e => {
-                                      e.preventDefault();
-                                      setRowContextMenu({ x: e.clientX, y: e.clientY, rowIdx: startIndex + rowIndex });
-                                      setContextMenu(null);
-                                    }}
-                                  >
-                                    {startIndex + rowIndex + 1}
-                                  </TableCell>
-                                )}
-                                {(data.headers || []).map((column, colIdx) => {
-                                  const cellValue = row[column];
-                                  const isEditing = editingCell?.row === rowIndex && editingCell?.col === column;
-                                  return (
-                                    <TableCell
-                                      key={colIdx}
-                                      data-col={column}
-                                      className={`table-cell text-center font-medium ${selectedCell?.row === rowIndex && selectedCell?.col === column ? 'border border-blue-400' : selectedColumn === column ? 'border border-black' : ''}`}
-                                      style={settings.columnWidths?.[column] ? { width: settings.columnWidths[column], minWidth: settings.columnWidths[column] } : undefined}
-                                      onClick={() => handleCellClick(rowIndex, column)}
-                                      onDoubleClick={() => {
-                                        // Always allow cell editing regardless of enableEditing setting
-                                        setEditingCell({ row: rowIndex, col: column });
-                                        setEditingCellValue(safeToString(row[column]));
-                                      }}
-                                    >
-                                      {editingCell?.row === rowIndex && editingCell?.col === column ? (
-                                        <input
-                                          type="text"
-                                          className="h-7 text-xs outline-none border-none bg-white px-1"
-                                          style={{ width: '100%', boxSizing: 'border-box', background: 'inherit' }}
-                                          value={editingCellValue}
-                                          autoFocus
-                                          onChange={e => setEditingCellValue(e.target.value)}
-                                          onKeyDown={e => {
-                                            if (e.key === 'Enter') commitCellEdit(rowIndex, column);
-                                            if (e.key === 'Escape') setEditingCell(null);
-                                          }}
-                                          onBlur={() => commitCellEdit(rowIndex, column)}
-                                        />
-                                      ) : (
-                                        <div className="text-xs p-1 hover:bg-blue-50 rounded cursor-pointer min-h-[20px] flex items-center text-gray-800"
-                                          onDoubleClick={() => {
-                                            // Always allow cell editing regardless of enableEditing setting
-                                            setEditingCell({ row: rowIndex, col: column });
-                                            setEditingCellValue(safeToString(row[column]));
-                                          }}
-                                          title="Double-click to edit cell"
-                                        >
-                                          {safeToString(row[column]) !== '' ? highlightMatch(safeToString(row[column]), settings.searchTerm || '') : null}
-                                        </div>
-                                      )}
-                                    </TableCell>
-                                  );
-                                })}
-                                <TableCell className="table-cell w-8">
-                                  <div
-                                    className="absolute bottom-0 left-0 w-full h-1 cursor-row-resize"
-                                    onMouseDown={e => startRowResize(startIndex + rowIndex, e)}
-                                  />
-                                </TableCell>
-                              </TableRow>
-                            ))}
-                          </TableBody>
-                        </Table>
-                      </div>
-                    </div>
-                  </div>
-=======
                   {Array.isArray(data?.headers) && data.headers.map((header, colIdx) => (
                     <TableHead
                       key={header + '-' + colIdx}
@@ -1552,7 +1359,6 @@
                 ))}
               </TableBody>
             </Table>
->>>>>>> 78ec297d
                 </div>
               </div>
             )}
@@ -1607,11 +1413,8 @@
               </Pagination>
             </div>
           )}
-<<<<<<< HEAD
-=======
         </div>
         </div>
->>>>>>> 78ec297d
         </div>
         {contextMenu && data && typeof contextMenu.col === 'string' && (
         <div
