import React, { useState, useEffect } from 'react';
import DataFrameOperationsCanvas from './components/DataFrameOperationsCanvas';
import {
  useLaboratoryStore,
  PivotTableSettings as PivotSettings,
  DEFAULT_PIVOT_TABLE_SETTINGS,
} from '@/components/LaboratoryMode/store/laboratoryStore';
import ErrorBoundary from '@/components/ErrorBoundary';
import { loadDataframeByKey } from './services/dataframeOperationsApi';
import { Table } from 'lucide-react';

export interface DataFrameRow {
  [key: string]: string | number | null;
}

export interface DataFrameData {
  headers: string[];
  rows: DataFrameRow[];
  fileName: string;
  columnTypes: { [key: string]: 'text' | 'number' | 'date' };
  pinnedColumns: string[];
  frozenColumns: number;
  cellColors: { [key: string]: string }; // key format: "row-col"
  hiddenColumns: string[]; // Array of hidden column names
}

export interface DataFrameSettings {
  rowsPerPage: number;
  searchTerm: string;
  sortColumns: Array<{ column: string; direction: 'asc' | 'desc' }>;
  filters: { [key: string]: any };
  selectedColumns: string[];
  showRowNumbers: boolean;
  enableEditing: boolean;
  uploadedFile?: string; // Added for file upload
  selectedFile?: string; // Added for file selection
  tableData?: DataFrameData; // Added for table data
  fileId?: string | null; // Persist backend dataframe id
  columnWidths: { [key: string]: number };
  rowHeights: { [key: number]: number };
  columnFormulas: Record<string, string>;
  pivotSettings: PivotSettings;
}

interface Props {
  atomId: string;
}

const DataFrameOperationsAtom: React.FC<Props> = ({ atomId }) => {
  const cards = useLaboratoryStore(state => state.cards);
  const atom = cards.flatMap(card => card.atoms).find(a => a.id === atomId);
  const updateSettings = useLaboratoryStore(state => state.updateAtomSettings);
  const baseSettings = (atom?.settings as Partial<DataFrameSettings> | undefined) || {};
  const settings: DataFrameSettings = {
    rowsPerPage: 15,
    searchTerm: '',
    sortColumns: [],
    filters: {},
    selectedColumns: [],
    showRowNumbers: true,
    enableEditing: true,
    fileId: null,
    columnWidths: {},
    rowHeights: {},
    ...baseSettings,
    columnFormulas: baseSettings.columnFormulas || {},
    pivotSettings: {
      ...DEFAULT_PIVOT_TABLE_SETTINGS,
      ...(baseSettings.pivotSettings || {}),
    },
  };
  // Always use tableData as the source of truth
  const data = settings.tableData || null;
  const [loading, setLoading] = useState(false);

  // 1. Store the original uploaded data
  const [originalData, setOriginalData] = useState<DataFrameData | null>(null);
  useEffect(() => {
    if (data && !originalData) {
      setOriginalData(JSON.parse(JSON.stringify(data)));
    }
  }, [data, originalData]);
  
  // Update originalData when data changes (e.g., after save with deletions)
  useEffect(() => {
    if (data && originalData && data.rows.length !== originalData.rows.length) {
      setOriginalData(JSON.parse(JSON.stringify(data)));
    }
  }, [data, originalData]);
  const [viewMode, setViewMode] = useState<'table' | 'chart'>('table');
  const [chartConfig, setChartConfig] = useState<any>(null);

  // Update handleDataUpload to always set selectedColumns to newData.headers
  const handleDataUpload = (newData: DataFrameData, backendFileId?: string) => {
    setOriginalData(JSON.parse(JSON.stringify(newData)));
    const resolvedDataSource =
      backendFileId ??
      settings.selectedFile ??
      (settings.pivotSettings?.dataSource ?? '');
    const pivotDefaults: PivotSettings = {
      ...DEFAULT_PIVOT_TABLE_SETTINGS,
      ...(settings.pivotSettings || {}),
      dataSource: resolvedDataSource,
      dataSourceColumns: newData.headers,
      fields: newData.headers,
      selectedFields: newData.headers,
      rowFields: [],
      columnFields: [],
      filterFields: [],
      valueFields: [],
      pivotResults: [],
      pivotStatus: 'idle',
      pivotError: null,
      pivotRowCount: 0,
      pivotFilterOptions: {},
      pivotFilterSelections: {},
      collapsedKeys: [],
    };

    const newSettings: DataFrameSettings = {
      ...settings,
      selectedColumns: newData.headers,
      searchTerm: '',
      filters: {},
      fileId: backendFileId || settings.fileId || null,
      columnWidths: {},
      rowHeights: {},
      columnFormulas: {},
      pivotSettings: pivotDefaults,
    };
    updateSettings(atomId, newSettings);
  };

  // In handleSettingsChange, update settings without overwriting tableData
  const handleSettingsChange = (newSettings: Partial<DataFrameSettings>) => {
    const current = useLaboratoryStore.getState().getAtom(atomId)?.settings as DataFrameSettings;
    let mergedSettings = { ...(current || {}), ...newSettings };
    if ("filters" in newSettings) {
      mergedSettings.filters = newSettings.filters;
    }
    if (current?.tableData && (!mergedSettings.selectedColumns || mergedSettings.selectedColumns.length === 0)) {
      mergedSettings.selectedColumns = current.tableData.headers;
    }
    updateSettings(atomId, mergedSettings);
  };

  // In handleDataChange, always update tableData and selectedColumns
  const handleDataChange = (newData: DataFrameData) => {
    const clonedData = JSON.parse(JSON.stringify(newData));
    const current = useLaboratoryStore.getState().getAtom(atomId)?.settings as DataFrameSettings;
    const mergedPivot: PivotSettings = {
      ...DEFAULT_PIVOT_TABLE_SETTINGS,
      ...((current?.pivotSettings as PivotSettings) || {}),
      dataSource: (current?.pivotSettings as PivotSettings)?.dataSource ?? '',
      dataSourceColumns: clonedData.headers,
      fields: clonedData.headers,
      selectedFields: clonedData.headers,
    };

    updateSettings(atomId, {
      ...(current || {}),
      tableData: clonedData,
      selectedColumns: [...clonedData.headers],
      pivotSettings: mergedPivot,
    });
  };

  // 2. Update Reset button handler to restore original data and settings
  const handleReset = () => {
    if (originalData) {
      updateSettings(atomId, {
        ...settings,
        tableData: JSON.parse(JSON.stringify(originalData)),
        data: JSON.parse(JSON.stringify(originalData)),
        selectedColumns: originalData.headers,
        searchTerm: '',
        filters: {},
        sortColumns: [],
        rowsPerPage: 15,
        showRowNumbers: true,
        enableEditing: true,
        columnWidths: {},
        rowHeights: {},
        columnFormulas: {},
        pivotSettings: {
          ...DEFAULT_PIVOT_TABLE_SETTINGS,
          ...(settings.pivotSettings || {}),
          dataSource: settings.pivotSettings?.dataSource ?? settings.selectedFile ?? '',
          dataSourceColumns: originalData.headers,
          fields: originalData.headers,
          selectedFields: originalData.headers,
          rowFields: [],
          columnFields: [],
          filterFields: [],
          valueFields: [],
          pivotResults: [],
          pivotStatus: 'idle',
          pivotError: null,
          pivotRowCount: 0,
          pivotFilterOptions: {},
          pivotFilterSelections: {},
          collapsedKeys: [],
        },
      });
    }
  };

  // Only show table/chart after file selection (like concat atom)
  const fileSelected = settings.selectedFile;
  const hasRenderableData = Boolean(
    data && Array.isArray(data.headers) && data.headers.length > 0 && Array.isArray(data.rows)
  );

  // Automatically load dataframe if a file is selected but no table data exists
  useEffect(() => {
    if (!settings.selectedFile || settings.tableData || loading) return;
    setLoading(true);
    loadDataframeByKey(settings.selectedFile)
      .then(resp => {
        const columnTypes: Record<string, 'text' | 'number' | 'date'> = {};
        resp.headers.forEach(h => {
          const rawType = resp.types[h];
          const normalized = (typeof rawType === 'string' ? rawType : String(rawType || '')).toLowerCase();
          if (['float', 'double', 'int', 'decimal', 'numeric', 'number'].some(token => normalized.includes(token))) {
            columnTypes[h] = 'number';
          } else if (['datetime', 'date', 'time', 'timestamp'].some(token => normalized.includes(token))) {
            columnTypes[h] = 'date';
          } else {
            columnTypes[h] = 'text';
          }
        });
        const fileName = settings.selectedFile!.split('/').pop() || settings.selectedFile!;
        const newData: DataFrameData = {
          headers: resp.headers,
          rows: resp.rows,
          fileName,
          columnTypes,
          pinnedColumns: [],
          frozenColumns: 0,
          cellColors: {},
          hiddenColumns: [],
        };
        updateSettings(atomId, {
          tableData: newData,
          selectedColumns: resp.headers,
          fileId: resp.df_id,
<<<<<<< HEAD
          pivotSettings: {
            ...DEFAULT_PIVOT_TABLE_SETTINGS,
            ...(settings.pivotSettings || {}),
            dataSource:
              settings.selectedFile ??
              resp.df_id ??
              settings.pivotSettings?.dataSource ??
              '',
            dataSourceColumns: resp.headers,
            fields: resp.headers,
            selectedFields: resp.headers,
            rowFields: [],
            columnFields: [],
            filterFields: [],
            valueFields: [],
            pivotResults: [],
            pivotStatus: 'idle',
            pivotError: null,
            pivotRowCount: 0,
            pivotFilterOptions: {},
            pivotFilterSelections: {},
            collapsedKeys: [],
          },
=======
          operationCompleted: true,
          hasData: true,
          dataLoaded: true,
>>>>>>> 49977b92
        });
      })
      .catch(err => console.error('[DataFrameOperations] auto-load failed', err))
      .finally(() => setLoading(false));
  }, [settings.selectedFile, settings.tableData, loading, atomId, updateSettings]);


  return (
    <ErrorBoundary>
      <div className="w-full h-full bg-white rounded-xl border border-slate-200 shadow-lg overflow-hidden flex flex-col">
        {fileSelected && hasRenderableData ? (
          <>
            {viewMode === 'table' && (
              <DataFrameOperationsCanvas
                atomId={atomId}
                data={data}
                settings={settings}
                onSettingsChange={handleSettingsChange}
                onDataUpload={handleDataUpload}
                onDataChange={handleDataChange}
                onClearAll={handleReset}
                fileId={settings.fileId || null}
                originalData={originalData}
              />
            )}
            {viewMode === 'chart' && chartConfig && (
              <div className="flex items-center justify-center h-full text-gray-800 text-lg font-semibold">
                [Chart will be rendered here]
              </div>
            )}
          </>
        ) : (
          <div className="w-full h-full p-6 bg-gradient-to-br from-slate-50 via-green-50/30 to-green-50/50 overflow-y-auto relative min-h-0">
              <div className="absolute inset-0 opacity-20">
                <svg width="80" height="80" viewBox="0 0 80 80" className="absolute inset-0 w-full h-full">
                  <defs>
                    <pattern id="emptyGrid" width="80" height="80" patternUnits="userSpaceOnUse">
                      <path d="M 80 0 L 0 0 0 80" fill="none" stroke="rgb(148 163 184 / 0.15)" strokeWidth="1"/>
                    </pattern>
                  </defs>
                  <rect width="100%" height="100%" fill="url(#emptyGrid)" />
                </svg>
              </div>

              <div className="relative z-10 flex items-center justify-center h-full">
                <div className="text-center max-w-md">
                  <div className="w-24 h-24 mx-auto mb-8 rounded-2xl bg-gradient-to-br from-green-500 to-green-600 flex items-center justify-center shadow-2xl transform rotate-3 hover:rotate-0 transition-transform duration-300">
                    <Table className="w-12 h-12 text-white drop-shadow-lg" />
                  </div>
                  <h3 className="text-3xl font-bold text-gray-900 mb-3 bg-gradient-to-r from-green-500 to-green-600 bg-clip-text text-transparent">
                    DataFrame Operations
                  </h3>
                  <p className="text-gray-600 mb-6 text-lg font-medium leading-relaxed">
                    Select a dataframe from the properties panel to get started
                  </p>
                </div>
              </div>
            </div>
          )}
      </div>
    </ErrorBoundary>
  );
};

export default DataFrameOperationsAtom;<|MERGE_RESOLUTION|>--- conflicted
+++ resolved
@@ -244,7 +244,6 @@
           tableData: newData,
           selectedColumns: resp.headers,
           fileId: resp.df_id,
-<<<<<<< HEAD
           pivotSettings: {
             ...DEFAULT_PIVOT_TABLE_SETTINGS,
             ...(settings.pivotSettings || {}),
@@ -268,11 +267,9 @@
             pivotFilterSelections: {},
             collapsedKeys: [],
           },
-=======
           operationCompleted: true,
           hasData: true,
           dataLoaded: true,
->>>>>>> 49977b92
         });
       })
       .catch(err => console.error('[DataFrameOperations] auto-load failed', err))
