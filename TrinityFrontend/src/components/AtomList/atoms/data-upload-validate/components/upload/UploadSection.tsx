import React from 'react';
import { FileText, Upload, Trash2 } from 'lucide-react';
import { Card } from '@/components/ui/card';
import { Button } from '@/components/ui/button';
import { Select, SelectContent, SelectItem, SelectTrigger, SelectValue } from '@/components/ui/select';

interface FileRow {
  name: string;
  type: string;
  size: string;
  status: string;
}

interface UploadSectionProps {
  uploadedFiles: File[];
  files: FileRow[];
  validationResults: Record<string, string>;
  validationDetails: Record<string, any[]>;
  openValidatedFile: string | null;
  setOpenValidatedFile: (f: string | null) => void;
  fileAssignments: Record<string, string>;
  onAssignmentChange: (fileName: string, value: string) => void;
  onDrop: (e: React.DragEvent) => void;
  onDragOver: (e: React.DragEvent) => void;
  onDragLeave: (e: React.DragEvent) => void;
  onFileSelect: (e: React.ChangeEvent<HTMLInputElement>) => void;
  onValidateFiles: () => void;
  onSaveDataFrames: () => void;
  saveEnabled: boolean;
  isDragOver: boolean;
  requiredOptions: string[];
  onDeleteFile: (name: string) => void;
  saveStatus: Record<string, string>;
<<<<<<< HEAD
=======
  disabled?: boolean;
  /** When true, disable the validate button */
  disableValidation?: boolean;
>>>>>>> f21c7802
}

const UploadSection: React.FC<UploadSectionProps> = ({
  uploadedFiles,
  files,
  validationResults,
  validationDetails,
  openValidatedFile,
  setOpenValidatedFile,
  fileAssignments,
  onAssignmentChange,
  onDrop,
  onDragOver,
  onDragLeave,
  onFileSelect,
  onValidateFiles,
  onSaveDataFrames,
  saveEnabled,
  isDragOver,
  requiredOptions,
  onDeleteFile,
<<<<<<< HEAD
  saveStatus
=======
  saveStatus,
  disabled = false,
  disableValidation = false
>>>>>>> f21c7802
}) => (
  <Card className="h-full flex flex-col shadow-sm border-0 bg-white">
    <div className="p-4 border-b border-gray-100">
      <h3 className="text-lg font-semibold text-gray-900 mb-1">Uploaded Files</h3>
      <p className="text-sm text-gray-600">Manage your uploaded data files</p>
    </div>
    <div className="flex-1 p-4 space-y-3 overflow-y-auto overflow-x-hidden">
      {files.map((file, index) => (
        <div key={index} className="relative">
          <button
            onClick={() => onDeleteFile(file.name)}
            className="absolute top-2 right-2 p-1"
            title="Delete"
          >
            <Trash2 className="w-4 h-4 text-gray-400 hover:text-red-600" />
          </button>
          <div className="flex items-center justify-between p-3 pr-8 border border-gray-200 rounded-lg bg-white hover:bg-gray-50 transition-colors w-full min-w-0">
            <div className="flex items-center space-x-3 flex-1 min-w-0">
              <FileText className="w-5 h-5 text-blue-500" />
              <div>
                <p className="text-sm font-medium text-gray-900">{file.name}</p>
                <p className="text-xs text-gray-600">{file.type} • {file.size}</p>
                {validationResults[file.name] && (
                  <p
                    onClick={() => setOpenValidatedFile(openValidatedFile === file.name ? null : file.name)}
                    className={`text-xs mt-1 cursor-pointer ${validationResults[file.name].includes('Success') ? 'text-green-600' : 'text-red-600'}`}
                  >
                    {validationResults[file.name]}
                  </p>
                )}
                {saveStatus[file.name] && (
                  <p className="text-xs text-blue-600">{saveStatus[file.name]}</p>
                )}
              </div>
            </div>
            <div className="flex items-center space-x-3">
              <Select value={fileAssignments[file.name] || ''} onValueChange={val => onAssignmentChange(file.name, val)}>
                <SelectTrigger className="w-32 h-8 text-xs">
                  <SelectValue placeholder="Select" />
                </SelectTrigger>
                <SelectContent>
                  {requiredOptions.map(opt => (
                    <SelectItem key={opt} value={opt}>{opt}</SelectItem>
                  ))}
                </SelectContent>
              </Select>
            </div>
          </div>
          {openValidatedFile === file.name && validationDetails[file.name] && (
            <div className="mt-2 border-t border-gray-200 pt-2 w-full">
              <div className="w-full overflow-x-auto scrollbar-thin scrollbar-thumb-gray-300">
                <div className="flex space-x-2 w-max max-w-[480px]">
                  {validationDetails[file.name].map((v, i) => (
                    <div key={i} className="border border-gray-200 rounded p-2 min-w-[150px] flex-shrink-0">
                      <p className="text-xs font-semibold mb-1">{v.name}</p>
                      <p className="text-xs mb-1">{v.column} - {v.desc}</p>
                      <p className={`text-xs ${v.status === 'Passed' ? 'text-green-600' : 'text-red-600'}`}>{v.status}</p>
                    </div>
                  ))}
                </div>
              </div>
            </div>
          )}
        </div>
      ))}

      <div
        className={`border-2 border-dashed rounded-lg p-8 text-center transition-all duration-300 ${isDragOver ? 'border-blue-400 bg-blue-50' : 'border-gray-300 hover:border-blue-300'}`}
        onDrop={onDrop}
        onDragOver={onDragOver}
        onDragLeave={onDragLeave}
      >
        <div className="mb-4">
          <Upload className={`w-8 h-8 mx-auto mb-2 ${isDragOver ? 'text-blue-600' : 'text-gray-400'}`} />
          <p className="text-sm font-medium text-gray-900 mb-1">{isDragOver ? 'Drop files here' : 'Drag and Drop your File'}</p>
          <p className="text-xs text-gray-600 mb-4">OR</p>
        </div>
        <input type="file" multiple accept=".csv,.xlsx,.xls,.json" onChange={onFileSelect} className="hidden" id="file-upload" />
        <label htmlFor="file-upload">
          <Button asChild className="cursor-pointer">
            <span>Browse</span>
          </Button>
        </label>
      </div>
      {uploadedFiles.length > 0 && (
        <Button className="w-full mt-4" onClick={onValidateFiles} disabled={disableValidation}>
          Validate Files
        </Button>
      )}
      {uploadedFiles.length > 0 && (
        <Button className="w-full mt-2" onClick={onSaveDataFrames} disabled={!saveEnabled}>
          Save Data Frame
        </Button>
      )}
    </div>
  </Card>
);

export default UploadSection;<|MERGE_RESOLUTION|>--- conflicted
+++ resolved
@@ -31,12 +31,9 @@
   requiredOptions: string[];
   onDeleteFile: (name: string) => void;
   saveStatus: Record<string, string>;
-<<<<<<< HEAD
-=======
   disabled?: boolean;
   /** When true, disable the validate button */
   disableValidation?: boolean;
->>>>>>> f21c7802
 }
 
 const UploadSection: React.FC<UploadSectionProps> = ({
@@ -58,13 +55,9 @@
   isDragOver,
   requiredOptions,
   onDeleteFile,
-<<<<<<< HEAD
-  saveStatus
-=======
   saveStatus,
   disabled = false,
   disableValidation = false
->>>>>>> f21c7802
 }) => (
   <Card className="h-full flex flex-col shadow-sm border-0 bg-white">
     <div className="p-4 border-b border-gray-100">
