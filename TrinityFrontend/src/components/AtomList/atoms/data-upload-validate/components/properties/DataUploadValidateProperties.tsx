import React, { useState, useEffect } from "react";
import { Settings, Upload, Table, BarChart3, Minus, Plus } from "lucide-react";
import { Button } from "@/components/ui/button";
import {
  Select,
  SelectContent,
  SelectItem,
  SelectTrigger,
  SelectValue,
} from "@/components/ui/select";
import { Tabs, TabsContent, TabsList, TabsTrigger } from "@/components/ui/tabs";
import { Input } from "@/components/ui/input";
import { Badge } from "@/components/ui/badge";
import { Checkbox } from "@/components/ui/checkbox";
<<<<<<< HEAD
import { VALIDATE_API } from "@/lib/api";
=======
import { Switch } from "@/components/ui/switch";
import {
  Tooltip,
  TooltipTrigger,
  TooltipContent,
} from "@/components/ui/tooltip";
import { VALIDATE_API, FEATURE_OVERVIEW_API } from "@/lib/api";
import { useToast } from "@/hooks/use-toast";
>>>>>>> f21c7802
import {
  useLaboratoryStore,
  DataUploadSettings,
  DEFAULT_DATAUPLOAD_SETTINGS,
} from "@/components/LaboratoryMode/store/laboratoryStore";

interface Props {
  atomId: string;
}
const DataUploadValidateProperties: React.FC<Props> = ({ atomId }) => {
  const atom = useLaboratoryStore((state) => state.getAtom(atomId));
  const updateSettings = useLaboratoryStore(
    (state) => state.updateAtomSettings,
  );
  const settings: DataUploadSettings =
    (atom?.settings as DataUploadSettings) || {
      ...DEFAULT_DATAUPLOAD_SETTINGS,
    };
  const [allAvailableFiles, setAllAvailableFiles] = useState<
    { name: string; source: string }[]
  >(settings.requiredFiles?.map((name) => ({ name, source: "upload" })) || []);
  const [selectedMasterFile, setSelectedMasterFile] = useState<string>("");
<<<<<<< HEAD
=======
  const [uploadedMasterFiles, setUploadedMasterFiles] = useState<File[]>([]);
  const [renameTarget, setRenameTarget] = useState<string | null>(null);
  const [renameValue, setRenameValue] = useState<string>("");
  const [renameMap, setRenameMap] = useState<Record<string, string>>({});
  const [skipFetch, setSkipFetch] = useState(false);
  const fileInputRef = useRef<HTMLInputElement | null>(null);
  const [bypassMasterUpload, setBypassMasterUpload] = useState<boolean>(settings.bypassMasterUpload || false);
>>>>>>> f21c7802
  const [validatorId, setValidatorId] = useState<string>(
    settings.validatorId || "",
  );
  const [columnDataTypes, setColumnDataTypes] = useState<
    Record<string, string>
  >({});
  const dataTypeOptions = [
    { value: "not_defined", label: "Not defined" },
    { value: "number", label: "Number" },
    { value: "string", label: "String" },
    { value: "date", label: "Date" },
  ];

  interface RangeValidation {
    id: number;
    column: string;
    min: string;
    max: string;
  }

  const [rangeValidations, setRangeValidations] = useState<RangeValidation[]>([
    { id: 1, column: "", min: "", max: "" },
  ]);

  interface PeriodicityValidation {
    id: number;
    column: string;
    periodicity: string;
  }

  const [periodicityValidations, setPeriodicityValidations] = useState<
    PeriodicityValidation[]
  >([{ id: 1, column: "", periodicity: "" }]);

  const [numericalColumns, setNumericalColumns] = useState<string[]>([]);
  const [dateColumns, setDateColumns] = useState<string[]>([]);
  const [categoricalColumns, setCategoricalColumns] = useState<string[]>([]);
  const [continuousColumns, setContinuousColumns] = useState<string[]>([]);
  const [selectedIdentifiers, setSelectedIdentifiers] = useState<string[]>([]);
  const [selectedMeasures, setSelectedMeasures] = useState<string[]>([]);

  useEffect(() => {
    setBypassMasterUpload(settings.bypassMasterUpload || false);
  }, [settings.bypassMasterUpload]);

  // Load existing configuration if validator id already present
  useEffect(() => {
    if (!validatorId) return;
    fetch(`${VALIDATE_API}/get_validator_config/${validatorId}`)
      .then((res) => res.json())
      .then((cfg) => {
        const files = cfg.file_keys || [];
        if (files.length > 0) {
          setAllAvailableFiles(
            files.map((f: string) => ({ name: f, source: "upload" })),
          );
          if (!selectedMasterFile) setSelectedMasterFile(files[0]);
        }

        const parsedValidations: Record<string, any> = {};
        if (cfg.validations) {
          Object.entries(cfg.validations).forEach(([k, list]: any) => {
            const ranges = (list as any[])
              .filter((v) => v.validation_type === "range")
              .map((v) => ({
                id: Date.now() + Math.random(),
                column: v.column,
                min: v.min || "",
                max: v.max || "",
              }));
            const periodicities = (list as any[])
              .filter((v) => v.validation_type === "periodicity")
              .map((v) => ({
                id: Date.now() + Math.random(),
                column: v.column,
                periodicity: v.periodicity || "",
              }));
            parsedValidations[k] = { ranges, periodicities };
          });
        }

        updateSettings(atomId, {
          validatorId,
          requiredFiles: files,
          validations: parsedValidations,
          classification: cfg.classification || {},
          columnConfig: cfg.column_types || {},
        });

        if (files.length > 0) {
          const firstKey = files[0];
          const schemaCols = cfg.schemas?.[firstKey]?.columns || [];
          const saved = cfg.column_types?.[firstKey] || {};
          const merged: Record<string, string> = {};
          schemaCols.forEach((c: any) => {
            merged[c.column] = saved[c.column] || "not_defined";
          });
          setColumnDataTypes(merged);
        }
      })
      .catch(() => {});
  }, []);

  const periodicityOptions = [
    { value: "daily", label: "Daily" },
    { value: "weekly", label: "Weekly" },
    { value: "monthly", label: "Monthly" },
  ];

  const handleMasterFileSelect = async (
    e: React.ChangeEvent<HTMLInputElement>,
  ) => {
    if (!e.target.files) return;
    const files = Array.from(e.target.files);
    const id = `validator-${Date.now()}`;
    const form = new FormData();
    form.append("validator_atom_id", id);
    files.forEach((f) => form.append("files", f));
    const keys = files.map((f) => f.name);
    form.append("file_keys", JSON.stringify(keys));

    const res = await fetch(`${VALIDATE_API}/create_new`, {
      method: "POST",
      body: form,
    });
    if (res.ok) {
      setValidatorId(id);
      setAllAvailableFiles(keys.map((k) => ({ name: k, source: "upload" })));
      setSelectedMasterFile(keys[0]);
      const cfg = await fetch(
        `${VALIDATE_API}/get_validator_config/${id}`,
      ).then((r) => r.json());
      const defaultTypes: Record<string, string> = {};
      const firstKey = keys[0];
      if (cfg.schemas && cfg.schemas[firstKey]) {
        cfg.schemas[firstKey].columns.forEach((c: any) => {
          defaultTypes[c.column] = "not_defined";
        });
      }
      if (cfg.column_types && cfg.column_types[firstKey]) {
        Object.entries(cfg.column_types[firstKey]).forEach(([col, typ]) => {
          defaultTypes[col] = typ as string;
        });
      }
      setColumnDataTypes(defaultTypes);
      updateSettings(atomId, {
        validatorId: id,
        requiredFiles: keys,
        validations: settings.validations || {},
        columnConfig: { [firstKey]: defaultTypes },
      });
    }
  };

<<<<<<< HEAD
=======
  const startRename = (name: string) => {
    setRenameTarget(name);
    setRenameValue(name);
  };

  const commitRename = (oldName: string) => {
    if (!renameValue.trim()) {
      setRenameTarget(null);
      return;
    }
    const newName = renameValue.trim();
    setAllAvailableFiles(prev =>
      prev.map(f => (f.name === oldName ? { ...f, name: newName } : f)),
    );
    const newFileKeyMap = { ...(settings.fileKeyMap || {}) } as Record<string, string>;
    const original = newFileKeyMap[oldName] || oldName;
    newFileKeyMap[newName] = original;
    delete newFileKeyMap[oldName];
    if (selectedMasterFile === oldName) {
      setSelectedMasterFile(newName);
      setSkipFetch(true);
    }

    // immediately mirror rename in stored settings so selecting the file
    // still shows its configuration without requiring a refetch
    const newColumnCfg = { ...(settings.columnConfig || {}) } as Record<string, Record<string, string>>;
    if (newColumnCfg[oldName]) {
      newColumnCfg[newName] = newColumnCfg[oldName];
      delete newColumnCfg[oldName];
    }
    const newValidations = { ...(settings.validations || {}) } as Record<string, any>;
    if (newValidations[oldName]) {
      newValidations[newName] = newValidations[oldName];
      delete newValidations[oldName];
    }
    updateSettings(atomId, {
      columnConfig: newColumnCfg,
      validations: newValidations,
      fileKeyMap: newFileKeyMap,
    });

    setRenameMap(prev => ({ ...prev, [oldName]: newName }));
    setRenameTarget(null);
  };

  const deleteMasterFile = (name: string) => {
    setAllAvailableFiles(prev => prev.filter(f => f.name !== name));
    setUploadedMasterFiles(prev => prev.filter(f => f.name !== name));
    if (selectedMasterFile === name) setSelectedMasterFile('');
    const newMap = { ...(settings.fileKeyMap || {}) } as Record<string, string>;
    delete newMap[name];
    updateSettings(atomId, { fileKeyMap: newMap });
  };

  const handleBypassToggle = (val: boolean) => {
    setBypassMasterUpload(val);
    updateSettings(atomId, { bypassMasterUpload: val });
  };

>>>>>>> f21c7802
  const handleDataTypeChange = (column: string, value: string) => {
    setColumnDataTypes((prev) => ({ ...prev, [column]: value }));
  };

  useEffect(() => {
    if (!validatorId || !selectedMasterFile) return;
    fetch(`${VALIDATE_API}/get_validator_config/${validatorId}`)
      .then((res) => res.json())
      .then((cfg) => {
        const schemaCols = cfg.schemas?.[selectedMasterFile]?.columns || [];
        const saved = cfg.column_types?.[selectedMasterFile] || {};
        const merged: Record<string, string> = {};
        schemaCols.forEach((c: any) => {
          merged[c.column] = saved[c.column] || "not_defined";
        });
        setColumnDataTypes(merged);
        updateSettings(atomId, {
          columnConfig: {
            ...(settings.columnConfig || {}),
            [selectedMasterFile]: merged,
          },
        });
        if (cfg.classification?.[selectedMasterFile]) {
          const cls = cfg.classification[selectedMasterFile];
          setSelectedIdentifiers(cls.identifiers || []);
          setSelectedMeasures(cls.measures || []);
        }
        if (cfg.validations?.[selectedMasterFile]) {
          const list = cfg.validations[selectedMasterFile] as any[];
          const ranges = list
            .filter((v) => v.validation_type === "range")
            .map((v) => ({
              id: Date.now() + Math.random(),
              column: v.column,
              min: v.min || "",
              max: v.max || "",
            }));
          const periodicities = list
            .filter((v) => v.validation_type === "periodicity")
            .map((v) => ({
              id: Date.now() + Math.random(),
              column: v.column,
              periodicity: v.periodicity || "",
            }));
          updateSettings(atomId, {
            validations: {
              ...(settings.validations || {}),
              [selectedMasterFile]: { ranges, periodicities },
            },
          });
        }
      })
      .catch(() => {
        setColumnDataTypes({});
      });
  }, [validatorId, selectedMasterFile]);

  useEffect(() => {
    const nums = Object.entries(columnDataTypes)
      .filter(([, t]) => t === "integer" || t === "numeric")
      .map(([c]) => c);
    const dates = Object.entries(columnDataTypes)
      .filter(([, t]) => t === "date")
      .map(([c]) => c);
    const cats = Object.entries(columnDataTypes)
      .filter(([, t]) => !["integer", "numeric", "date"].includes(t))
      .map(([c]) => c);
    setNumericalColumns(nums);
    setDateColumns(dates);
    setContinuousColumns(nums);
    setCategoricalColumns(cats);
  }, [columnDataTypes]);

  useEffect(() => {
    if (selectedMasterFile && settings.validations?.[selectedMasterFile]) {
      const val = settings.validations[selectedMasterFile];
      setRangeValidations(
        val.ranges.length > 0
          ? val.ranges
          : [{ id: Date.now(), column: "", min: "", max: "" }],
      );
      setPeriodicityValidations(
        val.periodicities.length > 0
          ? val.periodicities
          : [{ id: Date.now(), column: "", periodicity: "" }],
      );
    } else {
      setRangeValidations([{ id: Date.now(), column: "", min: "", max: "" }]);
      setPeriodicityValidations([
        { id: Date.now(), column: "", periodicity: "" },
      ]);
    }

    if (selectedMasterFile && settings.classification?.[selectedMasterFile]) {
      const cls = settings.classification[selectedMasterFile];
      setSelectedIdentifiers(cls.identifiers);
      setSelectedMeasures(cls.measures);
    } else {
      setSelectedIdentifiers([]);
      setSelectedMeasures([]);
    }
  }, [selectedMasterFile]);

  const addRangeValidation = () => {
    setRangeValidations((prev) => [
      ...prev,
      { id: Date.now(), column: "", min: "", max: "" },
    ]);
  };

  const removeRangeValidation = (id: number) => {
    setRangeValidations((prev) => prev.filter((r) => r.id !== id));
  };

  const updateRangeValidation = (
    id: number,
    key: "column" | "min" | "max",
    value: string,
  ) => {
    setRangeValidations((prev) =>
      prev.map((r) => (r.id === id ? { ...r, [key]: value } : r)),
    );
  };

  const addPeriodicityValidation = () => {
    setPeriodicityValidations((prev) => [
      ...prev,
      { id: Date.now(), column: "", periodicity: "" },
    ]);
  };

  const removePeriodicityValidation = (id: number) => {
    setPeriodicityValidations((prev) => prev.filter((p) => p.id !== id));
  };

  const updatePeriodicityValidation = (
    id: number,
    key: "column" | "periodicity",
    value: string,
  ) => {
    setPeriodicityValidations((prev) =>
      prev.map((p) => (p.id === id ? { ...p, [key]: value } : p)),
    );
  };

  const handleSaveConfiguration = async () => {
    if (!validatorId || !selectedMasterFile) return;

    const definedTypes: Record<string, string> = {};
    Object.entries(columnDataTypes).forEach(([col, typ]) => {
      if (typ && typ !== "not_defined") definedTypes[col] = typ;
    });
    const typeForm = new FormData();
    typeForm.append("validator_atom_id", validatorId);
    typeForm.append("file_key", selectedMasterFile);
    typeForm.append("column_types", JSON.stringify(definedTypes));
    await fetch(`${VALIDATE_API}/update_column_types`, {
      method: "POST",
      body: typeForm,
    });

    const columnConditions: Record<string, any[]> = {};
    rangeValidations.forEach((r) => {
      if (!r.column) return;
      const conds: any[] = [];
      if (r.min !== "") {
        conds.push({
          operator: "greater_than_or_equal",
          value: r.min,
          error_message: "min check",
        });
      }
      if (r.max !== "") {
        conds.push({
          operator: "less_than_or_equal",
          value: r.max,
          error_message: "max check",
        });
      }
      if (conds.length > 0) columnConditions[r.column] = conds;
    });

    const columnFrequencies: Record<string, string> = {};
    periodicityValidations.forEach((p) => {
      if (p.column && p.periodicity)
        columnFrequencies[p.column] = p.periodicity;
    });

    await fetch(`${VALIDATE_API}/configure_validation_config`, {
      method: "POST",
      headers: { "Content-Type": "application/json" },
      body: JSON.stringify({
        validator_atom_id: validatorId,
        file_key: selectedMasterFile,
        column_conditions: columnConditions,
        column_frequencies: columnFrequencies,
      }),
    });

    const classifyForm = new FormData();
    classifyForm.append("validator_atom_id", validatorId);
    classifyForm.append("file_key", selectedMasterFile);
    classifyForm.append("identifiers", JSON.stringify(selectedIdentifiers));
    classifyForm.append("measures", JSON.stringify(selectedMeasures));
    classifyForm.append("unclassified", JSON.stringify([]));
    await fetch(`${VALIDATE_API}/classify_columns`, {
      method: "POST",
      body: classifyForm,
    });

    const savedRanges = rangeValidations.filter(
      (r) => r.column && (r.min !== "" || r.max !== ""),
    );
    const savedPeriods = periodicityValidations.filter(
      (p) => p.column && p.periodicity,
    );
    const newValidations = {
      ...(settings.validations || {}),
      [selectedMasterFile]: {
        ranges: savedRanges,
        periodicities: savedPeriods,
      },
    };
    const newClassification = {
      ...(settings.classification || {}),
      [selectedMasterFile]: {
        identifiers: selectedIdentifiers,
        measures: selectedMeasures,
      },
    };
    updateSettings(atomId, {
      validatorId,
      requiredFiles: allAvailableFiles.map((f) => f.name),
      validations: newValidations,
      classification: newClassification,
      columnConfig: {
        ...(settings.columnConfig || {}),
        [selectedMasterFile]: columnDataTypes,
      },
    });
  };

  return (
    <div className="w-80 h-full bg-white border-l border-gray-200 flex flex-col">
      <div className="p-3 border-b border-gray-200">
        <h3 className="font-semibold text-gray-900 flex items-center space-x-2">
          <Settings className="w-4 h-4" />
          <span>Data Upload and Validate Properties</span>
        </h3>
      </div>

      <div className="flex-1 overflow-y-auto overflow-x-hidden scrollbar-thin scrollbar-thumb-gray-300">
        <div className="p-4 border-b border-gray-200 bg-gray-50 flex items-center justify-between">
          <span className="text-sm font-medium text-gray-700">Bypass Master File Upload (Allow any file to be uploaded)</span>
          <Switch
            checked={bypassMasterUpload}
            onCheckedChange={handleBypassToggle}
            className="data-[state=checked]:bg-[#458EE2]"
          />
        </div>
        {/* Master File Upload Section */}
        <div className="p-4 border-b border-gray-200 bg-gray-50">
          <div className="space-y-4">
            <div>
              <label className="text-sm font-medium text-gray-700 block mb-2">
                Upload Master File
              </label>
              <input
                type="file"
                multiple
                accept=".csv,.xlsx,.xls,.json"
                onChange={handleMasterFileSelect}
                className="hidden"
                id="master-file-upload"
              />
              <label htmlFor="master-file-upload">
                <Button
                  asChild
                  variant="outline"
                  className="w-full cursor-pointer border-gray-300"
                >
                  <span className="flex items-center justify-center space-x-2">
                    <Upload className="w-4 h-4" />
                    <span>Choose Files</span>
                  </span>
                </Button>
              </label>
            </div>

            <div>
              <label className="text-sm font-medium text-gray-700 block mb-2">
                Select Master File
              </label>
              <Select
                value={selectedMasterFile}
                onValueChange={setSelectedMasterFile}
              >
                <SelectTrigger className="bg-white border-gray-300">
                  <SelectValue placeholder="Select a master file..." />
                </SelectTrigger>
                <SelectContent>
                  {allAvailableFiles.length === 0 ? (
                    <SelectItem value="no-files" disabled>
                      No files available
                    </SelectItem>
                  ) : (
                    allAvailableFiles.map((file, index) => (
                      <SelectItem
                        key={`${file.source}-${index}`}
                        value={file.name}
                      >
                        {file.name}
                      </SelectItem>
                    ))
                  )}
                </SelectContent>
              </Select>
            </div>
          </div>
        </div>

        {/* Tabs Section - Only active when master file is selected */}
        {selectedMasterFile && selectedMasterFile !== "no-files" && (
          <Tabs defaultValue="datatype" className="w-full">
            <TabsList className="grid w-full grid-cols-2 mx-4 my-4">
              <TabsTrigger value="datatype" className="text-xs">
                <Table className="w-3 h-3 mr-1" />
                DataType
              </TabsTrigger>
              <TabsTrigger value="value" className="text-xs">
                <BarChart3 className="w-3 h-3 mr-1" />
                Value
              </TabsTrigger>
            </TabsList>

            <div className="px-4">
              <TabsContent value="datatype" className="space-y-4">
                <div className="pt-4">
                  <h4 className="text-sm font-medium text-gray-900 mb-3">
                    Column Data Types
                  </h4>
                  <div className="space-y-3">
                    {Object.entries(columnDataTypes).map(
                      ([columnName, dataType]) => (
                        <div
                          key={columnName}
                          className="flex items-center justify-between p-3 bg-gray-50 rounded-lg border border-gray-200"
                        >
                          <div className="flex-1">
                            <p className="text-sm font-medium text-gray-900">
                              {columnName}
                            </p>
                            <p className="text-xs text-gray-600">Data Type</p>
                          </div>
                          <Select
                            value={dataType}
                            onValueChange={(value) =>
                              handleDataTypeChange(columnName, value)
                            }
                          >
                            <SelectTrigger className="w-20 h-8 text-xs bg-white border-gray-300">
                              <SelectValue />
                            </SelectTrigger>
                            <SelectContent>
                              {dataTypeOptions.map((option) => (
                                <SelectItem
                                  key={option.value}
                                  value={option.value}
                                >
                                  {option.label}
                                </SelectItem>
                              ))}
                            </SelectContent>
                          </Select>
                        </div>
                      ),
                    )}
                  </div>
                </div>
              </TabsContent>

              <TabsContent value="value" className="space-y-4">
                <div className="pt-4">
                  <h4 className="text-sm font-medium text-gray-900 mb-4">
                    Value Settings
                  </h4>

                  {/* Range Validation Section */}
                  <div className="space-y-4">
                    <div className="flex items-center justify-between">
                      <h5 className="text-sm font-medium text-gray-700">
                        Range Validation
                      </h5>
                      <Button
                        onClick={addRangeValidation}
                        size="sm"
                        variant="outline"
                        className="h-7 px-2"
                      >
                        <Plus className="w-3 h-3" />
                      </Button>
                    </div>

                    {rangeValidations.map((range) => (
                      <div
                        key={range.id}
                        className="p-3 bg-gray-50 rounded-lg border border-gray-200 space-y-3"
                      >
                        <div className="flex items-center justify-between">
                          <label className="text-xs font-medium text-gray-700">
                            Column
                          </label>
                          {rangeValidations.length > 1 && (
                            <Button
                              onClick={() => removeRangeValidation(range.id)}
                              size="sm"
                              variant="outline"
                              className="h-6 px-2"
                            >
                              <Minus className="w-3 h-3" />
                            </Button>
                          )}
                        </div>
                        <Select
                          value={range.column}
                          onValueChange={(value) =>
                            updateRangeValidation(range.id, "column", value)
                          }
                        >
                          <SelectTrigger className="bg-white border-gray-300 h-8 text-xs">
                            <SelectValue placeholder="Select numerical column..." />
                          </SelectTrigger>
                          <SelectContent>
                            {numericalColumns.map((column) => (
                              <SelectItem key={column} value={column}>
                                {column}
                              </SelectItem>
                            ))}
                          </SelectContent>
                        </Select>
                        <div className="grid grid-cols-2 gap-2">
                          <div>
                            <label className="text-xs font-medium text-gray-700 block mb-1">
                              Min
                            </label>
                            <Input
                              placeholder="Min value"
                              value={range.min}
                              onChange={(e) =>
                                updateRangeValidation(
                                  range.id,
                                  "min",
                                  e.target.value,
                                )
                              }
                              className="bg-white border-gray-300 h-8 text-xs"
                            />
                          </div>
                          <div>
                            <label className="text-xs font-medium text-gray-700 block mb-1">
                              Max
                            </label>
                            <Input
                              placeholder="Max value"
                              value={range.max}
                              onChange={(e) =>
                                updateRangeValidation(
                                  range.id,
                                  "max",
                                  e.target.value,
                                )
                              }
                              className="bg-white border-gray-300 h-8 text-xs"
                            />
                          </div>
                        </div>
                      </div>
                    ))}
                  </div>

                  {/* Periodicity Validation Section */}
                  <div className="space-y-4 mt-6">
                    <div className="flex items-center justify-between">
                      <h5 className="text-sm font-medium text-gray-700">
                        Periodicity Validation
                      </h5>
                      <Button
                        onClick={addPeriodicityValidation}
                        size="sm"
                        variant="outline"
                        className="h-7 px-2"
                      >
                        <Plus className="w-3 h-3" />
                      </Button>
                    </div>

                    {periodicityValidations.map((periodicity) => (
                      <div
                        key={periodicity.id}
                        className="p-3 bg-gray-50 rounded-lg border border-gray-200 space-y-3"
                      >
                        <div className="flex items-center justify-between">
                          <label className="text-xs font-medium text-gray-700">
                            Date Column
                          </label>
                          {periodicityValidations.length > 1 && (
                            <Button
                              onClick={() =>
                                removePeriodicityValidation(periodicity.id)
                              }
                              size="sm"
                              variant="outline"
                              className="h-6 px-2"
                            >
                              <Minus className="w-3 h-3" />
                            </Button>
                          )}
                        </div>
                        <Select
                          value={periodicity.column}
                          onValueChange={(value) =>
                            updatePeriodicityValidation(
                              periodicity.id,
                              "column",
                              value,
                            )
                          }
                        >
                          <SelectTrigger className="bg-white border-gray-300 h-8 text-xs">
                            <SelectValue placeholder="Select date column..." />
                          </SelectTrigger>
                          <SelectContent>
                            {dateColumns.map((column) => (
                              <SelectItem key={column} value={column}>
                                {column}
                              </SelectItem>
                            ))}
                          </SelectContent>
                        </Select>
                        <div>
                          <label className="text-xs font-medium text-gray-700 block mb-1">
                            Periodicity
                          </label>
                          <Select
                            value={periodicity.periodicity}
                            onValueChange={(value) =>
                              updatePeriodicityValidation(
                                periodicity.id,
                                "periodicity",
                                value,
                              )
                            }
                          >
                            <SelectTrigger className="bg-white border-gray-300 h-8 text-xs">
                              <SelectValue placeholder="Select periodicity..." />
                            </SelectTrigger>
                            <SelectContent>
                              {periodicityOptions.map((option) => (
                                <SelectItem
                                  key={option.value}
                                  value={option.value}
                                >
                                  {option.label}
                                </SelectItem>
                              ))}
                            </SelectContent>
                          </Select>
                        </div>
                      </div>
                    ))}
                  </div>
                </div>
              </TabsContent>
            </div>

            <div className="p-4 border-t border-gray-200 mt-4">
              <Button
                onClick={handleSaveConfiguration}
                className="w-full bg-gradient-to-r from-blue-500 to-blue-600 hover:from-blue-600 hover:to-blue-700 text-white shadow-lg"
              >
                Save Configuration
              </Button>
            </div>
          </Tabs>
        )}

        {/* Message when no master file is selected */}
        {(!selectedMasterFile || selectedMasterFile === "no-files") && (
          <div className="p-8 text-center text-gray-500">
            <Table className="w-12 h-12 mx-auto mb-4 text-gray-300" />
            <p className="text-sm">
              Select a master file to configure data types and settings
            </p>
          </div>
        )}
      </div>
    </div>
  );
};

export default DataUploadValidateProperties;<|MERGE_RESOLUTION|>--- conflicted
+++ resolved
@@ -12,9 +12,6 @@
 import { Input } from "@/components/ui/input";
 import { Badge } from "@/components/ui/badge";
 import { Checkbox } from "@/components/ui/checkbox";
-<<<<<<< HEAD
-import { VALIDATE_API } from "@/lib/api";
-=======
 import { Switch } from "@/components/ui/switch";
 import {
   Tooltip,
@@ -23,7 +20,6 @@
 } from "@/components/ui/tooltip";
 import { VALIDATE_API, FEATURE_OVERVIEW_API } from "@/lib/api";
 import { useToast } from "@/hooks/use-toast";
->>>>>>> f21c7802
 import {
   useLaboratoryStore,
   DataUploadSettings,
@@ -46,8 +42,6 @@
     { name: string; source: string }[]
   >(settings.requiredFiles?.map((name) => ({ name, source: "upload" })) || []);
   const [selectedMasterFile, setSelectedMasterFile] = useState<string>("");
-<<<<<<< HEAD
-=======
   const [uploadedMasterFiles, setUploadedMasterFiles] = useState<File[]>([]);
   const [renameTarget, setRenameTarget] = useState<string | null>(null);
   const [renameValue, setRenameValue] = useState<string>("");
@@ -55,7 +49,6 @@
   const [skipFetch, setSkipFetch] = useState(false);
   const fileInputRef = useRef<HTMLInputElement | null>(null);
   const [bypassMasterUpload, setBypassMasterUpload] = useState<boolean>(settings.bypassMasterUpload || false);
->>>>>>> f21c7802
   const [validatorId, setValidatorId] = useState<string>(
     settings.validatorId || "",
   );
@@ -94,8 +87,7 @@
   const [dateColumns, setDateColumns] = useState<string[]>([]);
   const [categoricalColumns, setCategoricalColumns] = useState<string[]>([]);
   const [continuousColumns, setContinuousColumns] = useState<string[]>([]);
-  const [selectedIdentifiers, setSelectedIdentifiers] = useState<string[]>([]);
-  const [selectedMeasures, setSelectedMeasures] = useState<string[]>([]);
+  const [schemaSamples, setSchemaSamples] = useState<Record<string, any>>({});
 
   useEffect(() => {
     setBypassMasterUpload(settings.bypassMasterUpload || false);
@@ -210,8 +202,6 @@
     }
   };
 
-<<<<<<< HEAD
-=======
   const startRename = (name: string) => {
     setRenameTarget(name);
     setRenameValue(name);
@@ -271,7 +261,6 @@
     updateSettings(atomId, { bypassMasterUpload: val });
   };
 
->>>>>>> f21c7802
   const handleDataTypeChange = (column: string, value: string) => {
     setColumnDataTypes((prev) => ({ ...prev, [column]: value }));
   };
