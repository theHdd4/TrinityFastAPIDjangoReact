import React, { useState, useEffect } from 'react';
import { Database, FileText, Info, Check, AlertCircle, Upload, Settings, BarChart3, Eye, ChevronDown, Plus, Pencil } from 'lucide-react';
import { Tabs, TabsContent, TabsList, TabsTrigger } from '@/components/ui/tabs';
import { Card } from '@/components/ui/card';
import { Button } from '@/components/ui/button';
import { Badge } from '@/components/ui/badge';
import { Select, SelectContent, SelectItem, SelectTrigger, SelectValue } from '@/components/ui/select';
import { Input } from '@/components/ui/input';
import { Checkbox } from '@/components/ui/checkbox';
import { Collapsible, CollapsibleContent, CollapsibleTrigger } from '@/components/ui/collapsible';
import { useLaboratoryStore, DEFAULT_DATAUPLOAD_SETTINGS, DataUploadSettings } from '@/components/LaboratoryMode/store/laboratoryStore';
import { VALIDATE_API } from '@/lib/api';
<<<<<<< HEAD
=======
import { useToast } from '@/hooks/use-toast';
import { useAuth } from '@/contexts/AuthContext';
import { logSessionState, updateSessionState, addNavigationItem } from '@/lib/session';
>>>>>>> f21c7802
import UploadSection from './components/upload/UploadSection';
import RequiredFilesSection from './components/required-files/RequiredFilesSection';

interface Props {
  atomId: string;
}

const DataUploadValidateAtom: React.FC<Props> = ({ atomId }) => {
  const atom = useLaboratoryStore((state) => state.getAtom(atomId));
  const updateSettings = useLaboratoryStore((state) => state.updateAtomSettings);
  const settings: DataUploadSettings = atom?.settings || { ...DEFAULT_DATAUPLOAD_SETTINGS };

<<<<<<< HEAD
=======
  const { toast } = useToast();
  const { user } = useAuth();

>>>>>>> f21c7802
  const [uploadedFiles, setUploadedFiles] = useState<File[]>([]);
  const [isDragOver, setIsDragOver] = useState(false);
  const [openSections, setOpenSections] = useState<string[]>(['setting1', 'fileValidation']);
  const [openFile, setOpenFile] = useState<string | null>(null);
  const [renameTarget, setRenameTarget] = useState<string | null>(null);
  const [renameValue, setRenameValue] = useState('');
  const [fileAssignments, setFileAssignments] = useState<Record<string, string>>(settings.fileMappings || {});
  const [validationResults, setValidationResults] = useState<Record<string, string>>({});
  const [validationDetails, setValidationDetails] = useState<Record<string, any[]>>({});
  const [openValidatedFile, setOpenValidatedFile] = useState<string | null>(null);
  const [saveStatus, setSaveStatus] = useState<Record<string, string>>({});

  useEffect(() => {
    setFileAssignments(settings.fileMappings || {});
  }, [settings.fileMappings]);

  const handleFileUpload = (files: File[]) => {
    setUploadedFiles((prev) => [...prev, ...files]);
    updateSettings(atomId, {
      uploadedFiles: [...(settings.uploadedFiles || []), ...files.map((f) => f.name)],
      fileMappings: {
        ...fileAssignments,
        ...Object.fromEntries(
          files.map(f => [
            f.name,
            settings.bypassMasterUpload ? f.name : settings.requiredFiles?.[0] || ''
          ])
        )
      }
    });
    setFileAssignments(prev => ({
      ...prev,
      ...Object.fromEntries(
        files.map(f => [
          f.name,
          settings.bypassMasterUpload ? f.name : settings.requiredFiles?.[0] || ''
        ])
      )
    }));
  };

  const handleDrop = (e: React.DragEvent) => {
    e.preventDefault();
    setIsDragOver(false);
    const files = Array.from(e.dataTransfer.files);
    handleFileUpload(files);
  };

  const handleDragOver = (e: React.DragEvent) => {
    e.preventDefault();
    setIsDragOver(true);
  };

  const handleDragLeave = (e: React.DragEvent) => {
    e.preventDefault();
    setIsDragOver(false);
  };

  const handleFileSelect = (e: React.ChangeEvent<HTMLInputElement>) => {
    if (e.target.files) {
      const files = Array.from(e.target.files);
      handleFileUpload(files);
    }
  };

  const toggleSection = (sectionId: string) => {
    setOpenSections((prev) =>
      prev.includes(sectionId) ? prev.filter((id) => id !== sectionId) : [...prev, sectionId]
    );
  };

  const startRename = (name: string) => {
    setRenameTarget(name);
    setRenameValue(name);
  };

  const commitRename = (oldName: string) => {
    if (!renameValue.trim()) {
      setRenameTarget(null);
      return;
    }
    const newName = renameValue.trim();
    const newRequired = (settings.requiredFiles || []).map(n => (n === oldName ? newName : n));
    const newValidations: Record<string, any> = {};
    Object.entries(settings.validations || {}).forEach(([k, v]) => {
      newValidations[k === oldName ? newName : k] = v;
    });
    const newColumnConfig: Record<string, Record<string, string>> = {};
    Object.entries(settings.columnConfig || {}).forEach(([k, v]) => {
      newColumnConfig[k === oldName ? newName : k] = v as Record<string, string>;
    });
    updateSettings(atomId, {
      requiredFiles: newRequired,
      validations: newValidations,
      columnConfig: newColumnConfig
    });
    if (openFile === oldName) setOpenFile(newName);
    setRenameTarget(null);
  };

  const handleDeleteFile = (name: string) => {
    setUploadedFiles(prev => prev.filter(f => f.name !== name));
    const newUploads = (settings.uploadedFiles || []).filter(n => n !== name);
    const { [name]: _, ...restAssignments } = fileAssignments;
    setFileAssignments(restAssignments);
    updateSettings(atomId, { uploadedFiles: newUploads, fileMappings: restAssignments });
    setValidationResults(prev => {
      const { [name]: _, ...rest } = prev;
      return rest;
    });
    setValidationDetails(prev => {
      const { [name]: _, ...rest } = prev;
      return rest;
    });
    setSaveStatus(prev => {
      const { [name]: _, ...rest } = prev;
      return rest;
    });
    if (openValidatedFile === name) setOpenValidatedFile(null);
  };

  const uploadedFilesList = uploadedFiles.map(file => ({
    name: file.name,
    type: 'User Upload',
    size: `${(file.size / 1024 / 1024).toFixed(1)} MB`,
    status: validationResults[file.name] || 'pending'
  }));

  type FileInfo = { name: string; status: string; required: boolean; validations: any };
  const requiredFiles: FileInfo[] = (settings.requiredFiles || []).map(name => ({
    name,
    required: true,
    status: settings.uploadedFiles?.includes(name) ? 'uploaded' : 'pending',
    validations: settings.validations?.[name] || { ranges: [], periodicities: [] }
  }));

  const getStatusIcon = (status: string, required: boolean) => {
    if (status === 'uploaded') return <Check className="w-4 h-4 text-green-500" />;
    if (required) return <AlertCircle className="w-4 h-4 text-orange-500" />;
    return <Info className="w-4 h-4 text-gray-400" />;
  };

  const handleAssignmentChange = (fileName: string, value: string) => {
    const newAssignments = { ...fileAssignments, [fileName]: value };
    setFileAssignments(newAssignments);
    updateSettings(atomId, { fileMappings: newAssignments });
  };

  const handleValidateFiles = async () => {
    if (!settings.validatorId) return;
    const form = new FormData();
    form.append('validator_atom_id', settings.validatorId);
    uploadedFiles.forEach(f => form.append('files', f));
    const keys = uploadedFiles.map(f => fileAssignments[f.name] || '');
    form.append('file_keys', JSON.stringify(keys));
    const res = await fetch(`${VALIDATE_API}/validate`, { method: 'POST', body: form });
    if (res.ok) {
      const data = await res.json();
      const cfgRes = await fetch(`${VALIDATE_API}/get_validator_config/${settings.validatorId}`);
      const cfg = cfgRes.ok ? await cfgRes.json() : { validations: {} };

      const results: Record<string, string> = {};
      const details: Record<string, any[]> = {};

      keys.forEach((k, idx) => {
        const fileName = uploadedFiles[idx].name;
        const fileRes = data.file_validation_results?.[k] || {};

        const units = cfg.validations?.[k] || [];
        const failures = fileRes.condition_failures || [];
        const errors = fileRes.errors || [];
        const fileDetails: any[] = [];

        const missingCount = fileRes.mandatory_columns_missing || 0;
        const missingMsg = errors.find((e: string) =>
          e.toLowerCase().startsWith('missing mandatory columns')
        );
        const missingCols = missingMsg
          ? missingMsg
              .split(':')[1]
              .replace(/[[\]']/g, '')
              .split(',')
              .map(c => c.trim())
              .filter(Boolean)
          : [];
        fileDetails.push({
          name: 'required columns',
          column: missingCols.join(', '),
          desc: 'all mandatory columns present',
          status: missingCount > 0 ? 'Failed' : 'Passed'
        });
        units.forEach((u: any) => {
          let desc = '';
          if (u.validation_type === 'datatype') desc = u.expected;
          if (u.validation_type === 'range') {
            const parts = [] as string[];
            if (u.min !== undefined && u.min !== '' && u.min !== null) parts.push(`>= ${u.min}`);
            if (u.max !== undefined && u.max !== '' && u.max !== null) parts.push(`<= ${u.max}`);
            desc = parts.join(' ');
          }
          if (u.validation_type === 'periodicity') desc = u.periodicity;

          let failed = false;
          if (u.validation_type === 'datatype') {
            const col = u.column.toLowerCase();
            failed =
              errors.some((e: string) =>
                e.toLowerCase().includes(`column '${col}'`)
              ) ||
              (fileRes.auto_corrections || []).some((c: string) =>
                c.toLowerCase().includes(`column '${col}'`)
              );
          } else if (u.validation_type === 'periodicity') {
            failed = failures.some((f: any) => f.column === u.column && f.operator === 'date_frequency');
          } else if (u.validation_type === 'range') {
            failed = failures.some((f: any) => f.column === u.column && f.operator !== 'date_frequency');
          }

          fileDetails.push({
            name: u.validation_type,
            column: u.column,
            desc,
            status: failed ? 'Failed' : 'Passed'
          });
        });
        fileDetails.sort((a, b) => (a.status === 'Failed' && b.status !== 'Failed' ? -1 : b.status === 'Failed' && a.status !== 'Failed' ? 1 : 0));
      details[fileName] = fileDetails;

        const isSuccess = fileDetails.every(d => d.status === 'Passed');
        results[fileName] = isSuccess ? 'File Validation Success' : 'File Validation Failure';
      });

      setValidationResults(results);
      setValidationDetails(details);
      logSessionState(user?.id);
    } else {
      logSessionState(user?.id);
    }
  };

  const handleSaveDataFrames = async () => {
    if (!settings.validatorId && !settings.bypassMasterUpload) return;
    console.log('🔧 Running save dataframes util');
    try {
      let query = '';
      const envStr = localStorage.getItem('env');
      if (envStr) {
        try {
          const env = JSON.parse(envStr);
          query =
            '?' +
            new URLSearchParams({
              client_id: env.CLIENT_ID || '',
              app_id: env.APP_ID || '',
              project_id: env.PROJECT_ID || '',
              client_name: env.CLIENT_NAME || '',
              app_name: env.APP_NAME || '',
              project_name: env.PROJECT_NAME || ''
            }).toString();
        } catch {
          /* ignore */
        }
      }
      const check = await fetch(`${VALIDATE_API}/list_saved_dataframes${query}`);
      if (check.ok) {
        const data = await check.json();
        const existing = new Set(
          Array.isArray(data.files)
            ? data.files.map((f: any) => (f.csv_name || '').toLowerCase())
            : []
        );
        const duplicates = uploadedFiles.filter(f =>
          existing.has(f.name.replace(/\.[^/.]+$/, '').toLowerCase())
        );
        if (duplicates.length > 0) {
          toast({
            title: `File with the name ${duplicates[0].name} already exists`,
            variant: 'destructive'
          });
          return;
        }
      }
    } catch {
      /* ignore */
    }
    const form = new FormData();
    const vidSave = settings.validatorId || 'bypass_upload';
    form.append('validator_atom_id', vidSave);
    const envStr = localStorage.getItem('env');
    if (envStr) {
      try {
        const env = JSON.parse(envStr);
        form.append('client_id', env.CLIENT_ID || '');
        form.append('app_id', env.APP_ID || '');
        form.append('project_id', env.PROJECT_ID || '');
        form.append('client_name', env.CLIENT_NAME || '');
        form.append('app_name', env.APP_NAME || '');
        form.append('project_name', env.PROJECT_NAME || '');
      } catch {
        /* ignore */
      }
    }
    uploadedFiles.forEach(f => form.append('files', f));
    const keys = uploadedFiles.map(f => fileAssignments[f.name] || '');
    form.append('file_keys', JSON.stringify(keys));
    form.append('overwrite', 'false');
    const res = await fetch(`${VALIDATE_API}/save_dataframes`, {
      method: 'POST',
      body: form,
      credentials: 'include'
    });
    if (res.ok) {
      const data = await res.json();
      if (data.environment) {
        console.log('Fetched env vars', data.environment);
        updateSessionState(user?.id, { envvars: data.environment });
      }
      if (data.prefix) {
        console.log('Saving to MinIO prefix', data.prefix);
      }
      const newStatus: Record<string, string> = {};
      const duplicates: string[] = [];
      data.minio_uploads.forEach((r: any, idx: number) => {
        const name = uploadedFiles[idx]?.name || r.file_key;
        const obj = r.minio_upload?.object_name;
        if (obj) {
          const env = data.environment || {};
          const loc = `/${env.CLIENT_NAME}/${env.APP_NAME}/${env.PROJECT_NAME}`;
          console.log(`File ${name} saved as ${obj} in ${loc}`);
        }
        if (r.already_saved && name) {
          newStatus[name] = 'File is already saved';
          duplicates.push(name);
        }
      });
      setSaveStatus(prev => ({ ...prev, ...newStatus }));
<<<<<<< HEAD
=======
      if (duplicates.length > 0) {
        toast({
          title: `File with the name ${duplicates[0]} already exists`,
          variant: 'destructive'
        });
      } else {
        toast({ title: 'Dataframes Saved Successfully' });
      }
      addNavigationItem(user?.id, {
        atom: 'data-upload-validate',
        files: uploadedFiles.map(f => f.name),
        settings
      });
      logSessionState(user?.id);
    } else {
      toast({ title: 'Unable to Save Dataframes', variant: 'destructive' });
      logSessionState(user?.id);
>>>>>>> f21c7802
    }
  };

  const dimensions = [
    'Brand',
    'Category',
    'Region',
    'Channel',
    'Season',
    'Customer_Segment',
    'Product_Type',
    'Price_Tier',
    'Market',
    'Distribution',
    'Segment',
    'SKU',
  ];

  const measures = [
    'Volume_Sales',
    'Value_Sales',
    'Revenue',
    'Profit',
    'Units_Sold',
    'Market_Share',
    'Price',
    'Cost',
    'Margin',
    'Discount',
    'Promotion_Lift',
    'Base_Sales',
  ];

  const SectionCard = ({
    id,
    title,
    children,
    icon,
  }: {
    id: string;
    title: string;
    children: React.ReactNode;
    icon?: React.ReactNode;
  }) => {
    const isOpen = openSections.includes(id);

    return (
      <Card className="border border-gray-200 shadow-sm hover:shadow-md transition-all duration-200">
        <Collapsible open={isOpen} onOpenChange={() => toggleSection(id)}>
          <CollapsibleTrigger className="flex items-center justify-between w-full p-4 hover:bg-gray-50 transition-colors">
            <div className="flex items-center space-x-2">
              {icon}
              <h4 className="font-medium text-gray-900">{title}</h4>
            </div>
            <ChevronDown className={`w-4 h-4 text-gray-500 transition-transform duration-200 ${isOpen ? 'rotate-180' : ''}`} />
          </CollapsibleTrigger>
          <CollapsibleContent>
            <div className="px-4 pb-4 border-t border-gray-100 bg-gray-50/50">{children}</div>
          </CollapsibleContent>
        </Collapsible>
      </Card>
    );
  };

  const allValid = settings.bypassMasterUpload || (
    Object.values(validationResults).length > 0 &&
    Object.values(validationResults).every(v => v.includes('Success'))
  );

  return (
    <div className="w-full h-full bg-gradient-to-br from-gray-50 via-white to-gray-50 rounded-xl border border-gray-200 shadow-lg overflow-hidden flex">
      <div className="flex-1 flex flex-col">
        <div className="bg-gradient-to-r from-blue-500 to-blue-600 text-white p-4 flex-shrink-0">
          <div className="flex items-center space-x-3">
            <div className="w-10 h-10 bg-white/20 rounded-lg flex items-center justify-center backdrop-blur-sm">
              <Database className="w-5 h-5" />
            </div>
            <div>
              <h2 className="text-lg font-semibold">Data Upload & Validate</h2>
              <p className="text-blue-100 text-sm">Upload and validate data with automatic type detection</p>
            </div>
          </div>
        </div>

        <div className="flex-1 p-6 bg-gray-50 overflow-y-auto scrollbar-thin scrollbar-thumb-gray-300">
          <div className="flex h-full space-x-6 overflow-hidden">
            <div className="flex-1 min-w-0">
              <UploadSection
                uploadedFiles={uploadedFiles}
                files={uploadedFilesList}
                validationResults={validationResults}
                validationDetails={validationDetails}
                openValidatedFile={openValidatedFile}
                setOpenValidatedFile={setOpenValidatedFile}
                fileAssignments={fileAssignments}
                onAssignmentChange={handleAssignmentChange}
                onDrop={handleDrop}
                onDragOver={handleDragOver}
                onDragLeave={handleDragLeave}
                onFileSelect={handleFileSelect}
                onValidateFiles={handleValidateFiles}
                onSaveDataFrames={handleSaveDataFrames}
                saveEnabled={allValid}
                disableValidation={settings.bypassMasterUpload}
                isDragOver={isDragOver}
                requiredOptions={settings.requiredFiles || []}
                onDeleteFile={handleDeleteFile}
                saveStatus={saveStatus}
<<<<<<< HEAD
=======
                disabled={!settings.bypassMasterUpload && (settings.requiredFiles || []).length === 0}
>>>>>>> f21c7802
              />
            </div>

            <div className="w-80">
              <RequiredFilesSection
                files={requiredFiles}
                columnConfig={settings.columnConfig || {}}
                renameTarget={renameTarget}
                renameValue={renameValue}
                setRenameValue={setRenameValue}
                startRename={startRename}
                commitRename={commitRename}
                openFile={openFile}
                setOpenFile={setOpenFile}
                getStatusIcon={getStatusIcon}
                bypassMasterUpload={settings.bypassMasterUpload}
              />
            </div>
          </div>
        </div>
      </div>
    </div>
  );
};

export default DataUploadValidateAtom;<|MERGE_RESOLUTION|>--- conflicted
+++ resolved
@@ -10,12 +10,9 @@
 import { Collapsible, CollapsibleContent, CollapsibleTrigger } from '@/components/ui/collapsible';
 import { useLaboratoryStore, DEFAULT_DATAUPLOAD_SETTINGS, DataUploadSettings } from '@/components/LaboratoryMode/store/laboratoryStore';
 import { VALIDATE_API } from '@/lib/api';
-<<<<<<< HEAD
-=======
 import { useToast } from '@/hooks/use-toast';
 import { useAuth } from '@/contexts/AuthContext';
 import { logSessionState, updateSessionState, addNavigationItem } from '@/lib/session';
->>>>>>> f21c7802
 import UploadSection from './components/upload/UploadSection';
 import RequiredFilesSection from './components/required-files/RequiredFilesSection';
 
@@ -28,12 +25,9 @@
   const updateSettings = useLaboratoryStore((state) => state.updateAtomSettings);
   const settings: DataUploadSettings = atom?.settings || { ...DEFAULT_DATAUPLOAD_SETTINGS };
 
-<<<<<<< HEAD
-=======
   const { toast } = useToast();
   const { user } = useAuth();
 
->>>>>>> f21c7802
   const [uploadedFiles, setUploadedFiles] = useState<File[]>([]);
   const [isDragOver, setIsDragOver] = useState(false);
   const [openSections, setOpenSections] = useState<string[]>(['setting1', 'fileValidation']);
@@ -370,8 +364,6 @@
         }
       });
       setSaveStatus(prev => ({ ...prev, ...newStatus }));
-<<<<<<< HEAD
-=======
       if (duplicates.length > 0) {
         toast({
           title: `File with the name ${duplicates[0]} already exists`,
@@ -389,7 +381,6 @@
     } else {
       toast({ title: 'Unable to Save Dataframes', variant: 'destructive' });
       logSessionState(user?.id);
->>>>>>> f21c7802
     }
   };
 
@@ -498,10 +489,7 @@
                 requiredOptions={settings.requiredFiles || []}
                 onDeleteFile={handleDeleteFile}
                 saveStatus={saveStatus}
-<<<<<<< HEAD
-=======
                 disabled={!settings.bypassMasterUpload && (settings.requiredFiles || []).length === 0}
->>>>>>> f21c7802
               />
             </div>
 
