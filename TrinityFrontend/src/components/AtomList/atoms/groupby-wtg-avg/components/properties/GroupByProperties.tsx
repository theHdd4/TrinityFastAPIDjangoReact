import React, { useCallback, useEffect, useState, useRef } from 'react';
import { Tabs, TabsContent, TabsList, TabsTrigger } from '@/components/ui/tabs';
import { Upload, Settings } from 'lucide-react';
import { Card, CardContent, CardHeader, CardTitle } from '@/components/ui/card';
import { Badge } from '@/components/ui/badge';
import { Label } from '@/components/ui/label';
import { Select, SelectContent, SelectItem, SelectTrigger, SelectValue } from '@/components/ui/select';
import { CheckboxTemplate } from '@/templates/checkbox';
import { Checkbox } from '@/components/ui/checkbox';
import { Button } from '@/components/ui/button';
import { Input } from '@/components/ui/input';
import { useToast } from '@/hooks/use-toast';
import { GROUPBY_API } from '@/lib/api';
import { resolveTaskResponse } from '@/lib/taskQueue';

import GroupByInputFiles from '../GroupByInputFiles';
import { useLaboratoryStore } from '@/components/LaboratoryMode/store/laboratoryStore';

interface GroupByPropertiesProps {
  atomId: string;
}

const GroupByProperties: React.FC<GroupByPropertiesProps> = ({ atomId }) => {
  const atom = useLaboratoryStore(state => state.getAtom(atomId));
  const updateSettings = useLaboratoryStore(state => state.updateAtomSettings);
  const settings = atom?.settings || {};
  const { toast } = useToast();
  // Tab for Input/Settings/Exhibition similar to CreateColumn
  const [tab, setTab] = useState('input');
  // Track if user has explicitly interacted with selections (to prevent useEffect from resetting)
  const userHasInteractedRef = useRef(false);
  // Track previous dataSource to detect file changes
  const previousDataSourceRef = useRef<string | undefined>(settings.dataSource);
  // State for perform button loading
  const [performLoading, setPerformLoading] = useState(false);

  // ------------------------------
  // Initial lists
  // ------------------------------
  const identifiers = settings.identifiers || [];
  const measures = settings.measures || [];
  const selectedIdentifiers = settings.selectedIdentifiers || [];
  const columns = settings.allColumns || [];

  // Fallback logic for identifiers and measures if not found in Mongo
  const categoricalColumns = columns.filter(
    (c: any) => c.data_type && (
      c.data_type.toLowerCase().includes('object') ||
      c.data_type.toLowerCase().includes('string') ||
      c.data_type.toLowerCase().includes('category')
    )
  ).map((c: any) => c.column);
  const numericalColumns = columns.filter(
    (c: any) => c.data_type && (
      c.data_type.toLowerCase().includes('int') ||
      c.data_type.toLowerCase().includes('float') ||
      c.data_type.toLowerCase().includes('number')
    )
  ).map((c: any) => c.column);

  const fallbackIdentifiers = identifiers.length === 0 ? categoricalColumns : identifiers;
  const fallbackMeasures = measures.length === 0 ? numericalColumns : measures;

  // ------------------------------
  // Get draggable lists from global store
  // ------------------------------
  // 🔧 CRITICAL: Get AI-selected identifiers to preserve them even if not in fallbackIdentifiers
  const aiConfig = settings.aiConfig;
  const aiSelectedIdentifiers = aiConfig?.identifiers || [];
  
  // Filter identifierList to only include valid identifiers from fallbackIdentifiers
  // BUT preserve AI-selected identifiers even if not in fallbackIdentifiers
  const rawIdentifierList = settings.identifierList || fallbackIdentifiers;
  const identifierList = rawIdentifierList.filter(id => {
    const isValid = fallbackIdentifiers.includes(id) || aiSelectedIdentifiers.includes(id);
    if (!isValid) {
      console.log('⚠️ [Filter] Removing invalid identifier from list:', id);
    }
    return isValid;
  });
  
  // 🔧 CRITICAL: Also add AI-selected identifiers that aren't in the list yet
  const finalIdentifierList = [...new Set([...identifierList, ...aiSelectedIdentifiers])];
  
  if (rawIdentifierList.length !== finalIdentifierList.length) {
    console.log('🔍 [Filter] Filtered/Updated identifierList:', {
      originalLength: rawIdentifierList.length,
      filteredLength: finalIdentifierList.length,
      removed: rawIdentifierList.filter(id => !fallbackIdentifiers.includes(id) && !aiSelectedIdentifiers.includes(id)),
      addedFromAI: aiSelectedIdentifiers.filter(id => !rawIdentifierList.includes(id))
    });
  }
  const measureList = settings.measureList || fallbackMeasures;
  
  // 🔧 CRITICAL: Use finalIdentifierList (includes AI-selected identifiers) for display
  const displayIdentifierList = finalIdentifierList;

  // Keep global lists in sync when fallback arrays change (e.g. after data fetch)
  useEffect(() => {
    if (fallbackIdentifiers.length > 0) {
      // Always update when data source changes, or if lists are empty
      const shouldUpdate = !settings.identifierList || 
                          settings.identifierList.length === 0 || 
                          JSON.stringify(settings.identifierList) !== JSON.stringify(fallbackIdentifiers);
      
      if (shouldUpdate) {
        updateSettings(atomId, { 
          identifierList: fallbackIdentifiers,
          identifiers: fallbackIdentifiers 
        });
      }
    }
  }, [fallbackIdentifiers, settings.identifierList, atomId, updateSettings]);

  useEffect(() => {
    if (fallbackMeasures.length > 0) {
      // Always update when data source changes, or if lists are empty
      const shouldUpdate = !settings.measureList || 
                          settings.measureList.length === 0 || 
                          JSON.stringify(settings.measureList) !== JSON.stringify(fallbackMeasures);
      
      if (shouldUpdate) {
        updateSettings(atomId, { 
          measureList: fallbackMeasures,
          measures: fallbackMeasures 
        });
      }
    }
  }, [fallbackMeasures, settings.measureList, atomId, updateSettings]);

  // Get selectedMeasures from global store
  const localSelectedMeasures = Array.isArray(settings.selectedMeasureNames) && settings.selectedMeasureNames.length > 0
    ? settings.selectedMeasureNames
    : (Array.isArray(settings.selectedMeasures) && settings.selectedMeasures.length > 0
        ? (typeof settings.selectedMeasures[0] === 'string'
            ? settings.selectedMeasures as string[]
            : (settings.selectedMeasures as any[]).map(m => m.field).filter(Boolean))
        : fallbackMeasures);

  // Ensure global selection includes all measures once they are available
  useEffect(() => {
    if (localSelectedMeasures.length === 0 && fallbackMeasures.length > 0) {
      updateSettings(atomId, { selectedMeasureNames: fallbackMeasures });
    }
  }, [fallbackMeasures, localSelectedMeasures.length, atomId, updateSettings]);

  // Update selected identifiers when data source changes (but NOT when user explicitly changes selection)
  useEffect(() => {
    if (fallbackIdentifiers.length > 0) {
      // 🔧 CRITICAL: If AI config exists, preserve AI-selected identifiers even if not in fallbackIdentifiers
      // This allows AI to select identifiers like "year" and "month" even if they're numeric
      const aiConfig = settings.aiConfig;
      const aiSelectedIdentifiers = aiConfig?.identifiers || [];
      
      // Filter selected identifiers to only include those that exist in the new data
      // BUT preserve AI-selected identifiers even if not in fallbackIdentifiers
      const validSelectedIdentifiers = selectedIdentifiers.filter(id => 
        fallbackIdentifiers.includes(id) || aiSelectedIdentifiers.includes(id)
      );
      
      // Only set defaults if data source actually changed (fallbackIdentifiers changed)
      // AND we have invalid identifiers (meaning data source changed)
      // Do NOT reset if user explicitly set to empty array
      // 🔧 CRITICAL: Don't filter if AI config exists and identifiers are from AI
      const hasInvalidIdentifiers = selectedIdentifiers.length > 0 && 
        selectedIdentifiers.some(id => !fallbackIdentifiers.includes(id) && !aiSelectedIdentifiers.includes(id));
      
      // Only reset if data source changed (has invalid identifiers) and we need to clean up
      // BUT preserve AI-selected identifiers
      if (hasInvalidIdentifiers) {
        // Clean up invalid identifiers, keep valid ones AND AI-selected ones
        const cleanedIdentifiers = validSelectedIdentifiers.length > 0 
          ? validSelectedIdentifiers 
          : (aiSelectedIdentifiers.length > 0 ? aiSelectedIdentifiers : selectedIdentifiers);
        
        console.log('⚙️ [useEffect] Cleaning invalid identifiers after data source change:', {
          validSelectedIdentifiers: cleanedIdentifiers,
          removed: selectedIdentifiers.filter(id => !fallbackIdentifiers.includes(id) && !aiSelectedIdentifiers.includes(id)),
          preservedAIIdentifiers: aiSelectedIdentifiers.filter(id => selectedIdentifiers.includes(id))
        });
        updateSettings(atomId, { selectedIdentifiers: cleanedIdentifiers });
      }
      // Don't set defaults here - let the initial load useEffect handle that
    }
  }, [fallbackIdentifiers, atomId, updateSettings, settings.aiConfig]); // Added aiConfig to deps to react to AI updates

  // Update selected measures when data source changes
  useEffect(() => {
    if (fallbackMeasures.length > 0) {
      // Filter selected measures to only include those that exist in the new data
      const validSelectedMeasures = localSelectedMeasures.filter(measure => 
        fallbackMeasures.includes(measure)
      );
      
      // If no valid measures or data source changed, select all available measures for the settings panel
      if (validSelectedMeasures.length === 0 || 
          JSON.stringify(validSelectedMeasures) !== JSON.stringify(localSelectedMeasures)) {
        updateSettings(atomId, { 
          selectedMeasureNames: fallbackMeasures
        });
      }
    }
  }, [fallbackMeasures, localSelectedMeasures, atomId, updateSettings]);

  // 🔧 CRITICAL FIX: Automatically switch to Exhibition tab when AI results are available
  // useEffect(() => {
  //   const hasAIResults = settings.groupbyResults && 
  //                       settings.groupbyResults.unsaved_data && 
  //                       Array.isArray(settings.groupbyResults.unsaved_data) && 
  //                       settings.groupbyResults.unsaved_data.length > 0;
  //   
  //   if (hasAIResults) {
  //     console.log('🔄 AI results detected, switching to Exhibition tab');
  //     setTab('exhibition');
  //   }
  // }, [settings.groupbyResults?.unsaved_data, settings.groupbyResults?.result_file]);

  // ------------------------------
  // Drag helpers
  // ------------------------------
  type DragMeta = { item: string; source: 'identifiers' | 'measures' };

  const handleDragStart = (e: React.DragEvent<HTMLDivElement>, meta: DragMeta) => {
    e.dataTransfer.setData('text/plain', JSON.stringify(meta));
  };

  const handleDragOver = (e: React.DragEvent<HTMLDivElement>) => {
    e.preventDefault(); // Allow drop
  };

  const handleDrop = (e: React.DragEvent<HTMLDivElement>, destination: 'identifiers' | 'measures') => {
    e.preventDefault();
    const raw = e.dataTransfer.getData('text/plain');
    if (!raw) return;
    const { item, source } = JSON.parse(raw) as DragMeta;
    if (source === destination) return;

    if (source === 'identifiers' && destination === 'measures') {
      const newIdentifiers = displayIdentifierList.filter(i => i !== item);
      const newMeasures = [...measureList, item];
      // If the item was selected in identifiers, move its selection to measures
      if (selectedIdentifiers.includes(item)) {
        updateSettings(atomId, {
          selectedIdentifiers: selectedIdentifiers.filter(id => id !== item),
          selectedMeasureNames: [...localSelectedMeasures, item]
        });
      }
      updateSettings(atomId, { 
        identifiers: newIdentifiers, 
        measures: newMeasures,
        identifierList: newIdentifiers,
        measureList: newMeasures
      });
    } else if (source === 'measures' && destination === 'identifiers') {
      const newMeasures = measureList.filter(m => m !== item);
      const newIdentifiers = [...displayIdentifierList, item];
      // If the item was selected in measures, move its selection to identifiers
      if (localSelectedMeasures.includes(item)) {
        updateSettings(atomId, {
          selectedMeasureNames: localSelectedMeasures.filter(m => m !== item)
        });
      }
      updateSettings(atomId, { 
        identifiers: newIdentifiers, 
        measures: newMeasures,
        identifierList: newIdentifiers,
        measureList: newMeasures
      });
    }
  };

  // ------------------------------
  // Toggle helpers
  // ------------------------------
  const toggleIdentifier = useCallback((identifier: string) => {
    userHasInteractedRef.current = true;
    const newSelected = selectedIdentifiers.includes(identifier)
      ? selectedIdentifiers.filter(id => id !== identifier)
      : [...selectedIdentifiers, identifier];
    console.log('🔄 [Toggle Identifier]:', {
      identifier,
      wasSelected: selectedIdentifiers.includes(identifier),
      newSelected: newSelected,
      newLength: newSelected.length
    });
    updateSettings(atomId, { selectedIdentifiers: newSelected });
  }, [selectedIdentifiers, atomId, updateSettings]);

  const toggleMeasure = useCallback((measure: string) => {
    const isSelected = localSelectedMeasures.includes(measure);
    const newSelected = isSelected
      ? localSelectedMeasures.filter(m => m !== measure)
      : [...localSelectedMeasures, measure];
    // Persist selected measure names in settings so canvas dropdown updates but without altering measure rows
    updateSettings(atomId, { selectedMeasureNames: newSelected });
  }, [localSelectedMeasures, atomId, updateSettings]);

  const selectedAggregationMethods = Array.isArray(settings.selectedAggregationMethods) && settings.selectedAggregationMethods.length > 0
    ? settings.selectedAggregationMethods
    : ['Sum', 'Mean', 'Min', 'Max', 'Count', 'Median', 'Weighted Mean', 'Rank Percentile'];

  const toggleAggregationMethod = useCallback((agg: string) => {
    const newSelected = selectedAggregationMethods.includes(agg)
      ? selectedAggregationMethods.filter(a => a !== agg)
      : [...selectedAggregationMethods, agg];
    updateSettings(atomId, { selectedAggregationMethods: newSelected });
  }, [selectedAggregationMethods, atomId, updateSettings]);

  // Get selected measures configuration from settings
  const selectedMeasures = settings.selectedMeasures || [];

  // Helper to normalize column names
  const normalizeColumnName = (value: string | undefined | null) => {
    if (!value || typeof value !== 'string') return '';
    return value.trim().toLowerCase();
  };

  // Update measure configuration (aggregator, weight_by, rename_to)
  const updateMeasureConfig = useCallback((measure: string, field: 'aggregator' | 'weight_by' | 'rename_to', value: string) => {
    // Find existing measure config or create new one
    const existingIndex = selectedMeasures.findIndex((m: any) => 
      (typeof m === 'string' ? m : m.field) === measure
    );
    
    let newMeasures;
    if (existingIndex >= 0) {
      // Update existing measure config
      newMeasures = selectedMeasures.map((m: any, i: number) => {
        if (i === existingIndex) {
          const currentMeasure = typeof m === 'string' ? { field: m, aggregator: 'Sum', weight_by: '', rename_to: '' } : m;
          return { ...currentMeasure, [field]: value };
        }
        return m;
      });
    } else {
      // Add new measure config
      newMeasures = [...selectedMeasures, { field: measure, aggregator: field === 'aggregator' ? value : 'Sum', weight_by: field === 'weight_by' ? value : '', rename_to: field === 'rename_to' ? value : '' }];
    }
    
    updateSettings(atomId, { selectedMeasures: newMeasures });
  }, [selectedMeasures, atomId, updateSettings]);

  // Get measure config for a specific measure
  const getMeasureConfig = useCallback((measure: string) => {
    const config = selectedMeasures.find((m: any) => 
      (typeof m === 'string' ? m : m.field) === measure
    );
    if (!config || typeof config === 'string') {
      return { aggregator: 'Sum', weight_by: '', rename_to: '' };
    }
    return { aggregator: config.aggregator || 'Sum', weight_by: config.weight_by || '', rename_to: config.rename_to || '' };
  }, [selectedMeasures]);

  // Get numeric columns for Weight By dropdown
  const numericColumns = (settings.allColumns || []).filter(
    (c: any) => c.data_type && (
      c.data_type.toLowerCase().includes('int') ||
      c.data_type.toLowerCase().includes('float') ||
      c.data_type.toLowerCase().includes('number')
    )
  ).map((c: any) => c.column);

  // Handler for Perform button
  const handlePerform = async () => {
    setPerformLoading(true);
    try {
      // Collect identifiers, measures, aggregations, and measure config
      const identifiers = selectedIdentifiers.map((id: string) => normalizeColumnName(id)).filter(Boolean);
      
      // Build proper selectedMeasures array with configurations
      const measuresWithConfig = localSelectedMeasures.map((measure: string) => {
        const config = getMeasureConfig(measure);
        return {
          field: measure,
          aggregator: config.aggregator,
          weight_by: config.weight_by,
          rename_to: config.rename_to
        };
      });
      
      // Build aggregations object from measure config
      const aggregations: Record<string, any> = {};
      // Prepare for rename validation
      const existingColsLower = new Set(
        (settings.allColumns || []).map((c: any) => (c.column || '').toLowerCase())
      );
      const renameSeen = new Set<string>();

      // Use measuresWithConfig to build aggregations
      measuresWithConfig.forEach((measure: any) => {
        if (measure.field && measure.aggregator) {
          // Map aggregator names to backend-friendly keys
          const aggRaw = (measure.aggregator || '').toLowerCase();
          let aggKey = aggRaw;
          if (aggRaw === 'weighted mean') aggKey = 'weighted_mean';
          if (aggRaw === 'rank percentile') aggKey = 'rank_pct';

          const normalizedField = normalizeColumnName(measure.field);
          if (!normalizedField) return;

          const aggObj: any = { agg: aggKey };
          
          // Validate rename uniqueness
          if (measure.rename_to && measure.rename_to.trim()) {
            const renameLower = measure.rename_to.trim().toLowerCase();
            if (renameSeen.has(renameLower) || existingColsLower.has(renameLower)) {
              toast({
                title: 'Invalid rename',
                description: `Column name '${measure.rename_to}' is already used. Choose a unique name.`,
                variant: 'destructive',
              });
              setPerformLoading(false);
              throw new Error(`Duplicate or existing column name: ${measure.rename_to}`);
            }
            renameSeen.add(renameLower);
            aggObj.rename_to = measure.rename_to.trim();
          }
          
          if (aggKey === 'weighted_mean' && measure.weight_by) {
            aggObj.weight_by = normalizeColumnName(measure.weight_by);
          }
          aggregations[normalizedField] = aggObj;
        }
      });

      console.log('🚀 GroupBy Perform - Sending data:', {
        identifiers,
        aggregations,
        measuresWithConfig,
        dataSource: settings.dataSource,
        validator_atom_id: atomId
      });
      
      // Validate we have data to send
      if (identifiers.length === 0) {
        toast({
          title: 'Missing Identifiers',
          description: 'Please select at least one identifier.',
          variant: 'destructive',
        });
        setPerformLoading(false);
        return;
      }
      
      if (Object.keys(aggregations).length === 0) {
        toast({
          title: 'Missing Measures',
          description: 'Please select at least one measure with an aggregation method.',
          variant: 'destructive',
        });
        setPerformLoading(false);
        return;
      }
      
      // Prepare form data
      const formData = new FormData();
      formData.append('validator_atom_id', atomId);
      formData.append('file_key', settings.dataSource || '');
      formData.append('bucket_name', 'trinity');
      formData.append('object_names', settings.dataSource || '');
      formData.append('identifiers', JSON.stringify(identifiers));
      formData.append('aggregations', JSON.stringify(aggregations));
      
      console.log('📤 FormData being sent:', {
        validator_atom_id: atomId,
        file_key: settings.dataSource || '',
        bucket_name: 'trinity',
        object_names: settings.dataSource || '',
        identifiers: JSON.stringify(identifiers),
        aggregations: JSON.stringify(aggregations)
      });
      
      console.log('📤 Calling GroupBy backend:', `${GROUPBY_API}/run`);
      
      const res = await fetch(`${GROUPBY_API}/run`, { method: 'POST', body: formData });
      let payload: any = {};
      try {
        payload = await res.json();
      } catch {}

      console.log('📥 GroupBy backend response:', payload);

      if (!res.ok) {
        let detail = res.statusText;
        if (payload?.detail) {
          if (typeof payload.detail === 'string') {
            detail = payload.detail;
          } else if (Array.isArray(payload.detail)) {
            // FastAPI validation errors come as array
            detail = payload.detail.map((err: any) => {
              const loc = err.loc ? err.loc.join(' -> ') : 'unknown';
              return `${loc}: ${err.msg}`;
            }).join(', ');
          }
        }
        console.error('❌ GroupBy Error Details:', payload);
        throw new Error(detail || 'GroupBy run failed');
      }

      const data = (await resolveTaskResponse(payload)) || {};
      
      if (data.status === 'SUCCESS' && data.result_file) {
        // Check if we have results data directly
        if (data.results && Array.isArray(data.results)) {
          const allRows = data.results;
          
          // Determine identifiers that have >1 unique value
          const idWithVariety = selectedIdentifiers.filter((id: string) => {
            const uniq = new Set(allRows.map((r: any) => r[id])).size;
            return uniq > 1;
          });
          
          const headers = Object.keys(allRows[0]).filter((h) => {
            if (selectedIdentifiers.includes(h)) {
              return idWithVariety.includes(h);
            }
            return true; // keep measure columns
          });
          
          // Persist result metadata and data
          updateSettings(atomId, {
            groupbyResults: {
              result_file: data.result_file,
              result_shape: [allRows.length, headers.length],
              row_count: data.row_count,
              columns: data.columns,
              unsaved_data: allRows
            },
          });
          
          toast({
            title: 'Success',
            description: `GroupBy completed! ${allRows.length} rows processed.`,
          });
        } else {
          // Fallback: try to fetch results from the saved file
          console.log('🔄 No direct results, trying to fetch from saved file...');
          
          try {
            const totalRows = typeof data.row_count === 'number' ? data.row_count : 1000;
            const pageSize = Math.min(Math.max(totalRows, 50), 1000);
            const cachedUrl = `${GROUPBY_API}/cached_dataframe?object_name=${encodeURIComponent(
              data.result_file
            )}&page=1&page_size=${pageSize}`;
            const cachedRes = await fetch(cachedUrl);
            let cachedPayload: any = {};
            try {
              cachedPayload = await cachedRes.json();
            } catch {}
            if (cachedRes.ok) {
              const cachedData = (await resolveTaskResponse(cachedPayload)) || {};
              const csvText = String(cachedData?.data ?? '');
              const lines = csvText.split('\n');
              if (lines.length <= 1) {
                throw new Error('No data rows found in CSV');
              }

              const headers = lines[0].split(',').map(h => h.trim().replace(/"/g, ''));
              const rows = lines
                .slice(1)
                .filter(line => line.trim())
                .map(line => {
                  const values = line.split(',').map(v => v.trim().replace(/"/g, ''));
                  const row: any = {};
                  headers.forEach((header, index) => {
                    row[header] = values[index] || '';
                  });
                  return row;
                });
              
              updateSettings(atomId, {
                groupbyResults: {
                  result_file: data.result_file,
                  result_shape: [rows.length, headers.length],
                  row_count: data.row_count,
                  columns: data.columns,
                  unsaved_data: rows
                },
              });
              
              toast({
                title: 'Success',
                description: `GroupBy completed! ${rows.length} rows processed.`,
              });
            } else {
              const detail = typeof cachedPayload?.detail === 'string' ? cachedPayload.detail : undefined;
              throw new Error(detail || 'Failed to fetch cached results');
            }
          } catch (fetchError) {
            console.error('❌ Error fetching cached results:', fetchError);
            updateSettings(atomId, {
              groupbyResults: {
                result_file: data.result_file,
                result_shape: [0, 0],
                row_count: data.row_count,
                columns: data.columns
              },
            });
            
            toast({
              title: 'Partial Success',
              description: 'GroupBy operation completed, but results display failed. Check the saved file.',
            });
          }
        }
      } else {
        toast({
          title: 'Error',
          description: data.error || 'GroupBy operation failed',
          variant: 'destructive',
        });
      }
    } catch (e: any) {
      console.error('❌ GroupBy Perform Error:', e);
      toast({
        title: 'Error',
        description: e.message || 'Error performing groupby',
        variant: 'destructive',
      });
    } finally {
      setPerformLoading(false);
    }
  };

  // Sample data for visualization
  const chartData = [
    { name: 'Group 1', value: 400 },
    { name: 'Group 2', value: 300 },
    { name: 'Group 3', value: 500 },
    { name: 'Group 4', value: 200 },
    { name: 'Group 5', value: 350 },
  ];

  // Detect file/data source changes and reset interaction flag
  useEffect(() => {
    const currentDataSource = settings.dataSource;
    const previousDataSource = previousDataSourceRef.current;
    
    // If dataSource changed (and it's not the initial render)
    if (previousDataSource !== undefined && currentDataSource !== previousDataSource) {
      console.log('🔄 [File Change Detected] Resetting interaction flag and clearing old measures:', {
        previousDataSource,
        currentDataSource
      });
      userHasInteractedRef.current = false; // Reset so defaults run again
      // Clear selectedMeasures (complex objects with rename_to from previous file)
      updateSettings(atomId, { 
        selectedMeasures: [] // Clear old measure objects with rename_to from previous file
      });
    }
    
    // Update the ref for next comparison
    previousDataSourceRef.current = currentDataSource;
  }, [settings.dataSource, atomId, updateSettings]);

  // Default select identifiers with unique_count > 1, and all measures and aggregation methods
  // Runs on initial load OR when file/data source changes
  useEffect(() => {
    // Check if we have valid selected identifiers for the current file
    // If selectedIdentifiers exist and are valid, don't reset them (user has made selections)
    const hasValidSelections = selectedIdentifiers.length > 0 && 
      selectedIdentifiers.every(id => fallbackIdentifiers.includes(id));
    
    // Only set defaults if:
    // 1. We have identifiers available
    // 2. User hasn't explicitly interacted yet (or file just changed, which resets the flag)
    // 3. AND we don't have valid existing selections (to preserve user selections when returning to same file)
    const shouldSetDefaults = fallbackIdentifiers.length > 0 && 
                              !userHasInteractedRef.current && 
                              !hasValidSelections;
    
    if (shouldSetDefaults) {
      // Get identifiers with unique_count > 1
      const uniqueIdentifiers = fallbackIdentifiers.filter(identifier => {
        const colInfo = (settings.allColumns || []).find((col: any) => col.column === identifier);
        return colInfo && colInfo.unique_count > 1;
      });
      // If we found identifiers with unique_count > 1, use them, otherwise fallback to all identifiers
      const defaultIdentifiers = uniqueIdentifiers.length > 0 ? uniqueIdentifiers : fallbackIdentifiers;
      console.log('⚙️ [useEffect Default] Setting default identifiers:', {
        fallbackIdentifiersLength: fallbackIdentifiers.length,
        selectedIdentifiersLength: selectedIdentifiers.length,
        uniqueIdentifiersLength: uniqueIdentifiers.length,
        defaultIdentifiers: defaultIdentifiers,
        userHasInteracted: userHasInteractedRef.current,
        hasValidSelections: hasValidSelections,
        dataSource: settings.dataSource
      });
      updateSettings(atomId, { selectedIdentifiers: defaultIdentifiers });
    } else if (hasValidSelections) {
      // If we have valid selections, mark as interacted to prevent future resets
      userHasInteractedRef.current = true;
      console.log('✅ [useEffect Default] Preserving existing identifier selections:', {
        selectedIdentifiers: selectedIdentifiers,
        dataSource: settings.dataSource
      });
    }
    // Set default measures if needed (only if user hasn't interacted or file changed)
    if (fallbackMeasures.length > 0 && !userHasInteractedRef.current) {
      const hasValidMeasureSelections = localSelectedMeasures.length > 0 && 
        localSelectedMeasures.every(m => fallbackMeasures.includes(m));
      if (!hasValidMeasureSelections) {
        console.log('⚙️ [useEffect Default] Setting default measures:', {
          fallbackMeasures: fallbackMeasures,
          dataSource: settings.dataSource
        });
        updateSettings(atomId, { selectedMeasureNames: fallbackMeasures });
      }
    }
    
    const allAggs = ['Sum', 'Mean', 'Min', 'Max', 'Count', 'Median', 'Weighted Mean', 'Rank Percentile'];
    if ((!Array.isArray(settings.selectedAggregationMethods) || settings.selectedAggregationMethods.length === 0)) {
      updateSettings(atomId, { selectedAggregationMethods: allAggs });
    }
    // eslint-disable-next-line react-hooks/exhaustive-deps
  }, [fallbackIdentifiers, fallbackMeasures, settings.dataSource]);

  return (
    <div className="h-full flex flex-col">
      <Tabs value={tab} onValueChange={setTab} className="flex-1 flex flex-col">
        <TabsList className="grid w-full grid-cols-2">
          <TabsTrigger value="input" className="text-xs font-medium">
            <Upload className="w-3 h-3 mr-1" />
            Input
          </TabsTrigger>
          <TabsTrigger value="settings" className="text-xs font-medium">
            <Settings className="w-3 h-3 mr-1" />
            Settings
          </TabsTrigger>
        </TabsList>

        {/* Input Files Tab */}
        <TabsContent value="input" className="flex-1 mt-0" forceMount>
          <GroupByInputFiles atomId={atomId} />
        </TabsContent>

        {/* Settings Tab */}
        <TabsContent value="settings" className="flex-1 mt-0" forceMount>
          <Card className="border-l-4 border-l-blue-500"
                onDragOver={handleDragOver}
                onDrop={(e) => handleDrop(e, 'identifiers')}>
            <CardHeader className="py-3">
              <CardTitle className="text-sm">Identifiers Selection</CardTitle>
            </CardHeader>
<<<<<<< HEAD
             <CardContent className="py-3">
               <div className="flex items-center justify-between pb-2 border-b mb-2">
                 <div className="flex items-center space-x-2">
                   <Checkbox
                     id="select-all-identifiers"
                     checked={(() => {
                       const allSelected = identifierList.length > 0 &&
                         identifierList.every(id => selectedIdentifiers.includes(id));
                       console.log('🔍 [Identifiers Select All] Debug:', {
                         identifierListLength: identifierList.length,
                         selectedIdentifiersLength: selectedIdentifiers.length,
                         identifierList: identifierList,
                         selectedIdentifiers: selectedIdentifiers,
                         allSelected: allSelected,
                         checkResult: identifierList.every(id => {
                           const included = selectedIdentifiers.includes(id);
                           if (!included) {
                             console.log(`  ❌ Missing: ${id}`);
                           }
                           return included;
                         })
                       });
                       return allSelected;
                     })()}
                     onCheckedChange={(checked) => {
                       userHasInteractedRef.current = true;
                       console.log('🖱️ [Identifiers Select All] Clicked:', {
                         checked,
                         identifierList: identifierList,
                         willSetTo: checked ? [...identifierList] : []
                       });
                       updateSettings(atomId, {
                         selectedIdentifiers: checked ? [...identifierList] : []
                       });
                     }}
                   />
                   <label
                     htmlFor="select-all-identifiers"
                     className="text-xs font-medium cursor-pointer"
                   >
                     Select All
                   </label>
                 </div>
                 <div className="flex items-center space-x-2">
                   <Checkbox
                     id="select-informative-identifiers"
                     checked={(() => {
                       // Get identifiers with unique_count > 1
                       const informativeIds = identifierList.filter(id => {
                         const colInfo = columns.find((col: any) => col.column === id);
                         return colInfo && colInfo.unique_count > 1;
                       });
                       // Check if all informative identifiers are selected
                       const allInformativeSelected = informativeIds.length > 0 &&
                         informativeIds.every(id => selectedIdentifiers.includes(id));
                       return allInformativeSelected;
                     })()}
                     onCheckedChange={(checked) => {
                       userHasInteractedRef.current = true;
                       // Get identifiers with unique_count > 1
                       const informativeIds = identifierList.filter(id => {
                         const colInfo = columns.find((col: any) => col.column === id);
                         return colInfo && colInfo.unique_count > 1;
                       });
                       console.log('🖱️ [Informative Identifiers] Clicked:', {
                         checked,
                         informativeIds: informativeIds,
                         willSetTo: checked ? informativeIds : []
                       });
                       updateSettings(atomId, {
                         selectedIdentifiers: checked ? informativeIds : []
                       });
                     }}
                   />
                   <label
                     htmlFor="select-informative-identifiers"
                     className="text-xs font-medium cursor-pointer"
                   >
                     Informative Columns
                   </label>
                 </div>
               </div>
               <div className="grid grid-cols-2 gap-2 max-h-48 overflow-y-auto pr-2 custom-scrollbar">
                 {identifierList.map((identifier: string) => {
=======
            <CardContent>
              <div className="flex items-center space-x-2 pb-2 border-b mb-2">
                <Checkbox
                  id="select-all-identifiers"
                  checked={(() => {
                    const allSelected = displayIdentifierList.length > 0 &&
                      displayIdentifierList.every(id => selectedIdentifiers.includes(id));
                    console.log('🔍 [Identifiers Select All] Debug:', {
                      identifierListLength: displayIdentifierList.length,
                      selectedIdentifiersLength: selectedIdentifiers.length,
                      identifierList: displayIdentifierList,
                      selectedIdentifiers: selectedIdentifiers,
                      allSelected: allSelected,
                      checkResult: displayIdentifierList.every(id => {
                        const included = selectedIdentifiers.includes(id);
                        if (!included) {
                          console.log(`  ❌ Missing: ${id}`);
                        }
                        return included;
                      })
                    });
                    return allSelected;
                  })()}
                  onCheckedChange={(checked) => {
                    userHasInteractedRef.current = true;
                    console.log('🖱️ [Identifiers Select All] Clicked:', {
                      checked,
                      identifierList: displayIdentifierList,
                      willSetTo: checked ? [...displayIdentifierList] : []
                    });
                    updateSettings(atomId, {
                      selectedIdentifiers: checked ? [...displayIdentifierList] : []
                    });
                  }}
                />
                <label
                  htmlFor="select-all-identifiers"
                  className="text-sm font-medium cursor-pointer flex-1"
                >
                  Select All
                </label>
              </div>
              <div className="grid grid-cols-2 gap-2 max-h-48 overflow-y-auto pr-2">
                {displayIdentifierList.map((identifier: string) => {
>>>>>>> a4d6738a
                  const isSelected = selectedIdentifiers.includes(identifier);
                  return (
                    <div
                       key={identifier}
                       title={identifier}
                       className="cursor-pointer select-none"
                       onClick={() => toggleIdentifier(identifier)}
                       draggable
                       onDragStart={(e) => handleDragStart(e, { item: identifier, source: 'identifiers' })}
                     >
                      <CheckboxTemplate
                        id={identifier}
                        label={identifier}
                        checked={isSelected}
                        onCheckedChange={() => toggleIdentifier(identifier)}
                        labelClassName="text-xs cursor-pointer capitalize truncate max-w-full"
                      />
                    </div>
                  );
                })}
              </div>
            </CardContent>
          </Card>
          <Card className="border-l-4 border-l-green-500"
                onDragOver={handleDragOver}
                onDrop={(e) => handleDrop(e, 'measures')}>
            <CardHeader className="py-3">
              <CardTitle className="text-sm">Measures Configuration</CardTitle>
            </CardHeader>
            <CardContent className="py-3">
               <div className="space-y-2 max-h-96 overflow-y-auto pr-2 custom-scrollbar">
                 {measureList.map((measure: string) => {
                   const isSelected = localSelectedMeasures.includes(measure);
                   const config = getMeasureConfig(measure);
                   return (
                     <div
                        key={measure}
                        className={`border border-gray-200 rounded-lg bg-gradient-to-r from-green-50/50 to-emerald-50/50 ${isSelected ? 'p-2' : 'p-1.5'}`}
                      >
                       <div
                         title={measure}
                         className={`cursor-pointer select-none ${isSelected ? 'mb-1' : ''}`}
                         onClick={() => toggleMeasure(measure)}
                         draggable
                         onDragStart={(e) => handleDragStart(e, { item: measure, source: 'measures' })}
                       >
                         <CheckboxTemplate
                           id={measure}
                           label={measure}
                           checked={isSelected}
                           onCheckedChange={() => toggleMeasure(measure)}
                           labelClassName="text-xs font-medium cursor-pointer capitalize truncate max-w-full"
                         />
                       </div>
                      {isSelected && (
                        <div className="ml-5 space-y-1.5 mt-1.5">
                          <div>
                            <Label className="text-[10px] text-gray-600 mb-0.5">Method</Label>
                            <Select 
                              value={config.aggregator} 
                              onValueChange={(value) => updateMeasureConfig(measure, 'aggregator', value)}
                            >
                              <SelectTrigger className="h-7 text-[10px] bg-white">
                                <SelectValue placeholder="Select method" />
                              </SelectTrigger>
                              <SelectContent>
                                {selectedAggregationMethods.map((agg: string) => (
                                  <SelectItem key={agg} value={agg} className="text-[10px]">{agg}</SelectItem>
                                ))}
                              </SelectContent>
                            </Select>
                          </div>
                          {config.aggregator === 'Weighted Mean' && (
                            <div>
                              <Label className="text-[10px] text-gray-600 mb-0.5">Weight By</Label>
                              <Select 
                                value={config.weight_by || ''} 
                                onValueChange={(value) => updateMeasureConfig(measure, 'weight_by', value)}
                              >
                                <SelectTrigger className="h-7 text-[10px] bg-white">
                                  <SelectValue placeholder="Select weight column" />
                                </SelectTrigger>
                                <SelectContent>
                                  {numericColumns.length > 0 ? (
                                    numericColumns.map((col: string) => (
                                      <SelectItem key={col} value={col} className="text-[10px]">{col}</SelectItem>
                                    ))
                                  ) : (
                                    <div className="p-2 text-[10px] text-gray-500">No numeric columns available</div>
                                  )}
                                </SelectContent>
                              </Select>
                            </div>
                          )}
                           <div>
                             <Label className="text-[10px] text-gray-600 mb-0.5">Rename To</Label>
                             <Input
                               placeholder="New column name"
                               value={config.rename_to || ''}
                               onChange={(e) => updateMeasureConfig(measure, 'rename_to', e.target.value)}
                               className="h-7 text-[10px] bg-white placeholder:text-[9px]"
                             />
                           </div>
                        </div>
                      )}
                    </div>
                  );
                })}
              </div>
            </CardContent>
          </Card>
           <Card className="hidden border-l-4 border-l-orange-500">
             <CardHeader className="py-3">
               <CardTitle className="text-sm">Aggregation Methods</CardTitle>
             </CardHeader>
             <CardContent className="py-3">
               <div className="grid grid-cols-2 gap-2 max-h-48 overflow-y-auto pr-2 custom-scrollbar">
                 {['Sum', 'Mean', 'Min', 'Max', 'Count', 'Median', 'Weighted Mean', 'Rank Percentile'].map((agg) => {
                   const isSelected = selectedAggregationMethods.includes(agg);
                   return (
                     <div key={agg} title={agg} className="cursor-pointer select-none"
                        onClick={() => toggleAggregationMethod(agg)}
                      >
                       <CheckboxTemplate
                         id={agg}
                         label={agg}
                         checked={isSelected}
                         onCheckedChange={() => toggleAggregationMethod(agg)}
                         labelClassName="text-xs cursor-pointer capitalize truncate max-w-full"
                       />
                     </div>
                   );
                 })}
               </div>
             </CardContent>
           </Card>
           
           {/* Perform Button - Sticky at bottom */}
           <div className="sticky bottom-0 left-0 right-0 mt-3 bg-white border-t pt-3 z-10">
             <Button
               onClick={handlePerform}
               disabled={performLoading || selectedIdentifiers.length === 0 || localSelectedMeasures.length === 0}
               className="w-full bg-green-600 hover:bg-green-700 text-white py-2 text-sm h-9"
             >
               {performLoading ? 'Processing...' : 'Perform'}
             </Button>
           </div>
         </TabsContent>
       </Tabs>
       {/* Custom scrollbar styles */}
       <style>{`
         .custom-scrollbar::-webkit-scrollbar {
           width: 10px;
           background: #f3f4f6;
           border-radius: 8px;
         }
         .custom-scrollbar::-webkit-scrollbar-thumb {
           background: #d1d5db;
           border-radius: 8px;
           border: 2px solid #f3f4f6;
         }
         .custom-scrollbar::-webkit-scrollbar-thumb:hover {
           background: #9ca3af;
         }
         .custom-scrollbar {
           scrollbar-color: #d1d5db #f3f4f6;
           scrollbar-width: thin;
         }
       `}</style>
     </div>
   );
 };
 
 export default GroupByProperties;<|MERGE_RESOLUTION|>--- conflicted
+++ resolved
@@ -742,7 +742,6 @@
             <CardHeader className="py-3">
               <CardTitle className="text-sm">Identifiers Selection</CardTitle>
             </CardHeader>
-<<<<<<< HEAD
              <CardContent className="py-3">
                <div className="flex items-center justify-between pb-2 border-b mb-2">
                  <div className="flex items-center space-x-2">
@@ -827,52 +826,6 @@
                </div>
                <div className="grid grid-cols-2 gap-2 max-h-48 overflow-y-auto pr-2 custom-scrollbar">
                  {identifierList.map((identifier: string) => {
-=======
-            <CardContent>
-              <div className="flex items-center space-x-2 pb-2 border-b mb-2">
-                <Checkbox
-                  id="select-all-identifiers"
-                  checked={(() => {
-                    const allSelected = displayIdentifierList.length > 0 &&
-                      displayIdentifierList.every(id => selectedIdentifiers.includes(id));
-                    console.log('🔍 [Identifiers Select All] Debug:', {
-                      identifierListLength: displayIdentifierList.length,
-                      selectedIdentifiersLength: selectedIdentifiers.length,
-                      identifierList: displayIdentifierList,
-                      selectedIdentifiers: selectedIdentifiers,
-                      allSelected: allSelected,
-                      checkResult: displayIdentifierList.every(id => {
-                        const included = selectedIdentifiers.includes(id);
-                        if (!included) {
-                          console.log(`  ❌ Missing: ${id}`);
-                        }
-                        return included;
-                      })
-                    });
-                    return allSelected;
-                  })()}
-                  onCheckedChange={(checked) => {
-                    userHasInteractedRef.current = true;
-                    console.log('🖱️ [Identifiers Select All] Clicked:', {
-                      checked,
-                      identifierList: displayIdentifierList,
-                      willSetTo: checked ? [...displayIdentifierList] : []
-                    });
-                    updateSettings(atomId, {
-                      selectedIdentifiers: checked ? [...displayIdentifierList] : []
-                    });
-                  }}
-                />
-                <label
-                  htmlFor="select-all-identifiers"
-                  className="text-sm font-medium cursor-pointer flex-1"
-                >
-                  Select All
-                </label>
-              </div>
-              <div className="grid grid-cols-2 gap-2 max-h-48 overflow-y-auto pr-2">
-                {displayIdentifierList.map((identifier: string) => {
->>>>>>> a4d6738a
                   const isSelected = selectedIdentifiers.includes(identifier);
                   return (
                     <div
