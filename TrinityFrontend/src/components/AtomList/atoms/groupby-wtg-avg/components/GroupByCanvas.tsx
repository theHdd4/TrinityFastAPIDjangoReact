import React, { useState, useMemo } from 'react';
import { useToast } from '@/hooks/use-toast';
import { Button } from '@/components/ui/button';
import { Select, SelectContent, SelectItem, SelectTrigger, SelectValue } from '@/components/ui/select';

import { Card, CardContent } from '@/components/ui/card';
import { X, Database, Settings2, BarChart, ChevronUp, ChevronDown, Plus } from 'lucide-react';
import { Input } from '@/components/ui/input';
import { Dialog, DialogContent, DialogHeader, DialogTitle, DialogFooter } from '@/components/ui/dialog';
import { useLaboratoryStore } from '@/components/LaboratoryMode/store/laboratoryStore';
import { GROUPBY_API } from '@/lib/api';
import { resolveTaskResponse } from '@/lib/taskQueue';
import { DataSummaryView } from '@/components/shared/DataSummaryView';
import { Checkbox } from '@/components/ui/checkbox';
import { Badge } from '@/components/ui/badge';
import { Tooltip, TooltipContent, TooltipTrigger } from '@/components/ui/tooltip';
<<<<<<< HEAD
import { InlineGroupByGuidedFlow } from './groupby-guided-flow/inlinegroupbyguidedflow';
=======
import Table from '@/templates/tables/table';
import {
  ContextMenu,
  ContextMenuContent,
  ContextMenuItem,
  ContextMenuSeparator,
  ContextMenuSub,
  ContextMenuSubContent,
  ContextMenuSubTrigger,
  ContextMenuTrigger,
} from '@/components/ui/context-menu';
import { ArrowUp, ArrowDown, Filter as FilterIcon } from 'lucide-react';
>>>>>>> 28380d56
import {
  Pagination,
  PaginationContent,
  PaginationItem,
  PaginationLink,
  PaginationNext,
  PaginationPrevious,
} from '@/components/ui/pagination';

const normalizeColumnName = (value: string | undefined | null) => {
  if (!value || typeof value !== 'string') return '';
  return value.trim().toLowerCase();
};

interface GroupByCanvasProps {
  atomId: string;
}

const GroupByCanvas: React.FC<GroupByCanvasProps> = ({ atomId }) => {
  const { toast } = useToast();
  const atom = useLaboratoryStore(state => state.getAtom(atomId));
  const updateSettings = useLaboratoryStore(state => state.updateAtomSettings);
  const settings = atom?.settings || {};

  // Get input file name for clickable subtitle
  const inputFileName = settings.dataSource || '';

  // Handle opening the input file in a new tab
  const handleViewDataClick = () => {
    if (inputFileName && atomId) {
      window.open(`/dataframe?name=${encodeURIComponent(inputFileName)}`, '_blank');
    }
  };

  const selectedMeasures = settings.selectedMeasures || [];
  const measures = settings.measures || [];
  const selectedIdentifiers = settings.selectedIdentifiers || [];
  const identifiers = settings.identifiers || [];
  const derivedIdentifiers = identifiers.length > 0 ? identifiers : (settings.allColumns || []).filter((c: any) => c.data_type && (
    c.data_type.toLowerCase().includes('object') ||
    c.data_type.toLowerCase().includes('string') ||
    c.data_type.toLowerCase().includes('category')
  )).map((c: any) => c.column);
  const availableIdentifiers = derivedIdentifiers.filter((id: string) => !selectedIdentifiers.includes(id));
  const [addingIdentifier, setAddingIdentifier] = useState(false);
  const handleAddIdentifier = (id: string) => {
    updateSettings(atomId, { selectedIdentifiers: [...selectedIdentifiers, id] });
    setAddingIdentifier(false);
  };

  // Helper: do any measures use Weighted Mean?
  const hasWeightedMean = selectedMeasures.some((m: any) => m.aggregator === 'Weighted Mean');

  // Total rows (before slicing) and Save DataFrame states
  const [totalRows, setTotalRows] = useState(() => {
    return settings.groupbyResults?.unsaved_data?.length || 0;
  });
  const [allResults, setAllResults] = useState<Record<string, any>[]>(() => {
    return settings.groupbyResults?.unsaved_data || [];
  });
  const [saveLoading, setSaveLoading] = useState(false);
  const [saveError, setSaveError] = useState<string | null>(null);
  const [saveSuccess, setSaveSuccess] = useState(false);
  const [showSaveModal, setShowSaveModal] = useState(false);
  const [saveFileName, setSaveFileName] = useState('');
  // Get configuration state from global store
  const configCollapsed = settings.configCollapsed || false;
  const currentPage = settings.currentPage || 1;
  const pageSize = 20;
  const resultsSortColumn = settings.resultsSortColumn || '';
  const resultsSortDirection = settings.resultsSortDirection || 'asc';
  const resultsColumnFilters = settings.resultsColumnFilters || {};

  // Helper to convert results to CSV
  const resultsToCSV = (data: Record<string, any>[]): string => {
    if (!data.length) return '';
    const headers = Object.keys(data[0]);
    const rows = data.map(r => headers.map(h => JSON.stringify(r[h] ?? '')).join(','));
    return [headers.join(','), ...rows].join('\n');
  };

  // Open save modal with default filename
  const handleSaveDataFrame = () => {
    const dataToSave = allResults.length ? allResults : results;
    if (!dataToSave || dataToSave.length === 0) return;
    
    // Generate default filename
    const defaultFilename = `groupby_${settings?.dataSource?.split('/')?.pop() || 'data'}_${Date.now()}`;
    setSaveFileName(defaultFilename);
    setShowSaveModal(true);
  };

  // Actually save the DataFrame with the chosen filename
  const confirmSaveDataFrame = async () => {
    const dataToSave = allResults.length ? allResults : results;
    if (!dataToSave || dataToSave.length === 0) return;
    
    setSaveLoading(true);
    setSaveError(null);
    setSaveSuccess(false);
    try {
      const csv_data = resultsToCSV(dataToSave);
      const filename = saveFileName.trim() || `groupby_${settings?.dataSource?.split('/')?.pop() || 'data'}_${Date.now()}`;
      
      // Get card info for pipeline tracking
      const cards = useLaboratoryStore.getState().cards;
      const card = cards.find(c => Array.isArray(c.atoms) && c.atoms.some(a => a.id === atomId));
      const cardId = card?.id || '';
      const canvasPosition = card?.canvas_position ?? 0;
      
      const response = await fetch(`${GROUPBY_API}/save`, {
        method: 'POST',
        headers: { 'Content-Type': 'application/json' },
        body: JSON.stringify({ 
          csv_data, 
          filename,
          validator_atom_id: atomId,
          card_id: cardId,
          canvas_position: canvasPosition,
        }),
      });
      let payload: any = {};
      try {
        payload = await response.json();
      } catch {}
      if (!response.ok) {
        throw new Error(`Save failed: ${response.statusText}`);
      }
      await resolveTaskResponse(payload);
      setSaveSuccess(true);
      toast({ title: 'Success', description: 'DataFrame saved successfully.' });
      setShowSaveModal(false);
    } catch (err: any) {
      const msg = err instanceof Error ? err.message : 'Failed to save DataFrame';
      setSaveError(msg);
      toast({ title: 'Error', description: msg, variant: 'destructive' });
    } finally {
      setSaveLoading(false);
    }
  };

  const addGroupByLevel = () => {
    // Add logic to add new group by level
  };

  const removeIdentifier = (id: string) => {
    const newIds = selectedIdentifiers.filter((i: string) => i !== id);
    updateSettings(atomId, { selectedIdentifiers: newIds });
  };

  const removeSelectedMeasure = (index: number) => {
    const newMeasures = selectedMeasures.filter((_: any, i: number) => i !== index);
    updateSettings(atomId, { selectedMeasures: newMeasures });
  };

  const addMeasure = () => {
    const newMeasures = [...selectedMeasures, { field: '', aggregator: 'sum', weight_by: '', rename_to: '' }];
    updateSettings(atomId, { selectedMeasures: newMeasures });
  };

  const updateMeasure = (index: number, field: 'field' | 'aggregator' | 'weight_by' | 'rename_to', value: string) => {
    const newMeasures = selectedMeasures.map((measure: any, i: number) => (
      i === index ? { ...measure, [field]: value } : measure
    ));
    updateSettings(atomId, { selectedMeasures: newMeasures });
  };

  // Aggregation methods selected in settings (add this logic)
  const aggregationOptions = [
    'Sum', 'Mean', 'Min', 'Max', 'Count', 'Median', 'Weighted Mean', 'Rank Percentile'
  ];
  const selectedAggregationMethods = Array.isArray(settings.selectedAggregationMethods) && settings.selectedAggregationMethods.length > 0
    ? settings.selectedAggregationMethods
    : aggregationOptions;

  // Fallback logic for measures
  const fallbackMeasures = measures.length === 0
    ? (settings.allColumns || []).filter((c: any) => c.data_type && (
        c.data_type.toLowerCase().includes('int') ||
        c.data_type.toLowerCase().includes('float') ||
        c.data_type.toLowerCase().includes('number')
      )).map((c: any) => c.column)
    : measures;

  // Use only selected measures from settings for the Field dropdown
  const selectedMeasureNames = Array.isArray(settings.selectedMeasureNames)
    ? settings.selectedMeasureNames
    : (
        // If settings.selectedMeasures present use them
        (Array.isArray(settings.selectedMeasures) && settings.selectedMeasures.length > 0)
          ? (
              typeof settings.selectedMeasures[0] === 'string'
                ? settings.selectedMeasures as string[]
                : settings.selectedMeasures.map((m: any) => m.field).filter(Boolean)
            )
          // else return empty array - no automatic measure selection
          : []
      );
  // Build numeric columns list directly from allColumns for comprehensive options
  const numericColumns = (settings.allColumns || []).filter(
    (c: any) => c.data_type && (
      c.data_type.toLowerCase().includes('int') ||
      c.data_type.toLowerCase().includes('float') ||
      c.data_type.toLowerCase().includes('number')
    )
  ).map((c: any) => c.column);

  // Debug: Log numeric columns for Weight By dropdown
  console.log('🔍 Debug - Weight By numericColumns:', {
    allColumns: settings.allColumns?.length || 0,
    numericColumns: numericColumns,
    hasWeightedMean: hasWeightedMean
  });

  // Legacy cardinality fetch removed - now using DataSummaryView

  // ------------------------------------------------------------
  // Initialize measures only (no automatic selectedMeasureNames)
  React.useEffect(() => {
    if (Array.isArray(settings.allColumns) && settings.allColumns.length > 0) {
      const numericCols = settings.allColumns
        .filter((c: any) => c.data_type && (
          c.data_type.toLowerCase().includes('int') ||
          c.data_type.toLowerCase().includes('float') ||
          c.data_type.toLowerCase().includes('number')
        ))
        .map((c: any) => c.column);

      // Initialize measures only if not already set
      if ((measures.length === 0) && numericCols.length > 0) {
        updateSettings(atomId, {
          measures: numericCols,
        });
      }
    }
  }, [settings.allColumns]);
  // Field dropdown options: use measures selected in settings tab
  const fieldOptions = Array.isArray(settings.selectedMeasureNames) && settings.selectedMeasureNames.length > 0 
    ? settings.selectedMeasureNames 
    : fallbackMeasures;

  // Initialize results from global store
  const [results, setResults] = useState<any[]>(() => {
    return settings.groupbyResults?.unsaved_data || [];
  });
  const [resultsHeaders, setResultsHeaders] = useState<string[]>(() => {
    return settings.groupbyResults?.unsaved_data?.length > 0 
      ? Object.keys(settings.groupbyResults.unsaved_data[0] || {})
      : [];
  });
  const [resultsLoading, setResultsLoading] = useState(false);
  const [resultsError, setResultsError] = useState<string | null>(null);

  // Sync with global store changes
  React.useEffect(() => {
    if (settings.groupbyResults?.unsaved_data) {
      setResults(settings.groupbyResults.unsaved_data);
      setAllResults(settings.groupbyResults.unsaved_data);
      setTotalRows(settings.groupbyResults.unsaved_data.length);
      if (settings.groupbyResults.unsaved_data.length > 0) {
        setResultsHeaders(Object.keys(settings.groupbyResults.unsaved_data[0] || {}));
      }
    }
  }, [settings.groupbyResults?.unsaved_data]);

  // Legacy cardinality view state and functions removed - now using DataSummaryView

  // Handler for Perform button
  const handlePerform = async () => {
    setResultsLoading(true);
    setResultsError(null);
    try {
      // Collect identifiers, measures, aggregations, and measure config
      const identifiers = selectedIdentifiers.map((id: string) => normalizeColumnName(id)).filter(Boolean);
      // Build aggregations object from measure config
      const aggregations: Record<string, any> = {};
      // Prepare for rename validation
    const existingColsLower = new Set(
      (settings.allColumns || []).map((c: any) => (c.column || '').toLowerCase())
    );
    const renameSeen = new Set<string>();

    selectedMeasures.forEach((measure: any) => {
        if (typeof measure === 'string') {
          const normalizedField = normalizeColumnName(measure);
          if (!normalizedField) {
            return;
          }
          // If selectedMeasures is just strings, use default aggregator
          aggregations[normalizedField] = { agg: (selectedAggregationMethods[0] || 'sum').toLowerCase() };
        } else if (measure.field && measure.aggregator) {
          // Map aggregator names to backend-friendly keys
          const aggRaw = (measure.aggregator || '').toLowerCase();
          let aggKey = aggRaw;
          if (aggRaw === 'weighted mean') aggKey = 'weighted_mean';
          if (aggRaw === 'rank percentile') aggKey = 'rank_pct';

          const normalizedField = normalizeColumnName(measure.field);
          if (!normalizedField) {
            return;
          }

          const aggObj: any = { agg: aggKey };
          // Validate rename uniqueness
           if (measure.rename_to && measure.rename_to.trim()) {
             const renameLower = measure.rename_to.trim().toLowerCase();
             if (renameSeen.has(renameLower) || existingColsLower.has(renameLower)) {
               toast({
                 title: 'Invalid rename',
                 description: `Column name '${measure.rename_to}' is already used. Choose a unique name.`,
                 variant: 'destructive',
               });
               setResultsLoading(false);
               throw new Error(`Duplicate or existing column name: ${measure.rename_to}`);
             }
             renameSeen.add(renameLower);
             aggObj.rename_to = measure.rename_to.trim();
           }
          if (aggKey === 'weighted_mean') {
            aggObj.weight_by = normalizeColumnName(measure.weight_by);
          }
          aggregations[normalizedField] = aggObj;
        }
      });
      // Fallback: if no measure config, use all selected measures with default aggregator
      if (Object.keys(aggregations).length === 0 && Array.isArray(selectedMeasures)) {
        selectedMeasures.forEach((m: any) => {
          const field = typeof m === 'string' ? m : m.field;
          aggregations[field] = { agg: (selectedAggregationMethods[0] || 'sum').toLowerCase() };
        });
      }
      
      console.log('🚀 GroupBy Perform - Sending data:', {
        identifiers,
        aggregations,
        dataSource: settings.dataSource,
        validator_atom_id: atomId
      });
      
      // Prepare form data
      const formData = new FormData();
      formData.append('validator_atom_id', atomId);
      formData.append('file_key', settings.dataSource || '');
      formData.append('bucket_name', 'trinity');
      formData.append('object_names', settings.dataSource || '');
      formData.append('identifiers', JSON.stringify(identifiers));
      formData.append('aggregations', JSON.stringify(aggregations));
      
      console.log('📤 Calling GroupBy backend:', `${GROUPBY_API}/run`);
      
      const res = await fetch(`${GROUPBY_API}/run`, { method: 'POST', body: formData });
      let payload: any = {};
      try {
        payload = await res.json();
      } catch {}

      console.log('📥 GroupBy backend response:', payload);

      if (!res.ok) {
        const detail = typeof payload?.detail === 'string' ? payload.detail : res.statusText;
        throw new Error(detail || 'GroupBy run failed');
      }

      const data = (await resolveTaskResponse(payload)) || {};
      
      if (data.status === 'SUCCESS' && data.result_file) {
        // 🔧 CRITICAL FIX: Use the data returned directly from /run endpoint
        // The backend already returns the grouped results, no need to call /results
        
        // Check if we have results data directly
        if (data.results && Array.isArray(data.results)) {
          // Backend returned results directly
          const allRows = data.results;
          setTotalRows(allRows.length);
          setAllResults(allRows);
          setResults(allRows);
          updateSettings(atomId, { currentPage: 1 }); // Reset to first page when new data is loaded
          
          // Determine identifiers that have >1 unique value
          const idWithVariety = selectedIdentifiers.filter((id: string) => {
            const uniq = new Set(allRows.map((r: any) => r[id])).size;
            return uniq > 1;
          });
          
          const headers = Object.keys(allRows[0]).filter((h) => {
            if (selectedIdentifiers.includes(h)) {
              return idWithVariety.includes(h);
            }
            return true; // keep measure columns
          });
          
          setResultsHeaders(headers);
          
          // Persist result metadata and data
          updateSettings(atomId, {
            groupbyResults: {
              result_file: data.result_file,
              result_shape: [allRows.length, headers.length],
              row_count: data.row_count,
              columns: data.columns,
              unsaved_data: allRows
            },
          });
          
          toast({
            title: 'Success',
            description: `GroupBy completed! ${allRows.length} rows processed.`,
          });
          
        } else {
          // Fallback: try to fetch results from the saved file
          console.log('🔄 No direct results, trying to fetch from saved file...');
          
          // Try to get results from the cached_dataframe endpoint
          try {
            const totalRows = typeof data.row_count === 'number' ? data.row_count : 1000;
            const pageSize = Math.min(Math.max(totalRows, 50), 1000);
            const cachedUrl = `${GROUPBY_API}/cached_dataframe?object_name=${encodeURIComponent(
              data.result_file
            )}&page=1&page_size=${pageSize}`;
            const cachedRes = await fetch(cachedUrl);
            let cachedPayload: any = {};
            try {
              cachedPayload = await cachedRes.json();
            } catch {}
            if (cachedRes.ok) {
              const cachedData = (await resolveTaskResponse(cachedPayload)) || {};
              const csvText = String(cachedData?.data ?? '');
              // Parse CSV to get results
              const lines = csvText.split('\n');
              if (lines.length <= 1) {
                throw new Error('No data rows found in CSV');
              }

              const headers = lines[0].split(',').map(h => h.trim().replace(/"/g, ''));
              const rows = lines
                .slice(1)
                .filter(line => line.trim())
                .map(line => {
                  const values = line.split(',').map(v => v.trim().replace(/"/g, ''));
                  const row: any = {};
                  headers.forEach((header, index) => {
                    row[header] = values[index] || '';
                  });
                  return row;
                });
              
              setTotalRows(rows.length);
              setAllResults(rows);
              setResults(rows);
              updateSettings(atomId, { currentPage: 1 }); // Reset to first page when new data is loaded
              setResultsHeaders(headers);
              
              updateSettings(atomId, {
                groupbyResults: {
                  result_file: data.result_file,
                  result_shape: [rows.length, headers.length],
                  row_count: data.row_count,
                  columns: data.columns,
                  unsaved_data: rows
                },
              });
              
              toast({
                title: 'Success',
                description: `GroupBy completed! ${rows.length} rows processed.`,
              });
            } else {
              const detail = typeof cachedPayload?.detail === 'string' ? cachedPayload.detail : undefined;
              throw new Error(detail || 'Failed to fetch cached results');
            }
          } catch (fetchError) {
            console.error('❌ Error fetching cached results:', fetchError);
            // Still mark as successful since the operation completed
            updateSettings(atomId, {
              groupbyResults: {
                result_file: data.result_file,
                result_shape: [0, 0],
                row_count: data.row_count,
                columns: data.columns
              },
            });
            
            toast({
              title: 'Partial Success',
              description: 'GroupBy operation completed, but results display failed. Check the saved file.',
            });
          }
        }
      } else {
        setResultsError(data.error || 'GroupBy failed');
        setResults([]);
        setResultsHeaders([]);
        
        toast({
          title: 'Error',
          description: data.error || 'GroupBy operation failed',
          variant: 'destructive',
        });
      }
      setResultsLoading(false);
    } catch (e: any) {
      console.error('❌ GroupBy Perform Error:', e);
      setResultsError(e.message || 'Error performing groupby');
      setResults([]);
      setResultsHeaders([]);
      setResultsLoading(false);
      
      toast({
        title: 'Error',
        description: e.message || 'Error performing groupby',
        variant: 'destructive',
      });
    }
  };

  // Filtering and pagination functions for results
  const allFilteredData = useMemo(() => {
    if (!allResults.length) return [];
    
    let filtered = [...allResults];
    
    // Apply column filters
    Object.entries(resultsColumnFilters).forEach(([column, filterValues]) => {
      if (filterValues && filterValues.length > 0) {
        filtered = filtered.filter(row => 
          filterValues.includes(String(row[column] || ''))
        );
      }
    });
    
    // Apply sorting
    if (resultsSortColumn) {
      filtered = [...filtered].sort((a, b) => {
        const aVal = a[resultsSortColumn];
        const bVal = b[resultsSortColumn];
        
        // Handle null/undefined values
        if (aVal == null && bVal == null) return 0;
        if (aVal == null) return resultsSortDirection === 'asc' ? 1 : -1;
        if (bVal == null) return resultsSortDirection === 'asc' ? -1 : 1;
        
        // Handle numeric values
        if (typeof aVal === 'number' && typeof bVal === 'number') {
          return resultsSortDirection === 'asc' ? aVal - bVal : bVal - aVal;
        }
        
        // Handle string values
        const aStr = String(aVal).toLowerCase();
        const bStr = String(bVal).toLowerCase();
        return resultsSortDirection === 'asc' 
          ? aStr.localeCompare(bStr)
          : bStr.localeCompare(aStr);
      });
    }
    
    return filtered;
  }, [allResults, resultsColumnFilters, resultsSortColumn, resultsSortDirection]);

  // Get current page data from filtered results
  const displayedData = useMemo(() => {
    const startIndex = (currentPage - 1) * pageSize;
    const endIndex = startIndex + pageSize;
    return allFilteredData.slice(startIndex, endIndex);
  }, [allFilteredData, currentPage, pageSize]);

  const totalPages = Math.ceil(allFilteredData.length / pageSize);

  const handlePageChange = (page: number) => {
    updateSettings(atomId, { currentPage: page });
  };

  const handleResultsSort = (column: string, direction?: 'asc' | 'desc') => {
    if (resultsSortColumn === column) {
      if (resultsSortDirection === 'asc') {
        updateSettings(atomId, { resultsSortDirection: 'desc' });
      } else if (resultsSortDirection === 'desc') {
        updateSettings(atomId, { resultsSortColumn: '', resultsSortDirection: 'asc' });
      }
    } else {
      updateSettings(atomId, { resultsSortColumn: column, resultsSortDirection: direction || 'asc' });
    }
  };

  const handleResultsColumnFilter = (column: string, values: string[]) => {
    updateSettings(atomId, {
      resultsColumnFilters: {
        ...resultsColumnFilters,
        [column]: values
      }
    });
  };

  const clearResultsColumnFilter = (column: string) => {
    const newFilters = { ...resultsColumnFilters };
    delete newFilters[column];
    updateSettings(atomId, { resultsColumnFilters: newFilters });
  };

  const getResultsUniqueColumnValues = (column: string): string[] => {
    if (!allResults.length) return [];

    // Apply other active filters to get hierarchical filtering
    const otherFilters = Object.entries(resultsColumnFilters).filter(([key]) => key !== column);
    let dataToUse = allResults;

    if (otherFilters.length > 0) {
      dataToUse = allResults.filter(item => {
        return otherFilters.every(([filterColumn, filterValues]) => {
          if (!Array.isArray(filterValues) || filterValues.length === 0) return true;
          const cellValue = String(item[filterColumn] || '');
          return filterValues.includes(cellValue);
        });
      });
    }

    const values = dataToUse.map(item => String(item[column] || ''));
    const uniqueValues = Array.from(new Set(values));
    return uniqueValues.sort() as string[];
  };

  const ResultsFilterMenu = ({ column }: { column: string }) => {
    const uniqueValues = getResultsUniqueColumnValues(column);
    const current = resultsColumnFilters[column] || [];
    const [temp, setTemp] = useState<string[]>(current);

    const toggleVal = (val: string) => {
      setTemp(prev => (prev.includes(val) ? prev.filter(v => v !== val) : [...prev, val]));
    };

    const selectAll = () => {
      setTemp(temp.length === uniqueValues.length ? [] : uniqueValues);
    };

    const apply = () => {
      handleResultsColumnFilter(column, temp);
      updateSettings(atomId, { currentPage: 1 }); // Reset to first page when filtering
    };

    return (
      <div className="w-64 max-h-80 overflow-y-auto">
        <div className="p-2 border-b">
          <div className="flex items-center space-x-2 mb-2">
            <Checkbox checked={temp.length === uniqueValues.length} onCheckedChange={selectAll} />
            <span className="text-sm font-medium">Select All</span>
          </div>
        </div>
        <div className="p-2 space-y-1">
          {uniqueValues.map((v, i) => (
            <div key={i} className="flex items-center space-x-2">
              <Checkbox checked={temp.includes(v)} onCheckedChange={() => toggleVal(v)} />
              <span className="text-sm">{v}</span>
            </div>
          ))}
        </div>
        <div className="p-2 border-t flex space-x-2">
          <Button size="sm" onClick={apply}>Apply</Button>
          <Button size="sm" variant="outline" onClick={() => setTemp(current)}>
            Cancel
          </Button>
        </div>
      </div>
    );
  };

  // Show placeholder when no data source is selected
  if (!settings.dataSource) {
    return (
      <div className="w-full h-full p-6 bg-gradient-to-br from-slate-50 via-green-50/30 to-green-50/50 overflow-y-auto relative">
        <div className="absolute inset-0 opacity-20">
          <svg width="80" height="80" viewBox="0 0 80 80" className="absolute inset-0 w-full h-full">
            <defs>
              <pattern id="emptyGrid" width="80" height="80" patternUnits="userSpaceOnUse">
                <path d="M 80 0 L 0 0 0 80" fill="none" stroke="rgb(148 163 184 / 0.15)" strokeWidth="1"/>
              </pattern>
            </defs>
            <rect width="100%" height="100%" fill="url(#emptyGrid)" />
          </svg>
        </div>

        <div className="relative z-10 flex items-center justify-center h-full">
          <div className="text-center max-w-md">
            <div className="w-24 h-24 mx-auto mb-8 rounded-2xl bg-gradient-to-br from-green-500 to-green-600 flex items-center justify-center shadow-2xl transform rotate-3 hover:rotate-0 transition-transform duration-300">
              <BarChart className="w-12 h-12 text-white drop-shadow-lg" />
            </div>
            <h3 className="text-3xl font-bold text-gray-900 mb-3 bg-gradient-to-r from-green-500 to-green-600 bg-clip-text text-transparent">
              GroupBy Operation
            </h3>
            <p className="text-gray-600 mb-6 text-lg font-medium leading-relaxed">
              Select a data source from the properties panel to get started
            </p>
          </div>
        </div>
      </div>
    );
  }

<<<<<<< HEAD
  // Get showCardinalityView setting from global store
  const showCardinalityView = settings.showCardinalityView || false;
  // Get showGuidedMode setting from global store
  const showGuidedMode = settings.showGuidedMode || false;
=======
  // Get showDataSummary setting from global store
  const showDataSummary = settings.showDataSummary || false;
>>>>>>> 28380d56

  return (
    <div className="p-2 space-y-2 h-full overflow-auto bg-gradient-to-br from-slate-50 to-slate-100">
      {/* Data Summary - Unified component with metadata support */}
      {settings.dataSource && showDataSummary && (
        <div className="border-b border-slate-200 px-5 py-4">
          <DataSummaryView
            objectName={settings.dataSource}
            atomId={atomId}
            title="Data Summary"
            subtitle="Data in detail"
            subtitleClickable={!!settings.dataSource}
            onSubtitleClick={handleViewDataClick}
          />
                  </div>
      )}
      
      {/* Group By Section */}
      <Card className="hidden shadow-lg border-0 bg-white/80 backdrop-blur-sm">
        <div className="flex items-center justify-between px-4 pt-4 pb-2">
          <div className="flex items-center space-x-2">
            <Settings2 className="h-5 w-5 text-green-500" />
            <span className="font-semibold text-base">Group By Configuration</span>
          </div>
          <button
            className="p-1 rounded hover:bg-green-100 transition-colors"
            onClick={() => updateSettings(atomId, { configCollapsed: !configCollapsed })}
            aria-label={configCollapsed ? 'Expand configuration' : 'Collapse configuration'}
          >
            {configCollapsed ? <ChevronDown className="w-5 h-5" /> : <ChevronUp className="w-5 h-5" />}
          </button>
        </div>
        {/* Configuration content */}
        {!configCollapsed && (
        <CardContent className="p-6 space-y-6">
          {/* Level Header and Row (only once) */}
          <div className="hidden bg-emerald-50 rounded-lg p-3 shadow-sm">
            <div className="flex flex-wrap gap-1 items-center">
              <div className="font-semibold text-green-600 mr-2 text-sm">Level:</div>
               {selectedIdentifiers.map((identifier: string) => (
                <div key={identifier} className="flex items-center gap-1 text-xs font-medium text-green-700 bg-gradient-to-r from-blue-50 to-indigo-50 px-2 py-1 rounded-full border border-blue-200 shadow-sm">
                <span>{identifier}</span>
                <button
                  className="text-slate-500 hover:text-red-600 focus:outline-none"
                  onClick={() => removeIdentifier(identifier)}
                  aria-label="Remove identifier"
                >
                  <X className="h-3 w-3" />
                </button>
              </div>
               ))}
               {/* Add Identifier Button / Selector */}
               {addingIdentifier ? (
                 <Select onValueChange={handleAddIdentifier} value="">
                   <SelectTrigger className="w-40 bg-white text-xs">
                     <SelectValue placeholder="Select identifier" />
                   </SelectTrigger>
                   <SelectContent className="max-h-48 overflow-auto">
                     {availableIdentifiers.map(id => (
                       <SelectItem key={id} value={id} className="text-xs">{id}</SelectItem>
                     ))}
                   </SelectContent>
                 </Select>
               ) : (
                 <Button variant="ghost" size="sm" className="text-green-700 hover:bg-green-100" onClick={() => setAddingIdentifier(true)}>
                   <Plus className="h-4 w-4" />
                 </Button>
               )}
             </div>
           </div>
          {/* Field and Aggregator Selectors */}
          <div className="space-y-4 pt-4 border-t border-slate-200">
            <h3 className="font-semibold text-slate-700 flex items-center gap-2">
              <BarChart className="h-5 w-5" />
              Measure Configuration
            </h3>
            {selectedMeasures.map((measure: any, index: number) => (
              <div key={index} className="flex items-center justify-between gap-4 p-2 bg-gradient-to-r from-green-50 to-emerald-50 rounded-lg border border-green-200">
                <div className="w-44">
                  <label className={`text-sm font-semibold mb-2 block text-green-700 ${index !== 0 ? 'sr-only' : ''}`}>Field</label>
                  <Select value={measure.field} onValueChange={(value) => updateMeasure(index, 'field', value)}>
                    <SelectTrigger className="bg-white">
                      <SelectValue placeholder="Select field" />
                    </SelectTrigger>
                    <SelectContent>
                       {fieldOptions
                         .filter((col: string) => {
                           return !selectedMeasures.some((m: any, i2: number) => i2 !== index && m.field === col);
                         })
                         .map((col: string) => (
                           <SelectItem key={col} value={col}>{col}</SelectItem>
                         ))}
                    </SelectContent>
                  </Select>
                </div>
                {/* Placeholder heading for Weight By in first row */}
                {index === 0 && hasWeightedMean && measure.aggregator !== 'Weighted Mean' && (
                  <div className="w-44"></div>
                )}
                {measure.aggregator === 'Weighted Mean' && (
                  <div className="w-44">
                    <label className={`text-sm font-semibold mb-2 block text-green-700 ${(index !== 0) ? 'sr-only' : ''}`}>Weight By</label>
                    <Select value={measure.weight_by || ''} onValueChange={(value) => updateMeasure(index, 'weight_by', value)}>
                      <SelectTrigger className="bg-white">
                        <SelectValue placeholder="Select weight column" />
                      </SelectTrigger>
                      <SelectContent>
                        {numericColumns.length > 0 ? (
                          numericColumns.map((col: string) => (
                            <SelectItem key={col} value={col}>{col}</SelectItem>
                          ))
                        ) : (
                          <div className="p-2 text-sm text-gray-500">No numeric columns available</div>
                        )}
                      </SelectContent>
                    </Select>
                  </div>
                )}
                <div className="w-44 ml-auto">
                  <label className={`text-sm font-semibold mb-2 block text-green-700 ${index !== 0 ? 'sr-only' : ''}`}>Aggregator</label>
                  <Select value={measure.aggregator} onValueChange={(value) => updateMeasure(index, 'aggregator', value)}>
                    <SelectTrigger className="bg-white">
                      <SelectValue placeholder="Select aggregation" />
                    </SelectTrigger>
                    <SelectContent>
                      {selectedAggregationMethods.map((agg: string) => (
                        <SelectItem key={agg} value={agg}>{agg}</SelectItem>
                      ))}
                    </SelectContent>
                  </Select>
                </div>
                {/* Rename To input */}
                <div className="w-44">
                  <label className={`text-sm font-semibold mb-2 block text-green-700 ${index !== 0 ? 'sr-only' : ''}`}>Rename To</label>
                  <Input
                    placeholder="New name"
                    value={measure.rename_to || ''}
                    onChange={(e) => updateMeasure(index, 'rename_to', e.target.value)}
                    className="bg-white"
                  />
                </div>
                <Button 
                  variant="ghost" 
                  size="sm" 
                  onClick={() => removeSelectedMeasure(index)}
                  className="text-red-500 hover:text-red-700 hover:bg-red-50"
                >
                  <X className="h-4 w-4" />
                </Button>
              </div>
            ))}
            <div className="flex items-center justify-between">
              <Button 
                variant="outline" 
                size="sm" 
                onClick={addMeasure}
                className="border-green-300 text-green-700 hover:bg-green-50"
              >
                <Plus className="h-4 w-4 mr-2" />
                Add Measure
              </Button>
              <Button
                variant="default"
                size="sm"
                onClick={handlePerform}
                className="bg-green-600 hover:bg-green-700 text-white"
              >
                Perform
              </Button>
            </div>
          </div>
        </CardContent>
        )}
      </Card>
      
      {/* Group By Results */}
      {resultsLoading ? (
        <div className="p-4 text-blue-600">Loading results...</div>
      ) : resultsError ? (
        <div className="p-4 text-red-600">{resultsError}</div>
      ) : results && results.length > 0 ? (
        <div className="mt-0">
          <Table
            headers={resultsHeaders.map((header, index) => (
              <ContextMenu key={header}>
                <ContextMenuTrigger asChild>
                  <div className="flex items-center gap-1 cursor-pointer">
                    {header}
                    {resultsSortColumn === header && (
                      resultsSortDirection === 'asc' ? <ArrowUp className="w-3 h-3" /> : <ArrowDown className="w-3 h-3" />
                    )}
                  </div>
                </ContextMenuTrigger>
                <ContextMenuContent className="w-48 bg-white border border-gray-200 shadow-lg rounded-md">
                  <ContextMenuSub>
                    <ContextMenuSubTrigger className="flex items-center">
                      <ArrowUp className="w-4 h-4 mr-2" /> Sort
                    </ContextMenuSubTrigger>
                    <ContextMenuSubContent className="bg-white border border-gray-200 shadow-lg rounded-md">
                      <ContextMenuItem onClick={() => handleResultsSort(header, 'asc')}>
                        <ArrowUp className="w-4 h-4 mr-2" /> Ascending
                      </ContextMenuItem>
                      <ContextMenuItem onClick={() => handleResultsSort(header, 'desc')}>
                        <ArrowDown className="w-4 h-4 mr-2" /> Descending
                      </ContextMenuItem>
                    </ContextMenuSubContent>
                  </ContextMenuSub>
                  <ContextMenuSeparator />
                  <ContextMenuSub>
                    <ContextMenuSubTrigger className="flex items-center">
                      <FilterIcon className="w-4 h-4 mr-2" /> Filter
                    </ContextMenuSubTrigger>
                    <ContextMenuSubContent className="bg-white border border-gray-200 shadow-lg rounded-md p-0">
                      <ResultsFilterMenu column={header} />
                    </ContextMenuSubContent>
                  </ContextMenuSub>
                  {resultsColumnFilters[header]?.length > 0 && (
                    <>
                      <ContextMenuSeparator />
                      <ContextMenuItem onClick={() => clearResultsColumnFilter(header)}>
                        Clear Filter
                      </ContextMenuItem>
                    </>
                  )}
                </ContextMenuContent>
              </ContextMenu>
            ))}
            colClasses={resultsHeaders.map(() => "w-auto")}
            bodyClassName="max-h-[300px] overflow-y-auto"
            borderColor={atom?.color ? atom.color.replace('bg-', 'border-') : 'border-green-500'}
            customHeader={{
              title: "Results",
              controls: (
                <div className="flex items-center gap-2">
                  <span className="inline-block bg-green-50 border border-green-200 text-green-700 text-xs font-semibold px-2 py-0.5 rounded">
                    {allFilteredData.length.toLocaleString()} rows • {resultsHeaders.length} columns
                  </span>
                  <Button
                    onClick={handleSaveDataFrame}
                    disabled={saveLoading}
                    className="bg-blue-600 hover:bg-blue-700 text-white text-xs h-7 px-3"
                  >
                    {saveLoading ? 'Saving...' : 'Save As'}
                  </Button>
                  {saveError && <span className="text-red-600 text-xs">{saveError}</span>}
                  {saveSuccess && <span className="text-green-600 text-xs">Saved!</span>}
                </div>
              )
            }}
          >
            {displayedData.map((row, rowIndex) => (
              <tr key={rowIndex} className="table-row">
                {resultsHeaders.map((header, colIndex) => (
                  <td key={colIndex} className="table-cell font-medium text-gray-700">
                    {row[header] !== null && row[header] !== undefined && row[header] !== '' ? (
                      typeof row[header] === 'number' ? row[header] : String(row[header])
                    ) : (
                      <span className="italic text-gray-500">null</span>
                    )}
                  </td>
                ))}
              </tr>
            ))}
          </Table>
          
          {/* Pagination */}
          {totalPages > 1 && (
            <Card className="mt-2">
              <CardContent className="p-2">
                <div className="flex items-center justify-between">
                  <div className="text-xs text-gray-600">
                    Page {currentPage} of {totalPages}
                  </div>
                  <Pagination>
                    <PaginationContent>
                      <PaginationItem>
                        <PaginationPrevious
                          onClick={() => handlePageChange(Math.max(1, currentPage - 1))}
                          className={`cursor-pointer text-xs h-7 ${currentPage === 1 ? 'pointer-events-none opacity-50' : ''}`}
                        />
                      </PaginationItem>
                      {Array.from({ length: Math.min(5, totalPages) }, (_, i) => {
                        let pageNum;
                        if (totalPages <= 5) {
                          pageNum = i + 1;
                        } else if (currentPage <= 3) {
                          pageNum = i + 1;
                        } else if (currentPage >= totalPages - 2) {
                          pageNum = totalPages - 4 + i;
                        } else {
                          pageNum = currentPage - 2 + i;
                        }
                        return (
                          <PaginationItem key={pageNum}>
                            <PaginationLink
                              onClick={() => handlePageChange(pageNum)}
                              isActive={currentPage === pageNum}
                              className="cursor-pointer text-xs h-7 w-7"
                            >
                              {pageNum}
                            </PaginationLink>
                          </PaginationItem>
                        );
                      })}
                      <PaginationItem>
                        <PaginationNext
                          onClick={() => handlePageChange(Math.min(totalPages, currentPage + 1))}
                          className={`cursor-pointer text-xs h-7 ${currentPage === totalPages ? 'pointer-events-none opacity-50' : ''}`}
                        />
                      </PaginationItem>
                    </PaginationContent>
                  </Pagination>
                </div>
              </CardContent>
            </Card>
          )}
        </div>
      ) : (
        <div className="p-4 text-gray-500">No results to display. Please Configure GroupBy options.</div>
      )}

      {/* Guided Mode Flow */}
      {showGuidedMode && (
        <Card className="shadow-lg border-0 bg-white/80 backdrop-blur-sm">
          <CardContent className="p-4">
            <InlineGroupByGuidedFlow atomId={atomId} />
          </CardContent>
        </Card>
      )}

      {/* Save DataFrame Modal */}
      <Dialog open={showSaveModal} onOpenChange={setShowSaveModal}>
        <DialogContent className="sm:max-w-[500px]">
          <DialogHeader>
            <DialogTitle>Save DataFrame</DialogTitle>
          </DialogHeader>
          <div className="py-4">
            <label className="text-sm font-medium text-gray-700 mb-2 block">
              File Name
            </label>
            <Input
              value={saveFileName}
              onChange={(e) => setSaveFileName(e.target.value)}
              placeholder="Enter file name"
              className="w-full"
              onKeyDown={(e) => {
                if (e.key === 'Enter' && saveFileName.trim()) {
                  confirmSaveDataFrame();
                }
              }}
            />
          </div>
          <DialogFooter>
            <Button
              variant="outline"
              onClick={() => setShowSaveModal(false)}
              disabled={saveLoading}
            >
              Cancel
            </Button>
            <Button
              onClick={confirmSaveDataFrame}
              disabled={saveLoading || !saveFileName.trim()}
              className="bg-blue-600 hover:bg-blue-700 text-white"
            >
              {saveLoading ? 'Saving...' : 'Save'}
            </Button>
          </DialogFooter>
        </DialogContent>
      </Dialog>
    </div>
  );
};

export default GroupByCanvas;<|MERGE_RESOLUTION|>--- conflicted
+++ resolved
@@ -14,9 +14,6 @@
 import { Checkbox } from '@/components/ui/checkbox';
 import { Badge } from '@/components/ui/badge';
 import { Tooltip, TooltipContent, TooltipTrigger } from '@/components/ui/tooltip';
-<<<<<<< HEAD
-import { InlineGroupByGuidedFlow } from './groupby-guided-flow/inlinegroupbyguidedflow';
-=======
 import Table from '@/templates/tables/table';
 import {
   ContextMenu,
@@ -29,7 +26,7 @@
   ContextMenuTrigger,
 } from '@/components/ui/context-menu';
 import { ArrowUp, ArrowDown, Filter as FilterIcon } from 'lucide-react';
->>>>>>> 28380d56
+import { InlineGroupByGuidedFlow } from './groupby-guided-flow/inlinegroupbyguidedflow';
 import {
   Pagination,
   PaginationContent,
@@ -727,15 +724,10 @@
     );
   }
 
-<<<<<<< HEAD
-  // Get showCardinalityView setting from global store
-  const showCardinalityView = settings.showCardinalityView || false;
+  // Get showDataSummary setting from global store
+  const showDataSummary = settings.showDataSummary || false;
   // Get showGuidedMode setting from global store
   const showGuidedMode = settings.showGuidedMode || false;
-=======
-  // Get showDataSummary setting from global store
-  const showDataSummary = settings.showDataSummary || false;
->>>>>>> 28380d56
 
   return (
     <div className="p-2 space-y-2 h-full overflow-auto bg-gradient-to-br from-slate-50 to-slate-100">
