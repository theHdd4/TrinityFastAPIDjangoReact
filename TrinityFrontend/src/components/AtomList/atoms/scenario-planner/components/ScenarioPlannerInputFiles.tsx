--- conflicted
+++ resolved
@@ -1,11 +1,6 @@
 import React, { useEffect, useState } from 'react';
 import { Card } from '@/components/ui/card';
-<<<<<<< HEAD
-import { Badge } from '@/components/ui/badge';
-import { Label } from '@/components/ui/label';
 import { Button } from '@/components/ui/button';
-=======
->>>>>>> 60628f1f
 import { Select, SelectContent, SelectItem, SelectTrigger, SelectValue } from '@/components/ui/select';
 import { useLaboratoryStore } from '@/components/LaboratoryMode/store/laboratoryStore';
 import { VALIDATE_API, FEATURE_OVERVIEW_API, SCENARIO_PLANNER_API } from '@/lib/api';
@@ -360,76 +355,6 @@
   };
 
   return (
-<<<<<<< HEAD
-    <div className="space-y-6">
-      {/* File Selection */}
-      <Card className="p-6">
-        <div className="flex items-center justify-between mb-4">
-          <div></div>
-          <div className="flex items-center space-x-2">
-            {availableFiles.length > 0 && (
-              <Badge variant="outline" className="text-sm">
-                {availableFiles.length} file{availableFiles.length !== 1 ? 's' : ''} available
-              </Badge>
-            )}
-            
-            {/* ✅ NEW: Refresh Cache Button */}
-            {selectedFile && (
-              <Button
-                variant="outline"
-                size="sm"
-                onClick={() => refreshCache(selectedFile)}
-                disabled={refreshingCache}
-                className="flex items-center space-x-2"
-              >
-                <RefreshCw className={`h-4 w-4 ${refreshingCache ? 'animate-spin' : ''}`} />
-              </Button>
-            )}
-          </div>
-        </div>
-        
-        {loading ? (
-          <div className="text-center py-8">
-            <div className="animate-spin rounded-full h-8 w-8 border-b-2 border-blue-600 mx-auto mb-2"></div>
-            <p className="text-gray-600">Loading available files...</p>
-          </div>
-        ) : (
-          <div className="space-y-4">
-            <div className="flex items-center space-x-4">
-              <Label htmlFor="file-select" className="text-sm font-medium text-gray-700">
-                Choose a data file:
-              </Label>
-              <Select onValueChange={handleFileSelect} value={selectedFile}>
-                <SelectTrigger id="file-select" className="w-[300px]">
-                  <SelectValue placeholder="Select a file" />
-                </SelectTrigger>
-                <SelectContent>
-                  {availableFiles.map((file) => (
-                    <SelectItem key={file.object_name} value={file.object_name}>
-                      <div className="flex flex-col">
-                        <span className="font-medium">{file.csv_name || file.object_name}</span>
-                        {file.size && (
-                          <span className="text-xs text-gray-500">
-                            Size: {(file.size / 1024 / 1024).toFixed(2)} MB
-                          </span>
-                        )}
-                      </div>
-                    </SelectItem>
-                  ))}
-                </SelectContent>
-              </Select>
-            </div>
-            
-            {availableFiles.length === 0 && (
-              <div className="text-center py-8 text-gray-500">
-                <p>No files available. Please upload a file first.</p>
-              </div>
-            )}
-          </div>
-        )}
-      </Card>
-
-=======
     <div className="space-y-4 p-2">
       <Card className="p-4 space-y-3">
         <label className="text-sm font-medium text-gray-700 block">Data Source</label>
@@ -473,7 +398,6 @@
           <p className="text-sm">No files available. Please upload a file first.</p>
         </div>
       )}
->>>>>>> 60628f1f
     </div>
   );
 };
