import React, { useEffect, useState, useMemo } from 'react';
import { Card } from '@/components/ui/card';
import { Button } from '@/components/ui/button';
import { Select, SelectContent, SelectItem, SelectTrigger, SelectValue } from '@/components/ui/select';
import { Badge } from '@/components/ui/badge';
import { Table, TableBody, TableCell, TableHead, TableHeader, TableRow } from '@/components/ui/table';
import { Popover, PopoverContent, PopoverTrigger } from '@/components/ui/popover';
import { Checkbox } from '@/components/ui/checkbox';
import { Label } from '@/components/ui/label';
import { Plus, Play, X, Settings2, Target, Zap, ChevronDown, ChevronRight, BarChart3, TrendingUp, AlertTriangle, Calculator, Minimize2, Maximize2, ArrowUp, ArrowDown, Filter as FilterIcon, Info } from 'lucide-react';
import { BuildModelFeatureBasedData, VariableTransformation, ModelConfig } from '../BuildModelFeatureBasedAtom';
import { useLaboratoryStore } from '@/components/LaboratoryMode/store/laboratoryStore';
import { BUILD_MODEL_API } from '@/lib/api';
import {
  ContextMenu,
  ContextMenuContent,
  ContextMenuItem,
  ContextMenuSeparator,
  ContextMenuSub,
  ContextMenuSubContent,
  ContextMenuSubTrigger,
  ContextMenuTrigger,
} from '@/components/ui/context-menu';

interface BuildModelFeatureBasedCanvasProps {
  data: BuildModelFeatureBasedData;
  onClose?: () => void;
  atomId: string; // Required for Laboratory Mode
}

const availableModels = [
  { id: 'linear-regression', name: 'Linear Regression', params: ['Learning Rate', 'Max Iterations', 'Tolerance'] },
  { id: 'random-forest', name: 'Random Forest', params: ['N Estimators', 'Max Depth', 'Min Samples Split'] },
  { id: 'svm', name: 'Support Vector Machine', params: ['C Parameter', 'Kernel', 'Gamma'] },
  { id: 'neural-network', name: 'Neural Network', params: ['Hidden Layers', 'Learning Rate', 'Epochs'] }
];

const BuildModelFeatureBasedCanvas: React.FC<BuildModelFeatureBasedCanvasProps> = ({
  data,
  onClose,
  atomId
}) => {
  const [scopeSectionExpanded, setScopeSectionExpanded] = useState(true);
  const [modelingSectionExpanded, setModelingSectionExpanded] = useState(true);
  const [minimizedCombinations, setMinimizedCombinations] = useState<Set<number>>(new Set());
  const [constraintSettingsOpen, setConstraintSettingsOpen] = useState(false);
  
  // Model Performance Metrics sorting and filtering state - per combination
  const [performanceSortColumn, setPerformanceSortColumn] = useState<{ [comboIndex: number]: string }>({});
  const [performanceSortDirection, setPerformanceSortDirection] = useState<{ [comboIndex: number]: 'asc' | 'desc' }>({});
  const [performanceColumnFilters, setPerformanceColumnFilters] = useState<{ [comboIndex: number]: { [key: string]: string[] } }>({});
  
  // Get latest data from store if in Laboratory Mode
  const storeAtom = useLaboratoryStore(state => (atomId ? state.getAtom(atomId) : undefined));
  const storeData = (storeAtom?.settings as any)?.data as BuildModelFeatureBasedData;
  
  // Use store data if available, otherwise use prop data
  const currentData = storeData || data;
  
  // Subscribe to store changes more directly
  const storeSubscription = useLaboratoryStore(state => 
    atomId ? state.getAtom(atomId)?.settings?.data : null
  );
  
  // Use store subscription data if available
  const finalData = storeSubscription || currentData;
  
  // Debug logging removed

  // Force re-render when store data changes
  useEffect(() => {
    // Store data changed - component will re-render
  }, [storeData, storeSubscription]);

  // Get updateSettings function for Laboratory Mode
  const updateSettings = useLaboratoryStore(state => state.updateAtomSettings);

  // Data modification functions for Laboratory Mode
  const handleDataChange = (newData: Partial<BuildModelFeatureBasedData>) => {
    if (atomId && updateSettings) {
      const updatedData = { ...finalData, ...newData };
      updateSettings(atomId, { data: updatedData });
    }
  };

  // Settings modification functions for Laboratory Mode
  const handleSettingsChange = (newSettings: any) => {
    if (atomId && updateSettings) {
      updateSettings(atomId, newSettings);
    }
  };

  const addXVariable = () => {
    handleDataChange({
      xVariables: [...(finalData?.xVariables || []), []],
      transformations: [...(finalData?.transformations || []), 'standardize']
    });
  };

  const updateXVariable = (index: number, value: string | string[]) => {
    const updatedXVariables = [...(finalData?.xVariables || [])];
    updatedXVariables[index] = value;
    handleDataChange({ xVariables: updatedXVariables });
  };

  const toggleXVariable = (index: number, variable: string, checked: boolean) => {
    const currentXVariables = finalData?.xVariables || [];
    const currentValue = currentXVariables[index];
    
    if (Array.isArray(currentValue)) {
      // If it's already an array, add or remove the variable
      const newValue = checked 
        ? [...currentValue, variable]
        : currentValue.filter(v => v !== variable);
      updateXVariable(index, newValue);
    } else {
      // If it's a string, convert to array
      const newValue = checked ? [variable] : [];
      updateXVariable(index, newValue);
    }
  };

  const togglePopover = (index: number, open: boolean) => {
    setOpenPopovers(prev => ({
      ...prev,
      [index]: open
    }));
  };

  const runModel = async () => {
    if (!finalData?.selectedScope || !finalData?.selectedCombinations || finalData.selectedCombinations.length === 0) {
      setModelError('Missing required data: scope or combinations');
      return;
    }

    if (!finalData?.yVariable) {
      setModelError('Missing Y-variable selection');
      return;
    }

    // Flatten X-variables (handle both string and array formats)
    const allXVariables: string[] = [];
    finalData.xVariables?.forEach((xVar, index) => {
      if (Array.isArray(xVar)) {
        allXVariables.push(...xVar);
      } else if (xVar) {
        allXVariables.push(xVar);
      }
    });

    if (allXVariables.length === 0) {
      setModelError('No X-variables selected');
      return;
    }

    // Map frontend transformations to backend standardization
    const getStandardizationMethod = (transformation: string): string => {
      switch (transformation) {
        case 'normalize':
          return 'minmax';
        case 'standardize':
          return 'standard';
        case 'none':
        case 'log':
        case 'sqrt':
        case 'adstock':
        case 'logistic':
        case 'power':
          return 'none'; // These transformations are applied separately
        default:
          return 'none';
      }
    };

    // Get standardization method from first transformation (or default to 'none')
    const standardization = finalData.transformations?.[0] 
      ? getStandardizationMethod(finalData.transformations[0])
      : 'none';

    // Generate run_id for progress tracking
    const tempRunId = `temp_${Date.now()}_${Math.random().toString(36).substr(2, 9)}`;

    // Helper function to add constraints to model configs
    const addConstraintsToModelConfigs = (modelConfigs: ModelConfig[]) => {
      return modelConfigs.map(config => {
        // Regular constrained models (for individual modeling)
        if (config.id === 'Custom Constrained Ridge' || config.id === 'Constrained Linear Regression') {
          const updatedConfig = {
            ...config,
            parameters: {
              ...config.parameters,
              negative_constraints: finalData.negativeConstraints || [],
              positive_constraints: finalData.positiveConstraints || []
            }
          };
          console.log(`🔍 Frontend - ${config.id} constraints:`, {
            negative: updatedConfig.parameters.negative_constraints,
            positive: updatedConfig.parameters.positive_constraints
          });
          return updatedConfig;
        }
        // Stack constrained models (for stack modeling)
        else if (config.id === 'Stack Constrained Ridge' || config.id === 'Stack Constrained Linear Regression') {
          const updatedConfig = {
            ...config,
            parameters: {
              ...config.parameters,
              negative_constraints: finalData.negativeConstraints || [],
              positive_constraints: finalData.positiveConstraints || []
            }
          };
          console.log(`🔍 Frontend - ${config.id} stack constraints:`, {
            negative: updatedConfig.parameters.negative_constraints,
            positive: updatedConfig.parameters.positive_constraints
          });
          return updatedConfig;
        }
        return config;
      });
    };

    // Construct the request payload for the direct endpoint
    const requestPayload = {
      run_id: tempRunId, // Send the run_id for progress tracking
      scope_number: finalData.selectedScope, // Send the scope number directly
      combinations: finalData.selectedCombinations, // Send the combination strings directly
      x_variables: allXVariables,
      y_variable: finalData.yVariable,
      standardization: standardization,
<<<<<<< HEAD
      k_folds: finalData.kFolds || 5, // Use value from settings or default
      test_size: finalData.testSize || 0.2, // Use value from settings or default
      models_to_run: finalData.selectedModels || null, // Use selected models from settings
      custom_model_configs: null, // Can be enhanced later
      // Stack modeling fields
      stack_modeling: finalData.stackModeling || false,
=======
      custom_model_configs: null, // Can be enhanced later
      // Individual modeling fields
      individual_modeling: finalData.individualModeling ?? false,
      individual_k_folds: finalData.individualKFolds || 5,
      individual_test_size: finalData.individualTestSize || 0.2,
      individual_models_to_run: finalData.individualSelectedModels || [],
      individual_custom_model_configs: addConstraintsToModelConfigs(finalData.individualModelConfigs || []),
      // Stack modeling fields
      stack_modeling: finalData.stackModeling || false,
      stack_k_folds: finalData.stackKFolds || 5,
      stack_test_size: finalData.stackTestSize || 0.2,
      stack_models_to_run: finalData.stackSelectedModels || [],
      stack_custom_model_configs: addConstraintsToModelConfigs(finalData.stackModelConfigs || []),
>>>>>>> cf0f9b5d
      pool_by_identifiers: (finalData.poolByIdentifiers || []).map(id => id.toLowerCase()),
      numerical_columns_for_clustering: (finalData.numericalColumnsForClustering || []).map(col => col.toLowerCase()),
      apply_interaction_terms: finalData.applyInteractionTerms || true,
      numerical_columns_for_interaction: (finalData.numericalColumnsForInteraction || []).map(col => col.toLowerCase())
    };

 

    // Model training started

    // Reset previous results and errors
    setModelResult(null);
    setModelError(null);
    
    // Save to global store
    handleSettingsChange({ modelResult: null, modelError: null });
    setIsRunningModel(true);
    
        // Initialize progress tracking
    const totalCombinations = finalData.selectedCombinations.length;
    const totalModels = finalData.selectedModels?.length || 0;
    const totalTasks = totalCombinations * totalModels;
    setModelProgress({ 
      current: 0, 
      total: totalTasks, 
      percentage: 0,
      status: "running",
      current_combination: "",
      current_model: "",
      completed_combinations: 0,
      total_combinations: totalCombinations
    });
    
    let progressPollingInterval: number;
    try {
      // Set the run_id and start progress polling immediately
      setRunId(tempRunId);
      
      // Start polling for progress immediately
      progressPollingInterval = setInterval(async () => {
        const shouldStop = await pollProgress(tempRunId);
        if (shouldStop) {
          clearInterval(progressPollingInterval);
        }
      }, 1000); // Poll every second
      
      const response = await fetch(`${BUILD_MODEL_API}/train-models-direct`, {
        method: 'POST',
        headers: {
          'Content-Type': 'application/json',
        },
        body: JSON.stringify(requestPayload),
      });

      if (response.ok) {
        const result = await response.json();
        
        // Extract run_id from response if available and update if different
        const responseRunId = result.summary?.run_id;
        if (responseRunId && responseRunId !== tempRunId) {
          setRunId(responseRunId);
        }
        
        setModelResult(result);
        setModelError(null);
        
        // Save to global store
        handleSettingsChange({ modelResult: result, modelError: null });
        
        // Automatically minimize all combinations by default
        if (result.combination_results && result.combination_results.length > 0) {
          const allIndices = Array.from({ length: result.combination_results.length }, (_, i) => i);
          setMinimizedCombinations(new Set(allIndices));
        }
      } else {
        const errorText = await response.text();
        const errorMessage = `Model training failed: ${response.status} - ${errorText}`;
        setModelError(errorMessage);
        setModelResult(null);
        
        // Save to global store
        handleSettingsChange({ modelResult: null, modelError: errorMessage });
      }
    } catch (error) {
      const errorMessage = `Error running model: ${error instanceof Error ? error.message : 'Unknown error'}`;
      setModelError(errorMessage);
      setModelResult(null);
      
      // Save to global store
      handleSettingsChange({ modelResult: null, modelError: errorMessage });
    } finally {
      // Clear progress polling interval and reset
      if (progressPollingInterval) {
        clearInterval(progressPollingInterval);
      }
      setIsRunningModel(false);
      // Keep progress visible for a moment before hiding
      setTimeout(() => {
        setModelProgress({ 
          current: 0, 
          total: 0, 
          percentage: 0,
          status: "",
          current_combination: "",
          current_model: "",
          completed_combinations: 0,
          total_combinations: 0
        });
      }, 2000);
    }
  };

  const removeXVariable = (index: number) => {
    handleDataChange({
      xVariables: (finalData?.xVariables || []).filter((_, i) => i !== index),
      transformations: (finalData?.transformations || []).filter((_, i) => i !== index)
    });
  };

  const updateTransformation = (index: number, value: string) => {
    const updatedTransformations = [...(finalData?.transformations || [])];
    updatedTransformations[index] = value;
    handleDataChange({ transformations: updatedTransformations });
  };

  // Handle combination deselection from canvas
  const removeCombination = (combinationToRemove: string) => {
    const updatedCombinations = (finalData?.selectedCombinations || []).filter(
      combination => combination !== combinationToRemove
    );
    handleDataChange({ selectedCombinations: updatedCombinations });
  };

  // Handle opening combination file in new tab
  const handleOpenCombinationFile = async (combinationId: string) => {
    // Get the actual file path from the backend
    const scopeNumber = finalData?.selectedScope;
    if (!scopeNumber) {
      console.warn('No scope selected');
      return;
    }
    
    try {
      // Get the actual file path from the backend
      const formData = new URLSearchParams();
      formData.append('scope', scopeNumber);
      formData.append('combination', combinationId);
      
      const response = await fetch(`${BUILD_MODEL_API}/get_file_path`, {
        method: 'POST',
        headers: { 'Content-Type': 'application/x-www-form-urlencoded' },
        body: formData
      });
      
      if (response.ok) {
        const data = await response.json();
        // Use the actual file path returned by the backend
        window.open(`/dataframe?name=${encodeURIComponent(data.file_path)}`, '_blank');
      } else {
        console.error('Failed to get file path:', response.statusText);
      }
    } catch (error) {
      console.error('Error getting file path:', error);
    }
  };

  const toggleCombinationMinimize = (comboIndex: number) => {
    setMinimizedCombinations(prev => {
      const newSet = new Set(prev);
      if (newSet.has(comboIndex)) {
        newSet.delete(comboIndex);
      } else {
        newSet.add(comboIndex);
      }
      return newSet;
    });
  };

  // Fetch numerical columns when scope and combinations are selected
  const [numericalColumns, setNumericalColumns] = useState<string[]>([]);
  const [isLoadingColumns, setIsLoadingColumns] = useState(false);
  const [openPopovers, setOpenPopovers] = useState<{ [key: number]: boolean }>({});
  const [isRunningModel, setIsRunningModel] = useState(false);
  const [modelResult, setModelResult] = useState<any>(() => {
    return data.modelResult || null;
  });
  const [modelError, setModelError] = useState<string | null>(() => {
    return data.modelError || null;
  });
  const [modelProgress, setModelProgress] = useState<{ 
    current: number; 
    total: number; 
    percentage: number;
    status: string;
    current_combination: string;
    current_model: string;
    completed_combinations: number;
    total_combinations: number;
  }>({ 
    current: 0, 
    total: 0, 
    percentage: 0,
    status: "",
    current_combination: "",
    current_model: "",
    completed_combinations: 0,
    total_combinations: 0
  });
  const [runId, setRunId] = useState<string | null>(null);

  // Function to poll progress
  const pollProgress = async (runId: string) => {
    try {
      const response = await fetch(`${BUILD_MODEL_API}/training-progress/${runId}`);
      if (response.ok) {
        const progress = await response.json();
        setModelProgress(progress);
        
        // If training is completed or errored, stop polling
        if (progress.status === 'completed' || progress.status === 'error') {
          return true; // Stop polling
        }
      }
    } catch (error) {
      console.error('Error polling progress:', error);
    }
    return false; // Continue polling
  };

  useEffect(() => {
    const fetchNumericalColumns = async () => {
      if (finalData?.selectedScope && finalData?.selectedCombinations && finalData.selectedCombinations.length > 0) {
        setIsLoadingColumns(true);
        try {
          // Use the first selected combination to get column info
          const firstCombination = finalData.selectedCombinations[0];
          const requestBody = {
            scope: finalData.selectedScope,
            combination: firstCombination
          };
          
          // Fetching columns for scope and combination
          
          // Create URLSearchParams for form data
          const formData = new URLSearchParams();
          formData.append('scope', finalData.selectedScope);
          formData.append('combination', firstCombination);
          
          // Fetching columns from API
          
          const response = await fetch(`${BUILD_MODEL_API}/get_columns`, {
            method: 'POST',
            headers: { 'Content-Type': 'application/x-www-form-urlencoded' },
            body: formData
          });
          
          if (response.ok) {
            const data = await response.json();
            
            // Use the numerical_columns directly from the backend response
            const numericalCols = data.numerical_columns || [];
            
            if (numericalCols.length > 0) {
            setNumericalColumns(numericalCols);
            } else {
              // Fallback to default columns if no numerical columns found
              setNumericalColumns(['Feature 1', 'Feature 2', 'Feature 3', 'Feature 4', 'Feature 5', 'Feature 6', 'Feature 7', 'Feature 8']);
            }
          } else {
            const errorText = await response.text();
            
            // Fallback to default columns if API fails
            setNumericalColumns(['Feature 1', 'Feature 2', 'Feature 3', 'Feature 4', 'Feature 5', 'Feature 6', 'Feature 7', 'Feature 8']);
          }
        } catch (error) {
          // Fallback to default columns if API fails
          setNumericalColumns(['Feature 1', 'Feature 2', 'Feature 3', 'Feature 4', 'Feature 5', 'Feature 6', 'Feature 7', 'Feature 8']);
        } finally {
          setIsLoadingColumns(false);
        }
      }
    };

    fetchNumericalColumns();
  }, [finalData?.selectedScope, finalData?.selectedCombinations]);

  // Ensure at least one X variable exists
  useEffect(() => {
    if (!finalData?.xVariables || finalData.xVariables.length === 0) {
      addXVariable();
    }
  }, [finalData?.xVariables?.length]);

  // Sync with global store changes
  useEffect(() => {
    if (data.modelResult !== undefined) {
      setModelResult(data.modelResult);
    }
  }, [data.modelResult]);

  useEffect(() => {
    if (data.modelError !== undefined) {
      setModelError(data.modelError);
    }
  }, [data.modelError]);

  // Automatically minimize all combinations by default when model results are available
  useEffect(() => {
    if (modelResult?.combination_results && modelResult.combination_results.length > 0) {
      const allIndices = Array.from({ length: modelResult.combination_results.length }, (_, i) => i);
      setMinimizedCombinations(new Set(allIndices));
    }
  }, [modelResult?.combination_results]);

  // Model Performance Metrics sorting and filtering functions
  const getPerformanceUniqueColumnValues = (column: string, modelResults: any[], comboIndex: number): string[] => {
    if (!modelResults.length) return [];
    
    // Apply other active filters to get hierarchical filtering
    const currentFilters = performanceColumnFilters[comboIndex] || {};
    const otherFilters = Object.entries(currentFilters).filter(([key]) => key !== column);
    let dataToUse = modelResults;
    
    if (otherFilters.length > 0) {
      dataToUse = modelResults.filter(model => {
        return otherFilters.every(([filterColumn, filterValues]) => {
          if (!Array.isArray(filterValues) || filterValues.length === 0) return true;
          let cellValue = '';
          if (filterColumn === 'Model') {
            cellValue = String(model.model_name || '');
          } else if (filterColumn === 'MAPE Train') {
            cellValue = model.mape_train ? String(model.mape_train.toFixed(1)) : 'N/A';
          } else if (filterColumn === 'MAPE Test') {
            cellValue = model.mape_test ? String(model.mape_test.toFixed(1)) : 'N/A';
          } else if (filterColumn === 'R² Train') {
            cellValue = model.r2_train ? String(model.r2_train.toFixed(1)) : 'N/A';
          } else if (filterColumn === 'R² Test') {
            cellValue = model.r2_test ? String(model.r2_test.toFixed(1)) : 'N/A';
          } else if (filterColumn === 'AIC') {
            cellValue = model.aic ? String(model.aic.toFixed(1)) : 'N/A';
          } else if (filterColumn === 'BIC') {
            cellValue = model.bic ? String(model.bic.toFixed(1)) : 'N/A';
          } else if (filterColumn === 'Best Alpha') {
            cellValue = model.best_alpha ? String(model.best_alpha.toFixed(6)) : 'N/A';
          }
          return filterValues.includes(cellValue);
        });
      });
    }
    
    const values: string[] = [];
    dataToUse.forEach(model => {
      let cellValue = '';
      if (column === 'Model') {
        cellValue = String(model.model_name || '');
      } else if (column === 'MAPE Train') {
        cellValue = model.mape_train ? String(model.mape_train.toFixed(1)) : 'N/A';
      } else if (column === 'MAPE Test') {
        cellValue = model.mape_test ? String(model.mape_test.toFixed(1)) : 'N/A';
      } else if (column === 'R² Train') {
        cellValue = model.r2_train ? String(model.r2_train.toFixed(1)) : 'N/A';
      } else if (column === 'R² Test') {
        cellValue = model.r2_test ? String(model.r2_test.toFixed(1)) : 'N/A';
      } else if (column === 'AIC') {
        cellValue = model.aic ? String(model.aic.toFixed(1)) : 'N/A';
      } else if (column === 'BIC') {
        cellValue = model.bic ? String(model.bic.toFixed(1)) : 'N/A';
      } else if (column === 'Best Alpha') {
        cellValue = model.best_alpha ? String(model.best_alpha.toFixed(6)) : 'N/A';
      }
      if (cellValue && !values.includes(cellValue)) {
        values.push(cellValue);
      }
    });
    
    return values.sort();
  };

  const handlePerformanceSort = (column: string, comboIndex: number, direction?: 'asc' | 'desc') => {
    const currentSortColumn = performanceSortColumn[comboIndex] || '';
    const currentSortDirection = performanceSortDirection[comboIndex] || 'asc';
    
    if (currentSortColumn === column) {
      if (currentSortDirection === 'asc') {
        setPerformanceSortDirection(prev => ({ ...prev, [comboIndex]: 'desc' }));
      } else if (currentSortDirection === 'desc') {
        setPerformanceSortColumn(prev => ({ ...prev, [comboIndex]: '' }));
        setPerformanceSortDirection(prev => ({ ...prev, [comboIndex]: 'asc' }));
      }
    } else {
      setPerformanceSortColumn(prev => ({ ...prev, [comboIndex]: column }));
      setPerformanceSortDirection(prev => ({ ...prev, [comboIndex]: direction || 'asc' }));
    }
  };

  const handlePerformanceColumnFilter = (column: string, values: string[], comboIndex: number) => {
    setPerformanceColumnFilters(prev => ({
      ...prev,
      [comboIndex]: {
        ...prev[comboIndex],
        [column]: values
      }
    }));
  };

  const clearPerformanceColumnFilter = (column: string, comboIndex: number) => {
    setPerformanceColumnFilters(prev => {
      const cpy = { ...prev };
      if (cpy[comboIndex]) {
        const comboFilters = { ...cpy[comboIndex] };
        delete comboFilters[column];
        cpy[comboIndex] = comboFilters;
      }
      return cpy;
    });
  };

  const PerformanceFilterMenu = ({ column, modelResults, comboIndex }: { column: string; modelResults: any[]; comboIndex: number }) => {
    const uniqueValues = getPerformanceUniqueColumnValues(column, modelResults, comboIndex);
    const current = performanceColumnFilters[comboIndex]?.[column] || [];
    const [temp, setTemp] = useState<string[]>(current);

    const toggleVal = (val: string) => {
      setTemp(prev => (prev.includes(val) ? prev.filter(v => v !== val) : [...prev, val]));
    };

    const selectAll = () => {
      setTemp(temp.length === uniqueValues.length ? [] : uniqueValues);
    };

    const apply = () => handlePerformanceColumnFilter(column, temp, comboIndex);

    return (
      <div className="w-64 max-h-80 overflow-y-auto">
        <div className="p-2 border-b">
          <div className="flex items-center space-x-2 mb-2">
            <Checkbox checked={temp.length === uniqueValues.length} onCheckedChange={selectAll} />
            <span className="text-sm font-medium">Select All</span>
          </div>
        </div>
        <div className="p-2 space-y-1">
          {uniqueValues.map((v, i) => (
            <div key={i} className="flex items-center space-x-2">
              <Checkbox checked={temp.includes(v)} onCheckedChange={() => toggleVal(v)} />
              <span className="text-sm">{v}</span>
            </div>
          ))}
        </div>
        <div className="p-2 border-t flex space-x-2">
          <Button size="sm" onClick={apply}>Apply</Button>
          <Button size="sm" variant="outline" onClick={() => setTemp(current)}>
            Cancel
          </Button>
        </div>
      </div>
    );
  };

  const getDisplayedPerformanceResults = (modelResults: any[], comboIndex: number) => {
    let filtered = [...modelResults];
    
    // Apply column filters
    const currentFilters = performanceColumnFilters[comboIndex] || {};
    Object.entries(currentFilters).forEach(([column, filterValues]) => {
      if (Array.isArray(filterValues) && filterValues.length > 0) {
        filtered = filtered.filter(model => {
          let cellValue = '';
          if (column === 'Model') {
            cellValue = String(model.model_name || '');
          } else if (column === 'MAPE Train') {
            cellValue = model.mape_train ? String(model.mape_train.toFixed(1)) : 'N/A';
          } else if (column === 'MAPE Test') {
            cellValue = model.mape_test ? String(model.mape_test.toFixed(1)) : 'N/A';
          } else if (column === 'R² Train') {
            cellValue = model.r2_train ? String(model.r2_train.toFixed(1)) : 'N/A';
          } else if (column === 'R² Test') {
            cellValue = model.r2_test ? String(model.r2_test.toFixed(1)) : 'N/A';
          } else if (column === 'AIC') {
            cellValue = model.aic ? String(model.aic.toFixed(1)) : 'N/A';
          } else if (column === 'BIC') {
            cellValue = model.bic ? String(model.bic.toFixed(1)) : 'N/A';
          } else if (column === 'Best Alpha') {
            cellValue = model.best_alpha ? String(model.best_alpha.toFixed(6)) : 'N/A';
          }
          return filterValues.includes(cellValue);
        });
      }
    });
    
    // Apply sorting
    const currentSortColumn = performanceSortColumn[comboIndex] || '';
    const currentSortDirection = performanceSortDirection[comboIndex] || 'asc';
    
    if (currentSortColumn) {
      filtered = [...filtered].sort((a, b) => {
        let aVal: any = '';
        let bVal: any = '';
        
        if (currentSortColumn === 'Model') {
          aVal = String(a.model_name || '');
          bVal = String(b.model_name || '');
        } else if (currentSortColumn === 'MAPE Train') {
          aVal = a.mape_train || 0;
          bVal = b.mape_train || 0;
        } else if (currentSortColumn === 'MAPE Test') {
          aVal = a.mape_test || 0;
          bVal = b.mape_test || 0;
        } else if (currentSortColumn === 'R² Train') {
          aVal = a.r2_train || 0;
          bVal = b.r2_train || 0;
        } else if (currentSortColumn === 'R² Test') {
          aVal = a.r2_test || 0;
          bVal = b.r2_test || 0;
        } else if (currentSortColumn === 'AIC') {
          aVal = a.aic || 0;
          bVal = b.aic || 0;
        } else if (currentSortColumn === 'BIC') {
          aVal = a.bic || 0;
          bVal = b.bic || 0;
        } else if (currentSortColumn === 'Best Alpha') {
          aVal = a.best_alpha || 0;
          bVal = b.best_alpha || 0;
        }
        
        if (aVal === bVal) return 0;
        let comparison = 0;
        if (typeof aVal === 'number' && typeof bVal === 'number') {
          comparison = aVal - bVal;
        } else {
          comparison = String(aVal).localeCompare(String(bVal));
        }
        return currentSortDirection === 'desc' ? -comparison : comparison;
      });
    }
    
    return filtered;
  };

  // Show placeholder when no scope or combinations are selected
  if (!finalData?.selectedScope || !finalData?.selectedCombinations || finalData.selectedCombinations.length === 0) {
    return (
      <div className="w-full h-full p-6 bg-gradient-to-br from-slate-50 via-orange-50/30 to-orange-50/50 overflow-y-auto relative">
        <div className="absolute inset-0 opacity-20">
          <svg width="80" height="80" viewBox="0 0 80 80" className="absolute inset-0 w-full h-full">
            <defs>
              <pattern id="emptyGrid" width="80" height="80" patternUnits="userSpaceOnUse">
                <path d="M 80 0 L 0 0 0 80" fill="none" stroke="rgb(148 163 184 / 0.15)" strokeWidth="1"/>
              </pattern>
            </defs>
            <rect width="100%" height="100%" fill="url(#emptyGrid)" />
          </svg>
        </div>

        <div className="relative z-10 flex items-center justify-center h-full">
          <div className="text-center max-w-md">
            <div className="w-24 h-24 mx-auto mb-8 rounded-2xl bg-gradient-to-br from-orange-500 to-orange-600 flex items-center justify-center shadow-2xl transform rotate-3 hover:rotate-0 transition-transform duration-300">
              <Zap className="w-12 h-12 text-white drop-shadow-lg" />
            </div>
            <h3 className="text-3xl font-bold text-gray-900 mb-3 bg-gradient-to-r from-orange-500 to-orange-600 bg-clip-text text-transparent">
              Build Model Operation
            </h3>
            <p className="text-gray-600 mb-6 text-lg font-medium leading-relaxed">
              Select a scope and combinations from the properties panel to get started
            </p>
          </div>
        </div>
      </div>
    );
  }

  return (
    <div className="w-full h-full bg-background p-6 overflow-y-auto">

      {/* Scope Selected */}
      <Card className="mb-6">
        <div className="py-2 px-4 border-b bg-muted/30">
          <div className="flex items-center justify-between">
            <h3 className="font-semibold text-foreground flex items-center gap-2">
              <Settings2 className="w-4 h-4 text-primary" />
              Scope Selected
            </h3>
            <Button
              variant="ghost"
              size="sm"
              onClick={() => setScopeSectionExpanded(!scopeSectionExpanded)}
              className="h-6 w-6 p-0"
            >
              {scopeSectionExpanded ? (
                <ChevronDown className="w-4 h-4" />
              ) : (
                <ChevronRight className="w-4 h-4" />
              )}
            </Button>
          </div>
        </div>
                {scopeSectionExpanded && (
          <div className="p-4">
            <div className="grid grid-cols-3 gap-6">
              {/* Selected Scope */}
              <div className="col-span-1">
                <h4 className="text-sm font-medium text-muted-foreground mb-2">Selected Scope:</h4>
                {finalData?.selectedScope ? (
                  <Badge variant="default" className="px-3 py-1">
                    Scope {finalData.selectedScope}
                  </Badge>
                ) : (
                  <p className="text-sm text-muted-foreground">No scope selected</p>
                )}
              </div>

              {/* Selected Combinations */}
              <div className="col-span-2">
                <h4 className="text-sm font-medium text-muted-foreground mb-2">Selected Combinations:</h4>
                {finalData?.selectedCombinations && finalData.selectedCombinations.length > 0 ? (
                  <div className="max-h-32 max-w-full overflow-y-auto overflow-x-auto border rounded p-2">
                    <div className="flex flex-col gap-2">
                    {finalData.selectedCombinations.map((combination, index) => (
                        <Badge key={index} variant="secondary" className="px-3 py-1 flex items-center gap-1 whitespace-nowrap">
                        {combination}
                        <Button
                          variant="ghost"
                          size="sm"
                          onClick={() => removeCombination(combination)}
                          className="h-4 w-4 p-0 ml-1 hover:bg-transparent"
                        >
                          <X className="w-3 h-3" />
                        </Button>
                      </Badge>
                    ))}
                    </div>
                  </div>
                ) : (
                  <p className="text-sm text-muted-foreground">No combinations selected</p>
                )}
              </div>
            </div>
          </div>
        )}
      </Card>

      {/* Modeling */}
      <Card className="mb-6">
        <div className="py-2 px-4 border-b bg-muted/30">
          <div className="flex items-center justify-between">
            <h3 className="font-semibold text-foreground flex items-center gap-2">
              <Target className="w-4 h-4 text-primary" />
              Modeling
            </h3>
            <div className="flex items-center gap-2">
              <Button
                variant="ghost"
                size="sm"
                onClick={() => setModelingSectionExpanded(!modelingSectionExpanded)}
                className="h-6 w-6 p-0"
              >
                {modelingSectionExpanded ? (
                  <ChevronDown className="w-4 h-4" />
                ) : (
                  <ChevronRight className="w-4 h-4" />
                )}
              </Button>
              {/* Constraint Settings Toggle */}
              <Button
                variant="outline"
                size="sm"
                onClick={() => setConstraintSettingsOpen(!constraintSettingsOpen)}
                className="flex items-center gap-2"
              >
                <Settings2 className="w-4 h-4" />
                Constraints
              </Button>
            </div>
          </div>
        </div>
        {modelingSectionExpanded && (
          <div className="p-6 space-y-6">
            {/* Header row for Y & X variable controls */}
          <div className="flex items-center mb-2">
            <label className="text-sm font-medium text-muted-foreground w-3/16">Select Y-Variable</label>
            <label className="text-sm font-medium text-muted-foreground w-3/16 pl-4">Select X-Variable</label>
            <div className="flex-1" />
            <Button size="sm" className="bg-orange-300 text-white hover:bg-orange-400" onClick={addXVariable}>
              <Plus className="w-4 h-4 mr-2" />
              Add Variable
            </Button>
          </div>

          {/* Combined Y & X-Variables Selection list */}
          <div className="space-y-3">
            {(finalData?.xVariables || []).map((variable, index) => (
              <div key={`${variable}-${index}`} className={`grid grid-cols-12 gap-4 items-center p-3 rounded-lg shadow-sm ${index % 2 === 0 ? 'bg-white border-l-4 border-indigo-300' : 'bg-gray-50 border-l-4 border-teal-300'}`}>
                {/* Y-variable column only for first row */}
                {index === 0 ? (
                  <div className="col-span-3">
                    <Select value={finalData?.yVariable || ''} onValueChange={(value) => handleDataChange({ yVariable: value })}>
                      <SelectTrigger>
                        <SelectValue placeholder={isLoadingColumns ? "Loading..." : "Select Y-Variable"} />
                      </SelectTrigger>
                      <SelectContent>
                        {isLoadingColumns ? (
                          <div className="px-2 py-1.5 text-sm text-muted-foreground">Loading numerical columns...</div>
                        ) : (
                          numericalColumns
                            .filter(col => {
                              // Exclude any X-variables that are selected (either as strings or arrays)
                              const isSelectedAsXVariable = finalData?.xVariables?.some(xVar => 
                                Array.isArray(xVar) ? xVar.includes(col) : xVar === col
                              );
                              return !isSelectedAsXVariable;
                            })
                            .map(col => (
                            <SelectItem key={col} value={col}>{col}</SelectItem>
                          ))
                        )}
                      </SelectContent>
                    </Select>
                  </div>
                ) : (
                  <div className="col-span-3" />
                )}

                {/* X-variable select */}
                <div className="col-span-3">
                  <Popover open={openPopovers[index]} onOpenChange={(open) => togglePopover(index, open)}>
                    <PopoverTrigger asChild>
                      <Button 
                        variant="outline" 
                        className="w-full justify-between"
                        disabled={isLoadingColumns}
                      >
                        <span>
                          {isLoadingColumns 
                            ? "Loading..." 
                            : Array.isArray(variable) 
                              ? variable.length > 0 
                                ? `${variable.length} X-variable${variable.length > 1 ? 's' : ''} selected`
                                : "Select X-Variables"
                              : variable || "Select X-Variables"
                          }
                        </span>
                        <ChevronDown className="w-4 h-4" />
                      </Button>
                    </PopoverTrigger>
                    <PopoverContent className="bg-white border-gray-200 max-h-60 overflow-y-auto w-56 p-2" onPointerDownOutside={(e) => e.preventDefault()}>
                      {isLoadingColumns ? (
                        <div className="px-2 py-1.5 text-sm text-muted-foreground">Loading numerical columns...</div>
                      ) : (
                        <>
                          <div className="flex items-center gap-2 py-1 border-b mb-2">
                            <Checkbox
                              checked={Array.isArray(variable) && variable.length === numericalColumns.filter(col => col !== finalData?.yVariable).length}
                              onCheckedChange={(checked) => {
                                const availableColumns = numericalColumns.filter(col => col !== finalData?.yVariable);
                                updateXVariable(index, checked ? availableColumns : []);
                              }}
                            />
                            <span className="text-sm font-medium">Select All</span>
                          </div>
                          {numericalColumns
                            .filter(col => col !== finalData?.yVariable)
                            .map(col => {
                              const isChecked = Array.isArray(variable) ? variable.includes(col) : variable === col;
                              return (
                                <div key={col} className="flex items-center gap-2 py-1">
                                  <Checkbox
                                    checked={isChecked}
                                    onCheckedChange={(checked) => toggleXVariable(index, col, !!checked)}
                                  />
                                  <span className="text-sm">{col}</span>
                                </div>
                              );
                            })}
                        </>
                      )}
                    </PopoverContent>
                  </Popover>
                </div>

                {/* Standardization select */}
                <div className="col-span-3">
                  <Select value={finalData?.transformations?.[index] || ''} onValueChange={(val) => updateTransformation(index, val)}>
                    <SelectTrigger>
                      <SelectValue placeholder="Standardization" />
                    </SelectTrigger>
                    <SelectContent>
                      <SelectItem value="none">None</SelectItem>
                      <SelectItem value="normalize">Normalize (Min-Max)</SelectItem>
                      <SelectItem value="standardize">Standardize (Z-Score)</SelectItem>
                    </SelectContent>
                  </Select>
                </div>


                {/* Remove button */}
                <div className="col-span-1">
                  <Button size="sm" variant="ghost" onClick={() => removeXVariable(index)}>
                    <X className="w-4 h-4" />
                  </Button>
                </div>
              </div>
            ))}
          </div>

          {/* Interaction Terms Controls - Only show when stack modeling is enabled */}
          {finalData?.stackModeling && (
            <div className="mt-4 flex items-center gap-4">
              {/* Apply Interaction Terms Toggle */}
              <div className="flex items-center space-x-2">
                <Checkbox
                  id="apply-interaction-terms"
                  checked={finalData?.applyInteractionTerms || false}
                  onCheckedChange={(checked) => handleDataChange({ applyInteractionTerms: !!checked })}
                />
                <Label htmlFor="apply-interaction-terms" className="text-sm font-medium">
                  Apply Interaction Terms
                </Label>
                <Popover>
                  <PopoverTrigger asChild>
                    <Button variant="ghost" size="sm" className="h-4 w-4 p-0 hover:bg-gray-100">
                      <Info className="h-3 w-3 text-gray-500" />
                    </Button>
                  </PopoverTrigger>
                  <PopoverContent className="w-80 p-4 bg-white border-gray-200 shadow-lg">
                    <div className="space-y-3">
                      <h4 className="font-semibold text-sm text-gray-900">Interaction Terms</h4>
                      <div className="text-xs text-gray-600 space-y-2">
                        <p>
                          <strong>What are Interaction Terms?</strong><br/>
                          Interaction terms capture the combined effect of two or more variables working together, beyond their individual effects.
                        </p>
                        <p>
                          <strong>Example:</strong><br/>
                          If you have variables "Price" and "Brand", an interaction term would be "Price × Brand" which captures how the effect of price changes depends on the brand.
                        </p>
                        <p>
                          <strong>In Stack Modeling:</strong><br/>
                          Interaction terms are created between numerical variables (like price, sales) and combinations {finalData?.selectedCombinations?.length > 0 ? `(like ${finalData.selectedCombinations.slice(0, 2).join(', ')}${finalData.selectedCombinations.length > 2 ? '...' : ''})` : '(like your selected combinations)'} to capture how the relationship between numerical variables varies across different groups.
                        </p>
                        <p>
                          <strong>Benefits:</strong><br/>
                          • Captures complex relationships between variables<br/>
                          • Improves model accuracy by accounting for group-specific effects<br/>
                          • Provides insights into how effects vary across different segments
                        </p>
                      </div>
                    </div>
                  </PopoverContent>
                </Popover>
              </div>

              {/* Interaction Terms Dropdown - Only show when interaction terms are enabled */}
              {finalData?.applyInteractionTerms && (
                <div className="w-64">
                  <Popover>
                    <PopoverTrigger asChild>
                      <Button 
                        variant="outline" 
                        className="w-full justify-between"
                        disabled={isLoadingColumns}
                      >
                        <span>
                          {isLoadingColumns 
                            ? "Loading..." 
                            : finalData?.numericalColumnsForInteraction?.length > 0 
                              ? `${finalData.numericalColumnsForInteraction.length} column${finalData.numericalColumnsForInteraction.length > 1 ? 's' : ''} selected`
                              : "Select Interaction Columns"
                            }
                        </span>
                        <ChevronDown className="w-4 h-4" />
                      </Button>
                    </PopoverTrigger>
                    <PopoverContent className="bg-white border-gray-200 max-h-60 overflow-y-auto w-56 p-2">
                      {isLoadingColumns ? (
                        <div className="px-2 py-1.5 text-sm text-muted-foreground">Loading numerical columns...</div>
                      ) : (
                        <>
                          <div className="flex items-center gap-2 py-1 border-b mb-2">
                            <Checkbox
                              checked={finalData?.numericalColumnsForInteraction?.length === numericalColumns.filter(col => col !== finalData?.yVariable).length}
                              onCheckedChange={(checked) => {
                                const availableColumns = numericalColumns.filter(col => col !== finalData?.yVariable);
                                handleDataChange({ 
                                  numericalColumnsForInteraction: checked ? availableColumns : [] 
                                });
                              }}
                            />
                            <span className="text-sm font-medium">Select All</span>
                          </div>
                          {numericalColumns
                            .filter(col => col !== finalData?.yVariable)
                            .map(col => {
                              const isChecked = finalData?.numericalColumnsForInteraction?.includes(col) || false;
                              return (
                                <div key={col} className="flex items-center gap-2 py-1">
                                  <Checkbox
                                    checked={isChecked}
                                    onCheckedChange={(checked) => {
                                      const current = finalData?.numericalColumnsForInteraction || [];
                                      const updated = checked 
                                        ? [...current, col]
                                        : current.filter(c => c !== col);
                                      handleDataChange({ numericalColumnsForInteraction: updated });
                                    }}
                                  />
                                  <span className="text-sm">{col}</span>
                                </div>
                              );
                            })}
                        </>
                      )}
                    </PopoverContent>
                  </Popover>
                </div>
              )}
            </div>
          )}
        </div>
        )}
      </Card>

      {/* Constraint Settings Box */}
      {constraintSettingsOpen && (
        <Card className="mb-6">
          <div className="py-2 px-4 border-b bg-muted/30">
            <h3 className="font-semibold text-foreground flex items-center gap-2">
              <Settings2 className="w-4 h-4 text-primary" />
              Constraint Configuration
            </h3>
          </div>
          <div className="p-6 space-y-6">
            <div className="grid grid-cols-1 md:grid-cols-2 gap-6">
              {/* Non-Positive Constraints */}
              <div className="space-y-3">
                <Label className="text-sm font-medium text-red-700">Non-Positive Constraints (≤0)</Label>
                <Popover>
                  <PopoverTrigger asChild>
                    <Button 
                      variant="outline" 
                      className="w-full justify-between"
                    >
                      <span>
                        {data?.negativeConstraints?.length > 0 
                          ? `${data.negativeConstraints.length} variable${data.negativeConstraints.length > 1 ? 's' : ''} selected`
                          : "Select Variables"
                        }
                      </span>
                      <ChevronDown className="w-4 h-4" />
                    </Button>
                  </PopoverTrigger>
                  <PopoverContent className="bg-white border-gray-200 max-h-60 overflow-y-auto w-56 p-2">
                    <div className="flex items-center gap-2 py-1 border-b mb-2">
                      <Checkbox
                        checked={(() => {
                          const availableVariables = (data?.xVariables?.[0] || []).filter(variable => !data?.positiveConstraints?.includes(variable));
                          return data?.negativeConstraints?.length === availableVariables.length && availableVariables.length > 0;
                        })()}
                        onCheckedChange={(checked) => {
                          const availableVariables = (data?.xVariables?.[0] || []).filter(variable => !data?.positiveConstraints?.includes(variable));
                          if (checked) {
                            // When selecting all negative constraints, clear positive constraints
                            handleDataChange({ 
                              negativeConstraints: availableVariables,
                              positiveConstraints: []
                            });
                          } else {
                            handleDataChange({ 
                              negativeConstraints: [] 
                            });
                          }
                        }}
                      />
                      <span className="text-sm font-medium">Select All</span>
                    </div>
                    {(data?.xVariables?.[0] || [])
                      .filter(variable => !data?.positiveConstraints?.includes(variable)) // Exclude variables already selected in positive constraints
                      .map(variable => {
                        const isChecked = data?.negativeConstraints?.includes(variable) || false;
                        return (
                          <div key={variable} className="flex items-center gap-2 py-1">
                            <Checkbox
                              checked={isChecked}
                            onCheckedChange={(checked) => {
                              const current = data?.negativeConstraints || [];
                              const updated = checked 
                                ? [...current, variable]
                                : current.filter(v => v !== variable);
                              
                              // If adding to negative constraints, remove from positive constraints
                              if (checked) {
                                const currentPositive = data?.positiveConstraints || [];
                                const updatedPositive = currentPositive.filter(v => v !== variable);
                                handleDataChange({ 
                                  negativeConstraints: updated,
                                  positiveConstraints: updatedPositive
                                });
                              } else {
                                handleDataChange({ negativeConstraints: updated });
                              }
                            }}
                            />
                            <span className="text-sm">{variable}</span>
                          </div>
                        );
                      })}
                  </PopoverContent>
                </Popover>
              </div>

              {/* Non-Negative Constraints */}
              <div className="space-y-3">
                <Label className="text-sm font-medium text-green-700">Non-Negative Constraints (≥0)</Label>
                <Popover>
                  <PopoverTrigger asChild>
                    <Button 
                      variant="outline" 
                      className="w-full justify-between"
                    >
                      <span>
                        {data?.positiveConstraints?.length > 0 
                          ? `${data.positiveConstraints.length} variable${data.positiveConstraints.length > 1 ? 's' : ''} selected`
                          : "Select Variables"
                        }
                      </span>
                      <ChevronDown className="w-4 h-4" />
                    </Button>
                  </PopoverTrigger>
                  <PopoverContent className="bg-white border-gray-200 max-h-60 overflow-y-auto w-56 p-2">
                    <div className="flex items-center gap-2 py-1 border-b mb-2">
                      <Checkbox
                        checked={(() => {
                          const availableVariables = (data?.xVariables?.[0] || []).filter(variable => !data?.negativeConstraints?.includes(variable));
                          return data?.positiveConstraints?.length === availableVariables.length && availableVariables.length > 0;
                        })()}
                        onCheckedChange={(checked) => {
                          const availableVariables = (data?.xVariables?.[0] || []).filter(variable => !data?.negativeConstraints?.includes(variable));
                          if (checked) {
                            // When selecting all positive constraints, clear negative constraints
                            handleDataChange({ 
                              positiveConstraints: availableVariables,
                              negativeConstraints: []
                            });
                          } else {
                            handleDataChange({ 
                              positiveConstraints: [] 
                            });
                          }
                        }}
                      />
                      <span className="text-sm font-medium">Select All</span>
                    </div>
                    {(data?.xVariables?.[0] || [])
                      .filter(variable => !data?.negativeConstraints?.includes(variable)) // Exclude variables already selected in negative constraints
                      .map(variable => {
                        const isChecked = data?.positiveConstraints?.includes(variable) || false;
                        return (
                          <div key={variable} className="flex items-center gap-2 py-1">
                            <Checkbox
                              checked={isChecked}
                            onCheckedChange={(checked) => {
                              const current = data?.positiveConstraints || [];
                              const updated = checked 
                                ? [...current, variable]
                                : current.filter(v => v !== variable);
                              
                              // If adding to positive constraints, remove from negative constraints
                              if (checked) {
                                const currentNegative = data?.negativeConstraints || [];
                                const updatedNegative = currentNegative.filter(v => v !== variable);
                                handleDataChange({ 
                                  positiveConstraints: updated,
                                  negativeConstraints: updatedNegative
                                });
                              } else {
                                handleDataChange({ positiveConstraints: updated });
                              }
                            }}
                            />
                            <span className="text-sm">{variable}</span>
                          </div>
                        );
                      })}
                  </PopoverContent>
                </Popover>
              </div>
            </div>
          </div>
        </Card>
      )}

      {/* Run Model Button */}
      <div className="mb-6">
        <Button 
          className="bg-orange-500 hover:bg-orange-600"
          onClick={runModel}
          disabled={
            isRunningModel || 
            !finalData?.selectedScope || 
            !finalData?.yVariable || 
            !finalData?.xVariables?.some(xVar => 
              Array.isArray(xVar) ? xVar.length > 0 : xVar
            )
          }
        >
          {isRunningModel ? (
            <>
              <div className="animate-spin rounded-full h-4 w-4 border-b-2 border-white mr-2"></div>
              Running Model...
            </>
          ) : (
            <>
          <Play className="w-4 h-4 mr-2" />
          Run the Model
            </>
          )}
        </Button>

        {/* Progress Visualization */}
        {isRunningModel && modelProgress.total > 0 && (
          <div className="mt-4 p-4 bg-blue-50 border border-blue-200 rounded-lg">
            <div className="flex items-center justify-between mb-2">
              <div className="flex items-center gap-2">
                <div className="w-2 h-2 bg-blue-500 rounded-full animate-pulse"></div>
                <span className="text-sm font-medium text-blue-700">
                  {modelProgress.status === 'completed' ? 'Model Training Completed' : 'Model Training Progress'}
                </span>
              </div>
              <span className="text-sm text-blue-600 font-mono">
                {modelProgress.current} / {modelProgress.total} ({modelProgress.percentage}%)
              </span>
            </div>
            <div className="w-full bg-blue-200 rounded-full h-2">
              <div 
                className="bg-blue-600 h-2 rounded-full transition-all duration-300 ease-out"
                style={{ width: `${modelProgress.percentage}%` }}
              ></div>
            </div>
            <div className="mt-2 text-xs text-blue-600">
              {modelProgress.status === 'running' && modelProgress.current_combination && (
                <div>Currently processing: {modelProgress.current_combination}</div>
              )}
              {modelProgress.status === 'running' && modelProgress.current_model && (
                <div>Status: {modelProgress.current_model}</div>
              )}
              <div>Completed {modelProgress.completed_combinations} of {modelProgress.total_combinations} combinations</div>
            </div>
          </div>
        )}

        {/* Error Message */}
        {modelError && (
          <div className="mt-3 p-3 bg-red-50 border border-red-200 rounded-md">
            <p className="text-sm text-red-700">{modelError}</p>
          </div>
        )}


      </div>

      {/* Model Results Table */}
      {modelResult && (
        <Card className="shadow-lg border-0 bg-gradient-to-br from-white to-gray-50/30">
          <div className="p-6 border-b bg-gradient-to-r from-blue-50 to-indigo-50 border-blue-100">
            <div className="flex items-center gap-3">
              <div className="p-2 bg-blue-100 rounded-lg">
                <BarChart3 className="w-6 h-6 text-blue-600" />
              </div>
              <div>
                <h3 className="font-bold text-xl text-gray-800">Model Training Results</h3>
                <p className="text-sm text-blue-600 font-medium">
                  Successfully processed {modelResult.total_combinations} combinations
                </p>
              </div>
            </div>
          </div>
          <div className="p-6">
            {modelResult.combination_results && modelResult.combination_results.length > 0 ? (
              <div className="space-y-8">
                {modelResult.combination_results.map((combination, comboIndex) => (
                  <div key={comboIndex} className="bg-white border border-gray-200 rounded-xl p-6 shadow-sm hover:shadow-md transition-shadow duration-200">
                    <div className="flex items-center justify-between mb-4">
                      <div className="flex items-center gap-3">
                        <div className="p-2 bg-green-100 rounded-lg">
                          <Target className="w-5 h-5 text-green-600" />
                        </div>
                                <h4 className="font-semibold text-base text-gray-800">
          Combination: <span 
            className="text-green-600 font-bold cursor-pointer hover:underline hover:text-green-700 transition-colors"
            onClick={() => handleOpenCombinationFile(combination.combination_id)}
            title="Click to open data file in new tab"
          >
            {combination.combination_id}
          </span>
        </h4>
                      </div>
                      <Button
                        variant="ghost"
                        size="sm"
                        onClick={() => toggleCombinationMinimize(comboIndex)}
                        className="h-8 w-8 p-0 hover:bg-gray-100"
                      >
                        {minimizedCombinations.has(comboIndex) ? (
                          <Maximize2 className="w-4 h-4 text-gray-600" />
                        ) : (
                          <Minimize2 className="w-4 h-4 text-gray-600" />
                        )}
                      </Button>
                    </div>

                    {!minimizedCombinations.has(comboIndex) && (
                      <>
                        {combination.model_results && combination.model_results.length > 0 ? (
                          <div className="bg-gray-50 rounded-lg p-4 mb-6">
                            <h5 className="font-semibold text-lg text-gray-700 mb-4 flex items-center gap-2">
                              <TrendingUp className="w-5 h-5 text-blue-600" />
                              Model Performance Metrics
                            </h5>
                            <div className="overflow-x-auto">
                              <Table className="bg-white rounded-lg border border-gray-200">
                                <TableHeader>
                                  <TableRow className="bg-gradient-to-r from-blue-50 to-indigo-50 hover:bg-gradient-to-r hover:from-blue-100 hover:to-indigo-100">
                                    <TableHead className="font-semibold text-gray-700 bg-blue-50">
                                      <ContextMenu>
                                        <ContextMenuTrigger asChild>
                                          <div className="flex items-center gap-1 cursor-pointer">
                                            Model
                                            {(performanceSortColumn[comboIndex] || '') === 'Model' && (
                                              (performanceSortDirection[comboIndex] || 'asc') === 'asc' ? <ArrowUp className="w-3 h-3" /> : <ArrowDown className="w-3 h-3" />
                                            )}
                                          </div>
                                        </ContextMenuTrigger>
                                        <ContextMenuContent className="w-48 bg-white border border-gray-200 shadow-lg rounded-md">
                                          <ContextMenuSub>
                                            <ContextMenuSubTrigger className="flex items-center">
                                              <ArrowUp className="w-4 h-4 mr-2" /> Sort
                                            </ContextMenuSubTrigger>
                                            <ContextMenuSubContent className="bg-white border border-gray-200 shadow-lg rounded-md">
                                              <ContextMenuItem onClick={() => handlePerformanceSort('Model', comboIndex, 'asc')}>
                                                <ArrowUp className="w-4 h-4 mr-2" /> Ascending
                                              </ContextMenuItem>
                                              <ContextMenuItem onClick={() => handlePerformanceSort('Model', comboIndex, 'desc')}>
                                                <ArrowDown className="w-4 h-4 mr-2" /> Descending
                                              </ContextMenuItem>
                                            </ContextMenuSubContent>
                                          </ContextMenuSub>
                                          <ContextMenuSeparator />
                                          <ContextMenuSub>
                                            <ContextMenuSubTrigger className="flex items-center">
                                              <FilterIcon className="w-4 h-4 mr-2" /> Filter
                                            </ContextMenuSubTrigger>
                                            <ContextMenuSubContent className="bg-white border border-gray-200 shadow-lg rounded-md p-0">
                                              <PerformanceFilterMenu column="Model" modelResults={combination.model_results} comboIndex={comboIndex} />
                                            </ContextMenuSubContent>
                                          </ContextMenuSub>
                                          {performanceColumnFilters[comboIndex]?.['Model']?.length > 0 && (
                                            <>
                                              <ContextMenuSeparator />
                                              <ContextMenuItem onClick={() => clearPerformanceColumnFilter('Model', comboIndex)}>
                                                Clear Filter
                                              </ContextMenuItem>
                                            </>
                                          )}
                                        </ContextMenuContent>
                                      </ContextMenu>
                                    </TableHead>
                                    <TableHead className="font-semibold text-gray-700">
                                      <ContextMenu>
                                        <ContextMenuTrigger asChild>
                                          <div className="flex items-center gap-1 cursor-pointer">
                                            MAPE Train
                                            {(performanceSortColumn[comboIndex] || '') === 'MAPE Train' && (
                                              (performanceSortDirection[comboIndex] || 'asc') === 'asc' ? <ArrowUp className="w-3 h-3" /> : <ArrowDown className="w-3 h-3" />
                                            )}
                                          </div>
                                        </ContextMenuTrigger>
                                        <ContextMenuContent className="w-48 bg-white border border-gray-200 shadow-lg rounded-md">
                                          <ContextMenuSub>
                                            <ContextMenuSubTrigger className="flex items-center">
                                              <ArrowUp className="w-4 h-4 mr-2" /> Sort
                                            </ContextMenuSubTrigger>
                                            <ContextMenuSubContent className="bg-white border border-gray-200 shadow-lg rounded-md">
                                              <ContextMenuItem onClick={() => handlePerformanceSort('MAPE Train', comboIndex, 'asc')}>
                                                <ArrowUp className="w-4 h-4 mr-2" /> Ascending
                                              </ContextMenuItem>
                                              <ContextMenuItem onClick={() => handlePerformanceSort('MAPE Train', comboIndex, 'desc')}>
                                                <ArrowDown className="w-4 h-4 mr-2" /> Descending
                                              </ContextMenuItem>
                                            </ContextMenuSubContent>
                                          </ContextMenuSub>
                                          <ContextMenuSeparator />
                                          <ContextMenuSub>
                                            <ContextMenuSubTrigger className="flex items-center">
                                              <FilterIcon className="w-4 h-4 mr-2" /> Filter
                                            </ContextMenuSubTrigger>
                                            <ContextMenuSubContent className="bg-white border border-gray-200 shadow-lg rounded-md p-0">
                                              <PerformanceFilterMenu column="MAPE Train" modelResults={combination.model_results} comboIndex={comboIndex} />
                                            </ContextMenuSubContent>
                                          </ContextMenuSub>
                                          {performanceColumnFilters[comboIndex]?.['MAPE Train']?.length > 0 && (
                                            <>
                                              <ContextMenuSeparator />
                                              <ContextMenuItem onClick={() => clearPerformanceColumnFilter('MAPE Train', comboIndex)}>
                                                Clear Filter
                                              </ContextMenuItem>
                                            </>
                                          )}
                                        </ContextMenuContent>
                                      </ContextMenu>
                                    </TableHead>
                                    <TableHead className="font-semibold text-gray-700">
                                      <ContextMenu>
                                        <ContextMenuTrigger asChild>
                                          <div className="flex items-center gap-1 cursor-pointer">
                                            MAPE Test
                                            {(performanceSortColumn[comboIndex] || '') === 'MAPE Test' && (
                                              (performanceSortDirection[comboIndex] || 'asc') === 'asc' ? <ArrowUp className="w-3 h-3" /> : <ArrowDown className="w-3 h-3" />
                                            )}
                                          </div>
                                        </ContextMenuTrigger>
                                        <ContextMenuContent className="w-48 bg-white border border-gray-200 shadow-lg rounded-md">
                                          <ContextMenuSub>
                                            <ContextMenuSubTrigger className="flex items-center">
                                              <ArrowUp className="w-4 h-4 mr-2" /> Sort
                                            </ContextMenuSubTrigger>
                                            <ContextMenuSubContent className="bg-white border border-gray-200 shadow-lg rounded-md">
                                              <ContextMenuItem onClick={() => handlePerformanceSort('MAPE Test', comboIndex, 'asc')}>
                                                <ArrowUp className="w-4 h-4 mr-2" /> Ascending
                                              </ContextMenuItem>
                                              <ContextMenuItem onClick={() => handlePerformanceSort('MAPE Test', comboIndex, 'desc')}>
                                                <ArrowDown className="w-4 h-4 mr-2" /> Descending
                                              </ContextMenuItem>
                                            </ContextMenuSubContent>
                                          </ContextMenuSub>
                                          <ContextMenuSeparator />
                                          <ContextMenuSub>
                                            <ContextMenuSubTrigger className="flex items-center">
                                              <FilterIcon className="w-4 h-4 mr-2" /> Filter
                                            </ContextMenuSubTrigger>
                                            <ContextMenuSubContent className="bg-white border border-gray-200 shadow-lg rounded-md p-0">
                                              <PerformanceFilterMenu column="MAPE Test" modelResults={combination.model_results} comboIndex={comboIndex} />
                                            </ContextMenuSubContent>
                                          </ContextMenuSub>
                                          {performanceColumnFilters[comboIndex]?.['MAPE Test']?.length > 0 && (
                                            <>
                                              <ContextMenuSeparator />
                                              <ContextMenuItem onClick={() => clearPerformanceColumnFilter('MAPE Test', comboIndex)}>
                                                Clear Filter
                                              </ContextMenuItem>
                                            </>
                                          )}
                                        </ContextMenuContent>
                                      </ContextMenu>
                                    </TableHead>
                                    <TableHead className="font-semibold text-gray-700">
                                      <ContextMenu>
                                        <ContextMenuTrigger asChild>
                                          <div className="flex items-center gap-1 cursor-pointer">
                                            R² Train
                                            {(performanceSortColumn[comboIndex] || '') === 'R² Train' && (
                                              (performanceSortDirection[comboIndex] || 'asc') === 'asc' ? <ArrowUp className="w-3 h-3" /> : <ArrowDown className="w-3 h-3" />
                                            )}
                                          </div>
                                        </ContextMenuTrigger>
                                        <ContextMenuContent className="w-48 bg-white border border-gray-200 shadow-lg rounded-md">
                                          <ContextMenuSub>
                                            <ContextMenuSubTrigger className="flex items-center">
                                              <ArrowUp className="w-4 h-4 mr-2" /> Sort
                                            </ContextMenuSubTrigger>
                                            <ContextMenuSubContent className="bg-white border border-gray-200 shadow-lg rounded-md">
                                              <ContextMenuItem onClick={() => handlePerformanceSort('R² Train', comboIndex, 'asc')}>
                                                <ArrowUp className="w-4 h-4 mr-2" /> Ascending
                                              </ContextMenuItem>
                                              <ContextMenuItem onClick={() => handlePerformanceSort('R² Train', comboIndex, 'desc')}>
                                                <ArrowDown className="w-4 h-4 mr-2" /> Descending
                                              </ContextMenuItem>
                                            </ContextMenuSubContent>
                                          </ContextMenuSub>
                                          <ContextMenuSeparator />
                                          <ContextMenuSub>
                                            <ContextMenuSubTrigger className="flex items-center">
                                              <FilterIcon className="w-4 h-4 mr-2" /> Filter
                                            </ContextMenuSubTrigger>
                                            <ContextMenuSubContent className="bg-white border border-gray-200 shadow-lg rounded-md p-0">
                                              <PerformanceFilterMenu column="R² Train" modelResults={combination.model_results} comboIndex={comboIndex} />
                                            </ContextMenuSubContent>
                                          </ContextMenuSub>
                                          {performanceColumnFilters[comboIndex]?.['R² Train']?.length > 0 && (
                                            <>
                                              <ContextMenuSeparator />
                                              <ContextMenuItem onClick={() => clearPerformanceColumnFilter('R² Train', comboIndex)}>
                                                Clear Filter
                                              </ContextMenuItem>
                                            </>
                                          )}
                                        </ContextMenuContent>
                                      </ContextMenu>
                                    </TableHead>
                                    <TableHead className="font-semibold text-gray-700">
                                      <ContextMenu>
                                        <ContextMenuTrigger asChild>
                                          <div className="flex items-center gap-1 cursor-pointer">
                                            R² Test
                                            {(performanceSortColumn[comboIndex] || '') === 'R² Test' && (
                                              (performanceSortDirection[comboIndex] || 'asc') === 'asc' ? <ArrowUp className="w-3 h-3" /> : <ArrowDown className="w-3 h-3" />
                                            )}
                                          </div>
                                        </ContextMenuTrigger>
                                        <ContextMenuContent className="w-48 bg-white border border-gray-200 shadow-lg rounded-md">
                                          <ContextMenuSub>
                                            <ContextMenuSubTrigger className="flex items-center">
                                              <ArrowUp className="w-4 h-4 mr-2" /> Sort
                                            </ContextMenuSubTrigger>
                                            <ContextMenuSubContent className="bg-white border border-gray-200 shadow-lg rounded-md">
                                              <ContextMenuItem onClick={() => handlePerformanceSort('R² Test', comboIndex, 'asc')}>
                                                <ArrowUp className="w-4 h-4 mr-2" /> Ascending
                                              </ContextMenuItem>
                                              <ContextMenuItem onClick={() => handlePerformanceSort('R² Test', comboIndex, 'desc')}>
                                                <ArrowDown className="w-4 h-4 mr-2" /> Descending
                                              </ContextMenuItem>
                                            </ContextMenuSubContent>
                                          </ContextMenuSub>
                                          <ContextMenuSeparator />
                                          <ContextMenuSub>
                                            <ContextMenuSubTrigger className="flex items-center">
                                              <FilterIcon className="w-4 h-4 mr-2" /> Filter
                                            </ContextMenuSubTrigger>
                                            <ContextMenuSubContent className="bg-white border border-gray-200 shadow-lg rounded-md p-0">
                                              <PerformanceFilterMenu column="R² Test" modelResults={combination.model_results} comboIndex={comboIndex} />
                                            </ContextMenuSubContent>
                                          </ContextMenuSub>
                                          {performanceColumnFilters[comboIndex]?.['R² Test']?.length > 0 && (
                                            <>
                                              <ContextMenuSeparator />
                                              <ContextMenuItem onClick={() => clearPerformanceColumnFilter('R² Test', comboIndex)}>
                                                Clear Filter
                                              </ContextMenuItem>
                                            </>
                                          )}
                                        </ContextMenuContent>
                                      </ContextMenu>
                                    </TableHead>
                                    <TableHead className="font-semibold text-gray-700">
                                      <ContextMenu>
                                        <ContextMenuTrigger asChild>
                                          <div className="flex items-center gap-1 cursor-pointer">
                                            AIC
                                            {(performanceSortColumn[comboIndex] || '') === 'AIC' && (
                                              (performanceSortDirection[comboIndex] || 'asc') === 'asc' ? <ArrowUp className="w-3 h-3" /> : <ArrowDown className="w-3 h-3" />
                                            )}
                                          </div>
                                        </ContextMenuTrigger>
                                        <ContextMenuContent className="w-48 bg-white border border-gray-200 shadow-lg rounded-md">
                                          <ContextMenuSub>
                                            <ContextMenuSubTrigger className="flex items-center">
                                              <ArrowUp className="w-4 h-4 mr-2" /> Sort
                                            </ContextMenuSubTrigger>
                                            <ContextMenuSubContent className="bg-white border border-gray-200 shadow-lg rounded-md">
                                              <ContextMenuItem onClick={() => handlePerformanceSort('AIC', comboIndex, 'asc')}>
                                                <ArrowUp className="w-4 h-4 mr-2" /> Ascending
                                              </ContextMenuItem>
                                              <ContextMenuItem onClick={() => handlePerformanceSort('AIC', comboIndex, 'desc')}>
                                                <ArrowDown className="w-4 h-4 mr-2" /> Descending
                                              </ContextMenuItem>
                                            </ContextMenuSubContent>
                                          </ContextMenuSub>
                                          <ContextMenuSeparator />
                                          <ContextMenuSub>
                                            <ContextMenuSubTrigger className="flex items-center">
                                              <FilterIcon className="w-4 h-4 mr-2" /> Filter
                                            </ContextMenuSubTrigger>
                                            <ContextMenuSubContent className="bg-white border border-gray-200 shadow-lg rounded-md p-0">
                                              <PerformanceFilterMenu column="AIC" modelResults={combination.model_results} comboIndex={comboIndex} />
                                            </ContextMenuSubContent>
                                          </ContextMenuSub>
                                          {performanceColumnFilters[comboIndex]?.['AIC']?.length > 0 && (
                                            <>
                                              <ContextMenuSeparator />
                                              <ContextMenuItem onClick={() => clearPerformanceColumnFilter('AIC', comboIndex)}>
                                                Clear Filter
                                              </ContextMenuItem>
                                            </>
                                          )}
                                        </ContextMenuContent>
                                      </ContextMenu>
                                    </TableHead>
                                    <TableHead className="font-semibold text-gray-700">
                                      <ContextMenu>
                                        <ContextMenuTrigger asChild>
                                          <div className="flex items-center gap-1 cursor-pointer">
                                            BIC
                                            {(performanceSortColumn[comboIndex] || '') === 'BIC' && (
                                              (performanceSortDirection[comboIndex] || 'asc') === 'asc' ? <ArrowUp className="w-3 h-3" /> : <ArrowDown className="w-3 h-3" />
                                            )}
                                          </div>
                                        </ContextMenuTrigger>
                                        <ContextMenuContent className="w-48 bg-white border border-gray-200 shadow-lg rounded-md">
                                          <ContextMenuSub>
                                            <ContextMenuSubTrigger className="flex items-center">
                                              <ArrowUp className="w-4 h-4 mr-2" /> Sort
                                            </ContextMenuSubTrigger>
                                            <ContextMenuSubContent className="bg-white border border-gray-200 shadow-lg rounded-md">
                                              <ContextMenuItem onClick={() => handlePerformanceSort('BIC', comboIndex, 'asc')}>
                                                <ArrowUp className="w-4 h-4 mr-2" /> Ascending
                                              </ContextMenuItem>
                                              <ContextMenuItem onClick={() => handlePerformanceSort('BIC', comboIndex, 'desc')}>
                                                <ArrowDown className="w-4 h-4 mr-2" /> Descending
                                              </ContextMenuItem>
                                            </ContextMenuSubContent>
                                          </ContextMenuSub>
                                          <ContextMenuSeparator />
                                          <ContextMenuSub>
                                            <ContextMenuSubTrigger className="flex items-center">
                                              <FilterIcon className="w-4 h-4 mr-2" /> Filter
                                            </ContextMenuSubTrigger>
                                            <ContextMenuSubContent className="bg-white border border-gray-200 shadow-lg rounded-md p-0">
                                              <PerformanceFilterMenu column="BIC" modelResults={combination.model_results} comboIndex={comboIndex} />
                                            </ContextMenuSubContent>
                                          </ContextMenuSub>
                                          {performanceColumnFilters[comboIndex]?.['BIC']?.length > 0 && (
                                            <>
                                              <ContextMenuSeparator />
                                              <ContextMenuItem onClick={() => clearPerformanceColumnFilter('BIC', comboIndex)}>
                                                Clear Filter
                                              </ContextMenuItem>
                                            </>
                                          )}
                                        </ContextMenuContent>
                                      </ContextMenu>
                                    </TableHead>
                                    <TableHead className="font-semibold text-gray-700">
                                      <ContextMenu>
                                        <ContextMenuTrigger asChild>
                                          <div className="flex items-center gap-1 cursor-pointer">
                                            Best Alpha
                                            {(performanceSortColumn[comboIndex] || '') === 'Best Alpha' && (
                                              (performanceSortDirection[comboIndex] || 'asc') === 'asc' ? <ArrowUp className="w-3 h-3" /> : <ArrowDown className="w-3 h-3" />
                                            )}
                                          </div>
                                        </ContextMenuTrigger>
                                        <ContextMenuContent className="w-48 bg-white border border-gray-200 shadow-lg rounded-md">
                                          <ContextMenuSub>
                                            <ContextMenuSubTrigger className="flex items-center">
                                              <ArrowUp className="w-4 h-4 mr-2" /> Sort
                                            </ContextMenuSubTrigger>
                                            <ContextMenuSubContent className="bg-white border border-gray-200 shadow-lg rounded-md">
                                              <ContextMenuItem onClick={() => handlePerformanceSort('Best Alpha', comboIndex, 'asc')}>
                                                <ArrowUp className="w-4 h-4 mr-2" /> Ascending
                                              </ContextMenuItem>
                                              <ContextMenuItem onClick={() => handlePerformanceSort('Best Alpha', comboIndex, 'desc')}>
                                                <ArrowDown className="w-4 h-4 mr-2" /> Descending
                                              </ContextMenuItem>
                                            </ContextMenuSubContent>
                                          </ContextMenuSub>
                                          <ContextMenuSeparator />
                                          <ContextMenuSub>
                                            <ContextMenuSubTrigger className="flex items-center">
                                              <FilterIcon className="w-4 h-4 mr-2" /> Filter
                                            </ContextMenuSubTrigger>
                                            <ContextMenuSubContent className="bg-white border border-gray-200 shadow-lg rounded-md p-0">
                                              <PerformanceFilterMenu column="Best Alpha" modelResults={combination.model_results} comboIndex={comboIndex} />
                                            </ContextMenuSubContent>
                                          </ContextMenuSub>
                                          {performanceColumnFilters[comboIndex]?.['Best Alpha']?.length > 0 && (
                                            <>
                                              <ContextMenuSeparator />
                                              <ContextMenuItem onClick={() => clearPerformanceColumnFilter('Best Alpha', comboIndex)}>
                                                Clear Filter
                                              </ContextMenuItem>
                                            </>
                                          )}
                                        </ContextMenuContent>
                                      </ContextMenu>
                                    </TableHead>
                                  </TableRow>
                                </TableHeader>
                                <TableBody>
                                  {getDisplayedPerformanceResults(combination.model_results, comboIndex).map((model, modelIndex) => (
                                    <TableRow key={modelIndex} className="hover:bg-blue-50/50 transition-colors duration-150">
                                      <TableCell className="font-semibold text-blue-600">{model.model_name}</TableCell>
                                      <TableCell className="font-mono text-sm">{model.mape_train?.toFixed(1) || 'N/A'}</TableCell>
                                      <TableCell className="font-mono text-sm">{model.mape_test?.toFixed(1) || 'N/A'}</TableCell>
                                      <TableCell className="font-mono text-sm">{model.r2_train?.toFixed(1) || 'N/A'}</TableCell>
                                      <TableCell className="font-mono text-sm">{model.r2_test?.toFixed(1) || 'N/A'}</TableCell>
                                      <TableCell className="font-mono text-sm">{model.aic?.toFixed(1) || 'N/A'}</TableCell>
                                      <TableCell className="font-mono text-sm">{model.bic?.toFixed(1) || 'N/A'}</TableCell>
                                      <TableCell className="font-mono text-sm">
                                        {model.best_alpha ? model.best_alpha.toFixed(6) : 'N/A'}
                                      </TableCell>
                                    </TableRow>
                                  ))}
                                </TableBody>
                              </Table>
                            </div>
                          </div>
                        ) : (
                          <div className="bg-yellow-50 border border-yellow-200 rounded-lg p-4">
                            <p className="text-yellow-700 font-medium flex items-center gap-2">
                              <AlertTriangle className="w-5 h-5" />
                              No model results available
                            </p>
        </div>
                        )}
                        
                        {/* Coefficients Table */}
                        {combination.model_results && combination.model_results.length > 0 && (
                          <div className="bg-gray-50 rounded-lg p-4">
                            <h5 className="font-semibold text-lg text-gray-700 mb-4 flex items-center gap-2">
                              <Calculator className="w-5 h-5 text-purple-600" />
                              Model Coefficients
                            </h5>
                            <div className="overflow-x-auto">
                              <Table className="bg-white rounded-lg border border-gray-200">
            <TableHeader>
                                  <TableRow className="bg-gradient-to-r from-purple-50 to-pink-50 hover:bg-gradient-to-r hover:from-purple-100 hover:to-pink-100">
                                    <TableHead className="font-semibold text-gray-700 bg-purple-50">Variable</TableHead>
                                    {combination.model_results.map((model, index) => (
                                      <TableHead key={index} className="font-semibold text-gray-700">{model.model_name}</TableHead>
                                    ))}
              </TableRow>
            </TableHeader>
            <TableBody>
                                  {/* Intercept row - first row */}
                                  <TableRow className="hover:bg-purple-50/50 transition-colors duration-150">
                                    <TableCell className="font-semibold text-purple-600">Intercept</TableCell>
                                    {combination.model_results.map((model, index) => (
                                      <TableCell key={index} className="font-mono text-sm">
                                         {model.intercept ? model.intercept.toFixed(1) : 'N/A'}
                                      </TableCell>
                                    ))}
                                  </TableRow>
                                  {/* X-variables rows */}
                                   {finalData?.xVariables?.[0]?.map((variable) => (
                                    <TableRow key={variable} className="hover:bg-purple-50/50 transition-colors duration-150">
                                      <TableCell className="font-semibold text-purple-600">{variable}</TableCell>
                                      {combination.model_results.map((model, index) => (
                                        <TableCell key={index} className="font-mono text-sm">
                                           {model.coefficients && model.coefficients[`Beta_${variable.toLowerCase()}`] !== undefined
                                             ? model.coefficients[`Beta_${variable.toLowerCase()}`].toFixed(1) 
                                             : 'N/A'}
                                         </TableCell>
                                       ))}
                                     </TableRow>
                                   ))}
             </TableBody>
           </Table>
                             </div>
                           </div>
                         )}
                         
                         {/* Elasticities Table */}
                         {combination.model_results && combination.model_results.length > 0 && (
                           <div className="bg-gray-50 rounded-lg p-4">
                             <h5 className="font-semibold text-lg text-gray-700 mb-4 flex items-center gap-2">
                               <TrendingUp className="w-5 h-5 text-orange-600" />
                               Model Elasticities
                             </h5>
                             <div className="overflow-x-auto">
                               <Table className="bg-white rounded-lg border border-gray-200">
                                 <TableHeader>
                                   <TableRow className="bg-gradient-to-r from-orange-50 to-red-50 hover:bg-gradient-to-r hover:from-orange-100 hover:to-red-100">
                                     <TableHead className="font-semibold text-gray-700 bg-orange-50">Variable</TableHead>
                                     {combination.model_results.map((model, index) => (
                                       <TableHead key={index} className="font-semibold text-gray-700">{model.model_name}</TableHead>
                                     ))}
                                   </TableRow>
                                 </TableHeader>
                                 <TableBody>
                                   {finalData?.xVariables?.[0]?.map((variable) => (
                                     <TableRow key={variable} className="hover:bg-orange-50/50 transition-colors duration-150">
                                       <TableCell className="font-semibold text-orange-600">{variable}</TableCell>
                                       {combination.model_results.map((model, index) => (
                                         <TableCell key={index} className="font-mono text-sm">
                                           {model.elasticities && model.elasticities[variable.toLowerCase()] !== undefined
                                             ? model.elasticities[variable.toLowerCase()].toFixed(1)
                                             : 'N/A'}
                                         </TableCell>
                                       ))}
                                     </TableRow>
                                   ))}
                                 </TableBody>
                               </Table>
                             </div>
                           </div>
                         )}
                         
                         {/* Contributions Table */}
                         {combination.model_results && combination.model_results.length > 0 && (
                           <div className="bg-gray-50 rounded-lg p-4">
                             <h5 className="font-semibold text-lg text-gray-700 mb-4 flex items-center gap-2">
                               <BarChart3 className="w-5 h-5 text-teal-600" />
                               Feature Contributions
                             </h5>
                             <div className="overflow-x-auto">
                               <Table className="bg-white rounded-lg border border-gray-200">
                                 <TableHeader>
                                   <TableRow className="bg-gradient-to-r from-teal-50 to-cyan-50 hover:bg-gradient-to-r hover:from-teal-100 hover:to-cyan-100">
                                     <TableHead className="font-semibold text-gray-700 bg-teal-50">Variable</TableHead>
                                     {combination.model_results.map((model, index) => (
                                       <TableHead key={index} className="font-semibold text-gray-700">{model.model_name}</TableHead>
                                     ))}
                                   </TableRow>
                                 </TableHeader>
                                 <TableBody>
                                   {finalData?.xVariables?.[0]?.map((variable) => (
                                     <TableRow key={variable} className="hover:bg-teal-50/50 transition-colors duration-150">
                                       <TableCell className="font-semibold text-teal-600">{variable}</TableCell>
                                       {combination.model_results.map((model, index) => (
                                         <TableCell key={index} className="font-mono text-sm">
                                           {model.contributions && model.contributions[variable.toLowerCase()] !== undefined
                                             ? (model.contributions[variable.toLowerCase()] * 100).toFixed(1) + '%'
                                            : 'N/A'}
                                        </TableCell>
                                      ))}
                </TableRow>
              ))}
            </TableBody>
          </Table>
                            </div>
                          </div>
                        )}
                      </>
                    )}
                  </div>
                ))}
              </div>
            ) : (
              <div className="bg-gray-50 border border-gray-200 rounded-lg p-8 text-center">
                <div className="p-3 bg-gray-100 rounded-full w-16 h-16 mx-auto mb-4 flex items-center justify-center">
                  <BarChart3 className="w-8 h-8 text-gray-400" />
                </div>
                <p className="text-gray-500 font-medium text-lg">No combination results available</p>
              </div>
            )}
        </div>
      </Card>
      )}
    </div>
  );
};

export default BuildModelFeatureBasedCanvas;<|MERGE_RESOLUTION|>--- conflicted
+++ resolved
@@ -227,14 +227,6 @@
       x_variables: allXVariables,
       y_variable: finalData.yVariable,
       standardization: standardization,
-<<<<<<< HEAD
-      k_folds: finalData.kFolds || 5, // Use value from settings or default
-      test_size: finalData.testSize || 0.2, // Use value from settings or default
-      models_to_run: finalData.selectedModels || null, // Use selected models from settings
-      custom_model_configs: null, // Can be enhanced later
-      // Stack modeling fields
-      stack_modeling: finalData.stackModeling || false,
-=======
       custom_model_configs: null, // Can be enhanced later
       // Individual modeling fields
       individual_modeling: finalData.individualModeling ?? false,
@@ -248,7 +240,6 @@
       stack_test_size: finalData.stackTestSize || 0.2,
       stack_models_to_run: finalData.stackSelectedModels || [],
       stack_custom_model_configs: addConstraintsToModelConfigs(finalData.stackModelConfigs || []),
->>>>>>> cf0f9b5d
       pool_by_identifiers: (finalData.poolByIdentifiers || []).map(id => id.toLowerCase()),
       numerical_columns_for_clustering: (finalData.numericalColumnsForClustering || []).map(col => col.toLowerCase()),
       apply_interaction_terms: finalData.applyInteractionTerms || true,
@@ -1127,9 +1118,9 @@
                         <>
                           <div className="flex items-center gap-2 py-1 border-b mb-2">
                             <Checkbox
-                              checked={finalData?.numericalColumnsForInteraction?.length === numericalColumns.filter(col => col !== finalData?.yVariable).length}
+                              checked={finalData?.numericalColumnsForInteraction?.length === (finalData?.xVariables?.[0] || []).filter(col => col !== finalData?.yVariable).length}
                               onCheckedChange={(checked) => {
-                                const availableColumns = numericalColumns.filter(col => col !== finalData?.yVariable);
+                                const availableColumns = (finalData?.xVariables?.[0] || []).filter(col => col !== finalData?.yVariable);
                                 handleDataChange({ 
                                   numericalColumnsForInteraction: checked ? availableColumns : [] 
                                 });
@@ -1137,7 +1128,7 @@
                             />
                             <span className="text-sm font-medium">Select All</span>
                           </div>
-                          {numericalColumns
+                          {(finalData?.xVariables?.[0] || [])
                             .filter(col => col !== finalData?.yVariable)
                             .map(col => {
                               const isChecked = finalData?.numericalColumnsForInteraction?.includes(col) || false;
