--- conflicted
+++ resolved
@@ -224,13 +224,9 @@
   const manualCloseRef = useRef(false);
   const hasInitialFullSyncRef = useRef(false);
   const initialFullSyncTimeoutRef = useRef<ReturnType<typeof setTimeout> | null>(null);
-<<<<<<< HEAD
-
-=======
   const sessionIdRef = useRef<string>('');
   const lastAckSequenceRef = useRef<number>(0);
   
->>>>>>> 92542d43
   const [activeUsers, setActiveUsers] = useState<ActiveUser[]>([]);
   const [cardEditors, setCardEditors] = useState<Map<string, CardEditor>>(new Map());
   const [isConnected, setIsConnected] = useState(false);
@@ -579,52 +575,7 @@
   try {
     const message: WSMessage = JSON.parse(event.data);
 
-    // Ignore messages from self
-    if (message.client_id === clientIdRef.current) {
-      console.log('[CollaborativeSync] Ignoring self-echo message:', {
-        type: message.type,
-        myClientId: clientIdRef.current,
-        messageClientId: message.client_id,
-      });
-      return;
-    }
-
-<<<<<<< HEAD
-    switch (message.type) {
-      case 'card_update':
-        // Apply single card update
-        if (message.card_id && message.payload) {
-          // CRITICAL FIX: Note - card_update doesn't have mode in payload, but backend filters by mode
-          // We still need to verify the card's atoms are allowed in current mode if in dashboard mode
-          // The backend should already filter broadcasts by mode, but add defensive check here
-
-          // Parse message timestamp
-          const messageTimestamp = message.timestamp ? new Date(message.timestamp).getTime() : 0;
-
-          // Ignore if we have pending local changes that are newer
-          // Add a 500ms buffer to account for network latency
-          if (lastLocalChangeTimestampRef.current > 0 &&
-            messageTimestamp < lastLocalChangeTimestampRef.current - 500) {
-            console.log('[CollaborativeSync] Ignoring stale card_update', {
-              cardId: message.card_id,
-              messageTime: messageTimestamp,
-              lastLocalChange: lastLocalChangeTimestampRef.current,
-            });
-            break;
-          }
-
-          // CRITICAL FIX: Check mode compatibility for card updates
-          // If the message has a mode, ensure it matches our current mode
-          if (message.mode) {
-            const currentMode = subMode === 'analytics' ? 'laboratory' : 'laboratory-dashboard';
-            if (message.mode !== currentMode) {
-              console.log('[CollaborativeSync] Ignoring card_update from different mode:', {
-=======
-  // Handle incoming WebSocket messages
-  const handleMessage = useCallback((event: MessageEvent) => {
-    try {
-      const message: WSMessage = JSON.parse(event.data);
-
+    // Persist sequence number for resume capability
       if (typeof message.sequence === 'number') {
         persistLastAck(message.sequence);
       }
@@ -659,6 +610,10 @@
         case 'card_update':
           // Apply single card update
           if (message.card_id && message.payload) {
+          // CRITICAL FIX: Note - card_update doesn't have mode in payload, but backend filters by mode
+          // We still need to verify the card's atoms are allowed in current mode if in dashboard mode
+          // The backend should already filter broadcasts by mode, but add defensive check here
+
             // Parse message timestamp
             const messageTimestamp = message.timestamp ? new Date(message.timestamp).getTime() : 0;
             
@@ -667,7 +622,19 @@
             if (lastLocalChangeTimestampRef.current > 0 && 
                 messageTimestamp < lastLocalChangeTimestampRef.current - 500) {
               console.log('[CollaborativeSync] Ignoring stale card_update', {
->>>>>>> 92542d43
+              cardId: message.card_id,
+              messageTime: messageTimestamp,
+              lastLocalChange: lastLocalChangeTimestampRef.current,
+            });
+            break;
+          }
+
+          // CRITICAL FIX: Check mode compatibility for card updates
+          // If the message has a mode, ensure it matches our current mode
+          if (message.mode) {
+            const currentMode = subMode === 'analytics' ? 'laboratory' : 'laboratory-dashboard';
+            if (message.mode !== currentMode) {
+              console.log('[CollaborativeSync] Ignoring card_update from different mode:', {
                 cardId: message.card_id,
                 messageMode: message.mode,
                 currentMode,
@@ -682,7 +649,6 @@
           // Note: The store's setCards will apply mode filtering if in dashboard mode
           updateCard(message.card_id, message.payload);
 
-<<<<<<< HEAD
           // Update lastCardsRef to reflect this change immediately
           // This prevents detecting this as a "new" change in the next cycle
           const currentCards = cards || [];
@@ -692,22 +658,6 @@
 
           // Reset timestamp to allow future updates
           lastLocalChangeTimestampRef.current = 0;
-=======
-        case 'heartbeat':
-          // Respond to heartbeat ping
-          if (message.op === 'ping') {
-            sendMessage({ type: 'heartbeat', op: 'pong', client_id: clientIdRef.current });
-          }
-          break;
-
-        default:
-          console.warn('[CollaborativeSync] Unknown message type:', message.type);
-      }
-    } catch (error) {
-      onErrorRef.current(error as Error);
-    }
-  }, [getSessionStorageKey, persistLastAck, serializeState, sendMessage, setCards]);
->>>>>>> 92542d43
 
           // Reset flag after a brief delay
           setTimeout(() => {
@@ -736,7 +686,6 @@
           // Parse message timestamp
           const messageTimestamp = message.timestamp ? new Date(message.timestamp).getTime() : 0;
 
-<<<<<<< HEAD
           // Ignore if we have pending local changes that are newer
           // Add a 500ms buffer to account for network latency
           if (lastLocalChangeTimestampRef.current > 0 &&
@@ -752,55 +701,12 @@
           isApplyingRemoteUpdateRef.current = true;
           setCards(message.payload.cards);
           lastCardsRef.current = message.payload.cards;
-=======
-  // Connect to WebSocket (shared singleton)
-  const connect = useCallback(() => {
-    if (!enabled) return;
-
-    try {
-      const sessionId = loadSessionState();
-      const wsUrlFactory = () => getWebSocketUrl();
-      manualCloseRef.current = false;
-      sharedSocketState.manualClose = false;
-
-      const onOpen = () => {
-        console.log('[CollaborativeSync] Connected');
-        setIsConnected(true);
-        hasInitialFullSyncRef.current = false;
-        reconnectAttemptsRef.current = 0;
-        onConnectedRef.current?.();
-
-        // Attempt resume before sending additional data
-        sendMessage({
-          type: 'resume',
-          session_id: sessionId || sessionIdRef.current,
-          last_acked_sequence: lastAckSequenceRef.current,
-          client_id: clientIdRef.current,
-          timestamp: new Date().toISOString(),
-        });
-
-        // Send initial connection message with user info
-        const projectContext = getActiveProjectContext();
-        const currentUser = userRef.current;
-        sendMessage({
-          type: 'connect',
-          client_id: clientIdRef.current,
-          user_email: currentUser?.email || 'Anonymous',
-          user_name:
-            currentUser?.username ||
-            currentUser?.email ||
-            'Anonymous User',
-          project_context: projectContext || undefined,
-          timestamp: new Date().toISOString(),
-        });
->>>>>>> 92542d43
 
           // Update auxiliaryMenuLeftOpen if present in payload
           if (message.payload.auxiliaryMenuLeftOpen !== undefined) {
             setAuxiliaryMenuLeftOpen(message.payload.auxiliaryMenuLeftOpen);
           }
 
-<<<<<<< HEAD
           // Update last state to prevent echo
           const stateData = serializeState();
           if (stateData) {
@@ -859,22 +765,96 @@
         }
         break;
 
-      case 'ack':
-        // Acknowledgment received
-        break;
-
-      case 'error':
-        onErrorRef.current(new Error(message.payload?.message || 'WebSocket error'));
-        break;
-
-      case 'heartbeat':
-        // Respond to heartbeat
-        sendMessage({ type: 'heartbeat', client_id: clientIdRef.current });
-        break;
-
-      default:
-        console.warn('[CollaborativeSync] Unknown message type:', message.type);
-=======
+        case 'ack':
+          // Acknowledgment received
+          break;
+
+        case 'error':
+          onErrorRef.current(new Error(message.payload?.message || 'WebSocket error'));
+          break;
+
+        case 'heartbeat':
+          // Respond to heartbeat ping
+          if (message.op === 'ping') {
+            sendMessage({ type: 'heartbeat', op: 'pong', client_id: clientIdRef.current });
+          }
+          break;
+
+        default:
+          console.warn('[CollaborativeSync] Unknown message type:', message.type);
+      }
+    } catch (error) {
+      onErrorRef.current(error as Error);
+    }
+}, [getSessionStorageKey, persistLastAck, serializeState, sendMessage, setCards, setAuxiliaryMenuLeftOpen, getUserColor, subMode, onUsersChangedRef, onErrorRef]);
+
+  const handleMessageRef = useRef(handleMessage);
+  useEffect(() => {
+    handleMessageRef.current = handleMessage;
+  }, [handleMessage]);
+
+  const sendFullSyncRef = useRef(sendFullSync);
+  useEffect(() => {
+    sendFullSyncRef.current = sendFullSync;
+  }, [sendFullSync]);
+
+  // Connect to WebSocket (shared singleton)
+  const connect = useCallback(() => {
+    if (!enabled) return;
+
+    try {
+      const sessionId = loadSessionState();
+      const wsUrlFactory = () => getWebSocketUrl();
+      manualCloseRef.current = false;
+      sharedSocketState.manualClose = false;
+
+      const onOpen = () => {
+        console.log('[CollaborativeSync] Connected');
+        setIsConnected(true);
+        hasInitialFullSyncRef.current = false;
+        reconnectAttemptsRef.current = 0;
+        onConnectedRef.current?.();
+
+        // Attempt resume before sending additional data
+        sendMessage({
+          type: 'resume',
+          session_id: sessionId || sessionIdRef.current,
+          last_acked_sequence: lastAckSequenceRef.current,
+          client_id: clientIdRef.current,
+          timestamp: new Date().toISOString(),
+        });
+
+        // Send initial connection message with user info and mode
+        const projectContext = getActiveProjectContext();
+        const currentUser = userRef.current;
+        const currentMode = subMode === 'analytics' ? 'laboratory' : 'laboratory-dashboard';
+        
+        // CRITICAL FIX: Include mode in connect message payload so backend can track client mode
+        sendMessage({
+          type: 'connect',
+          client_id: clientIdRef.current,
+          user_email: currentUser?.email || 'Anonymous',
+          user_name:
+            currentUser?.username ||
+            currentUser?.email ||
+            'Anonymous User',
+          project_context: projectContext || undefined,
+          payload: {
+            mode: currentMode,
+          },
+          timestamp: new Date().toISOString(),
+        });
+
+        // Send initial full sync after a short delay to allow cards to load
+        setTimeout(() => {
+          const latestCards = useLaboratoryStore.getState().cards || [];
+          if (latestCards.length > 0 && !hasInitialFullSyncRef.current) {
+            hasInitialFullSyncRef.current = true;
+            sendFullSyncRef.current();
+            console.log('[CollaborativeSync] Initial full sync sent with', latestCards.length, 'cards');
+          }
+          }, 100);
+
         // Start periodic full sync (once per hook instance)
         if (!fullSyncTimerRef.current) {
           fullSyncTimerRef.current = setInterval(() => {
@@ -928,7 +908,7 @@
       onErrorRef.current(error as Error);
       return undefined;
     }
-  }, [enabled, fullSyncIntervalMs, getSessionStorageKey, getWebSocketUrl, loadSessionState, sendMessage]);
+  }, [enabled, fullSyncIntervalMs, getSessionStorageKey, getWebSocketUrl, loadSessionState, sendMessage, subMode]);
 
   // Disconnect from WebSocket (does not close shared socket unless explicitly requested)
   const disconnect = useCallback((endSession = false, reason = 'client_closed') => {
@@ -943,22 +923,8 @@
       if (endSession) {
         socket.close(1000, reason);
       }
->>>>>>> 92542d43
-    }
-  } catch (error) {
-    onErrorRef.current(error as Error);
-  }
-}, [setCards, serializeState, sendMessage]);
-
-const handleMessageRef = useRef(handleMessage);
-useEffect(() => {
-  handleMessageRef.current = handleMessage;
-}, [handleMessage]);
-
-const sendFullSyncRef = useRef(sendFullSync);
-useEffect(() => {
-  sendFullSyncRef.current = sendFullSync;
-}, [sendFullSync]);
+    }
+  }, [sendMessage]);
 
 // CRITICAL FIX: Notify backend immediately when mode changes (same device scenario)
 // This must be defined AFTER serializeState to avoid "Cannot access before initialization" error
@@ -976,6 +942,12 @@
     return;
   }
 
+  // Clear initial full sync timeout if mode changes
+  if (initialFullSyncTimeoutRef.current) {
+    clearTimeout(initialFullSyncTimeoutRef.current);
+    initialFullSyncTimeoutRef.current = null;
+  }
+
   console.log('[CollaborativeSync] 🔄 Mode changed, updating backend:', {
     from: previousSubModeRef.current,
     to: subMode,
@@ -985,7 +957,8 @@
   previousSubModeRef.current = subMode;
 
   // If WebSocket is connected, send a connect message with new mode to update backend
-  if (wsRef.current && wsRef.current.readyState === WebSocket.OPEN) {
+  const socket = sharedSocketState.ws;
+  if (socket && socket.readyState === WebSocket.OPEN) {
     const projectContext = getActiveProjectContext();
     const currentUser = userRef.current;
     const currentMode = subMode === 'analytics' ? 'laboratory' : 'laboratory-dashboard';
@@ -1010,7 +983,7 @@
     // This ensures backend knows we've switched modes and clears any old mode state
     setTimeout(() => {
       const stateData = serializeState();
-      if (stateData && wsRef.current && wsRef.current.readyState === WebSocket.OPEN) {
+      if (stateData && socket && socket.readyState === WebSocket.OPEN) {
         console.log('[CollaborativeSync] Sending full_sync after mode switch:', {
           mode: currentMode,
           cardsCount: stateData.config.cards?.length || 0,
@@ -1027,157 +1000,6 @@
   }
 }, [subMode, enabled, sendMessage, serializeState]);
 
-<<<<<<< HEAD
-// Connect to WebSocket
-const connect = useCallback(() => {
-  if (!enabled) return;
-
-  try {
-    const wsUrl = getWebSocketUrl();
-    console.log('[CollaborativeSync] Connecting to:', wsUrl);
-=======
-    if (initialFullSyncTimeoutRef.current) {
-      clearTimeout(initialFullSyncTimeoutRef.current);
-      initialFullSyncTimeoutRef.current = null;
-    }
->>>>>>> 92542d43
-
-    const ws = new WebSocket(wsUrl);
-    wsRef.current = ws;
-    manualCloseRef.current = false;
-
-    ws.onopen = () => {
-      console.log('[CollaborativeSync] Connected');
-      setIsConnected(true);
-      hasInitialFullSyncRef.current = false;
-      onConnectedRef.current?.();
-
-      // Send initial connection message with user info and mode
-      const projectContext = getActiveProjectContext();
-      const currentUser = userRef.current;
-      const currentMode = subMode === 'analytics' ? 'laboratory' : 'laboratory-dashboard';
-
-      // CRITICAL FIX: Include mode in connect message payload so backend can track client mode
-      sendMessage({
-        type: 'connect',
-        client_id: clientIdRef.current,
-        user_email: currentUser?.email || 'Anonymous',
-        user_name:
-          currentUser?.username ||
-          currentUser?.email ||
-          'Anonymous User',
-        project_context: projectContext || undefined,
-        payload: {
-          mode: currentMode,
-        },
-        timestamp: new Date().toISOString(),
-      });
-
-      // Send initial full sync after a short delay to allow cards to load
-      setTimeout(() => {
-        const latestCards = useLaboratoryStore.getState().cards || [];
-        if (latestCards.length > 0 && !hasInitialFullSyncRef.current) {
-          hasInitialFullSyncRef.current = true;
-          sendFullSyncRef.current();
-          console.log('[CollaborativeSync] Initial full sync sent with', latestCards.length, 'cards');
-        }
-      }, 100);
-
-      // Start periodic full sync
-      fullSyncTimerRef.current = setInterval(() => {
-        sendFullSyncRef.current();
-      }, fullSyncIntervalMs);
-
-      // Start heartbeat
-      heartbeatIntervalRef.current = setInterval(() => {
-        sendMessage({ type: 'heartbeat', client_id: clientIdRef.current });
-      }, 15000); // 15 seconds
-    };
-
-<<<<<<< HEAD
-    ws.onmessage = (event) => handleMessageRef.current(event);
-
-    ws.onerror = (error) => {
-      console.error('[CollaborativeSync] WebSocket error:', error);
-      onErrorRef.current(new Error('WebSocket connection error'));
-=======
-  // Connect on mount, disconnect on unmount
-  useEffect(() => {
-    let unsubscribe: (() => void) | undefined;
-    if (enabled) {
-      unsubscribe = connect() as (() => void) | undefined;
-    }
-
-    return () => {
-      unsubscribe?.();
-      disconnect();
->>>>>>> 92542d43
-    };
-
-<<<<<<< HEAD
-    ws.onclose = () => {
-      console.log('[CollaborativeSync] Disconnected');
-      setIsConnected(false);
-      hasInitialFullSyncRef.current = false;
-      onDisconnectedRef.current?.();
-
-      // Clear timers
-      if (fullSyncTimerRef.current) {
-        clearInterval(fullSyncTimerRef.current);
-        fullSyncTimerRef.current = null;
-      }
-      if (heartbeatIntervalRef.current) {
-        clearInterval(heartbeatIntervalRef.current);
-        heartbeatIntervalRef.current = null;
-      }
-
-      // Attempt reconnection after 3 seconds
-      if (!manualCloseRef.current && enabled) {
-        reconnectTimeoutRef.current = setTimeout(() => {
-          console.log('[CollaborativeSync] Attempting reconnection...');
-          connect();
-        }, 3000);
-      }
-    };
-  } catch (error) {
-    onErrorRef.current(error as Error);
-  }
-}, [enabled, fullSyncIntervalMs, getWebSocketUrl, sendMessage]);
-
-// Disconnect from WebSocket
-const disconnect = useCallback(() => {
-  manualCloseRef.current = true;
-  if (wsRef.current) {
-    wsRef.current.close();
-    wsRef.current = null;
-  }
-
-  if (debounceTimerRef.current) {
-    clearTimeout(debounceTimerRef.current);
-    debounceTimerRef.current = null;
-  }
-
-  if (fullSyncTimerRef.current) {
-    clearInterval(fullSyncTimerRef.current);
-    fullSyncTimerRef.current = null;
-  }
-
-  if (heartbeatIntervalRef.current) {
-    clearInterval(heartbeatIntervalRef.current);
-    heartbeatIntervalRef.current = null;
-  }
-
-  if (initialFullSyncTimeoutRef.current) {
-    clearTimeout(initialFullSyncTimeoutRef.current);
-    initialFullSyncTimeoutRef.current = null;
-  }
-
-  if (reconnectTimeoutRef.current) {
-    clearTimeout(reconnectTimeoutRef.current);
-    reconnectTimeoutRef.current = null;
-  }
-}, []);
-
 // Watch for state changes and debounce updates
 useEffect(() => {
   if (!enabled) return;
@@ -1203,44 +1025,73 @@
   return () => {
     if (debounceTimerRef.current) {
       clearTimeout(debounceTimerRef.current);
-=======
-  // Resend user details when identity information becomes available
-  useEffect(() => {
-    const socket = sharedSocketState.ws;
-    if (!user || !socket || socket.readyState !== WebSocket.OPEN) {
-      return;
->>>>>>> 92542d43
     }
   };
 }, [cards, enabled, debounceMs, sendStateUpdate]);
 
 // Connect on mount, disconnect on unmount
 useEffect(() => {
+  let unsubscribe: (() => void) | undefined;
   if (enabled) {
-    connect();
+    unsubscribe = connect() as (() => void) | undefined;
   }
 
   return () => {
+    unsubscribe?.();
     disconnect();
   };
 }, [enabled, connect, disconnect]);
 
 // Resend user details when identity information becomes available
 useEffect(() => {
-  if (!user || !wsRef.current || wsRef.current.readyState !== WebSocket.OPEN) {
+  const socket = sharedSocketState.ws;
+  if (!user || !socket || socket.readyState !== WebSocket.OPEN) {
     return;
   }
 
   const projectContext = getActiveProjectContext();
+  const currentMode = subMode === 'analytics' ? 'laboratory' : 'laboratory-dashboard';
   sendMessage({
     type: 'connect',
     client_id: clientIdRef.current,
     user_email: user.email,
     user_name: user.username || user.email,
     project_context: projectContext || undefined,
+    payload: {
+      mode: currentMode,
+    },
     timestamp: new Date().toISOString(),
   });
-}, [user, sendMessage]);
+}, [user, sendMessage, subMode]);
+
+// Watch for state changes and debounce updates
+useEffect(() => {
+  if (!enabled) return;
+
+  // Skip if applying remote update
+  if (isApplyingRemoteUpdateRef.current) {
+    return;
+  }
+
+  // Record that a local change just happened
+  lastLocalChangeTimestampRef.current = Date.now();
+
+  // Clear existing debounce timer
+  if (debounceTimerRef.current) {
+    clearTimeout(debounceTimerRef.current);
+  }
+
+  // Set new debounce timer
+  debounceTimerRef.current = setTimeout(() => {
+    sendStateUpdate();
+  }, debounceMs);
+
+  return () => {
+    if (debounceTimerRef.current) {
+      clearTimeout(debounceTimerRef.current);
+    }
+  };
+}, [cards, enabled, debounceMs, sendStateUpdate]);
 
 // Ensure the backend receives a full snapshot once cards are loaded
 useEffect(() => {
@@ -1268,39 +1119,8 @@
     if (!Array.isArray(latestCards) || latestCards.length === 0) {
       return;
     }
-<<<<<<< HEAD
     hasInitialFullSyncRef.current = true;
     sendFullSyncRef.current();
-=======
-
-    triggerFullSync();
-  }, [enabled, isConnected, cards]);
-
-  const endSession = useCallback(
-    (reason = 'session ended') => {
-      disconnect(true, reason);
-      if (typeof window !== 'undefined') {
-        const storageKey = getSessionStorageKey();
-        sessionStorage.removeItem(storageKey);
-        sessionStorage.removeItem(`${storageKey}_lastAck`);
-      }
-      sessionIdRef.current = '';
-      lastAckSequenceRef.current = 0;
-    },
-    [disconnect, getSessionStorageKey],
-  );
-
-  return {
-    isConnected,
-    clientId: clientIdRef.current,
-    activeUsers,
-    cardEditors,
-    notifyCardFocus,
-    notifyCardBlur,
-    disconnect,
-    endSession,
-    reconnect: connect,
->>>>>>> 92542d43
   };
 
   if (isApplyingRemoteUpdateRef.current) {
@@ -1315,6 +1135,20 @@
 
   triggerFullSync();
 }, [enabled, isConnected, cards]);
+
+const endSession = useCallback(
+  (reason = 'session ended') => {
+    disconnect(true, reason);
+    if (typeof window !== 'undefined') {
+      const storageKey = getSessionStorageKey();
+      sessionStorage.removeItem(storageKey);
+      sessionStorage.removeItem(`${storageKey}_lastAck`);
+    }
+    sessionIdRef.current = '';
+    lastAckSequenceRef.current = 0;
+  },
+  [disconnect, getSessionStorageKey],
+);
 
 return {
   isConnected,
@@ -1324,6 +1158,7 @@
   notifyCardFocus,
   notifyCardBlur,
   disconnect,
+  endSession,
   reconnect: connect,
 };
 }
