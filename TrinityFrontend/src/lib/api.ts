--- conflicted
+++ resolved
@@ -1,14 +1,38 @@
 const hostIp = import.meta.env.VITE_HOST_IP;
+// When running the dev stack the frontend listens on port 8081 while
+// Django/FASTAPI are published on 8003/8004/8005 respectively. Detect this
+// scenario using the current browser port so the correct defaults are used when
+// no explicit environment variables are provided.
+const isDevStack =
+  (typeof window !== 'undefined' && window.location.port === '8081') ||
+  import.meta.env.VITE_FRONTEND_PORT === '8081';
+
+const djangoPort =
+  import.meta.env.VITE_DJANGO_PORT || (isDevStack ? '8003' : '8000');
+const fastapiPort =
+  import.meta.env.VITE_FASTAPI_PORT || (isDevStack ? '8004' : '8001');
+const aiPort = import.meta.env.VITE_AI_PORT || (isDevStack ? '8005' : '8002');
+const frontendPort =
+  import.meta.env.VITE_FRONTEND_PORT || (isDevStack ? '8081' : '8080');
 let backendOrigin = import.meta.env.VITE_BACKEND_ORIGIN;
 
 if (!backendOrigin) {
   if (hostIp) {
-    backendOrigin = `http://${hostIp}:8000`;
+    backendOrigin = `http://${hostIp}:${djangoPort}`;
   } else if (typeof window !== 'undefined') {
-    backendOrigin = window.location.origin.replace(/:8080$/, ':8000');
+    const regex = new RegExp(`:${frontendPort}$`);
+    backendOrigin = window.location.origin.replace(regex, `:${djangoPort}`);
   } else {
-    backendOrigin = 'http://192.168.1.98:8000';
+    backendOrigin = `http://localhost:${djangoPort}`;
   }
+} else if (isDevStack && backendOrigin.endsWith(`:${frontendPort}`)) {
+  // When the dev stack is running the frontend uses port 8081 while
+  // Django listens on 8003. Avoid hitting the nginx container by correcting
+  // the port if the backend origin matches the frontend port.
+  backendOrigin = backendOrigin.replace(
+    new RegExp(`:${frontendPort}$`),
+    `:${djangoPort}`,
+  );
 }
 
 // When hosting through Traefik the Django service is exposed under the
@@ -23,44 +47,55 @@
 
 console.log('Using backend origin', backendOrigin);
 
+const normalizeUrl = (url?: string) => {
+  if (!url) return undefined;
+  return /^https?:\/\//.test(url) ? url : `http://${url}`;
+};
+
 export const ACCOUNTS_API =
-  import.meta.env.VITE_ACCOUNTS_API || `${backendOrigin}${djangoPrefix}/accounts`;
+  normalizeUrl(import.meta.env.VITE_ACCOUNTS_API) ||
+  `${backendOrigin}${djangoPrefix}/accounts`;
 
 export const REGISTRY_API =
-  import.meta.env.VITE_REGISTRY_API || `${backendOrigin}${djangoPrefix}/registry`;
+  normalizeUrl(import.meta.env.VITE_REGISTRY_API) ||
+  `${backendOrigin}${djangoPrefix}/registry`;
 
 export const TENANTS_API =
-  import.meta.env.VITE_TENANTS_API || `${backendOrigin}${djangoPrefix}/tenants`;
+  normalizeUrl(import.meta.env.VITE_TENANTS_API) ||
+  `${backendOrigin}${djangoPrefix}/tenants`;
 
 export const TEXT_API =
-  import.meta.env.VITE_TEXT_API || `${backendOrigin.replace(/:8000$/, ':8001')}/api/t`;
+  normalizeUrl(import.meta.env.VITE_TEXT_API) ||
+  `${backendOrigin.replace(new RegExp(`:${djangoPort}$`), `:${fastapiPort}`)}/api/t`;
 
 export const CARD_API =
-  import.meta.env.VITE_CARD_API || `${backendOrigin.replace(/:8000$/, ':8001')}/api`;
+  normalizeUrl(import.meta.env.VITE_CARD_API) ||
+  `${backendOrigin.replace(new RegExp(`:${djangoPort}$`), `:${fastapiPort}`)}/api`;
 
 export const SUBSCRIPTIONS_API =
-  import.meta.env.VITE_SUBSCRIPTIONS_API || `${backendOrigin}${djangoPrefix}/subscriptions`;
+  normalizeUrl(import.meta.env.VITE_SUBSCRIPTIONS_API) ||
+  `${backendOrigin}${djangoPrefix}/subscriptions`;
 
 export const VALIDATE_API =
-  import.meta.env.VITE_VALIDATE_API || `${backendOrigin.replace(/:8000$/, ':8001')}/api/data-upload-validate`;
+  normalizeUrl(import.meta.env.VITE_VALIDATE_API) ||
+  `${backendOrigin.replace(new RegExp(`:${djangoPort}$`), `:${fastapiPort}`)}/api/data-upload-validate`;
 
 export const CONCAT_API =
-  import.meta.env.VITE_CONCAT_API || `${backendOrigin.replace(/:8000$/, ':8001')}/api/concat`;
+  normalizeUrl(import.meta.env.VITE_CONCAT_API) ||
+  `${backendOrigin.replace(new RegExp(`:${djangoPort}$`), `:${fastapiPort}`)}/api/concat`;
 
 export const MERGE_API =
-  import.meta.env.VITE_MERGE_API || `${backendOrigin.replace(/:8000$/, ':8001')}/api/merge`;
+  normalizeUrl(import.meta.env.VITE_MERGE_API) ||
+  `${backendOrigin.replace(new RegExp(`:${djangoPort}$`), `:${fastapiPort}`)}/api/merge`;
 
 export const SESSION_API =
   normalizeUrl(import.meta.env.VITE_SESSION_API) ||
   `${backendOrigin}${djangoPrefix}/session`;
 
 export const FEATURE_OVERVIEW_API =
-  import.meta.env.VITE_FEATURE_OVERVIEW_API || `${backendOrigin.replace(/:8000$/, ':8001')}/api/feature-overview`;
+  normalizeUrl(import.meta.env.VITE_FEATURE_OVERVIEW_API) ||
+  `${backendOrigin.replace(new RegExp(`:${djangoPort}$`), `:${fastapiPort}`)}/api/feature-overview`;
 
-<<<<<<< HEAD
-export const TRINITY_AI_API =
-  import.meta.env.VITE_TRINITY_AI_API || backendOrigin.replace(/:8000$/, ':8002');
-=======
 export const SCOPE_SELECTOR_API =
   normalizeUrl(import.meta.env.VITE_SCOPE_SELECTOR_API) ||
   `${backendOrigin.replace(new RegExp(`:${djangoPort}$`), `:${fastapiPort}`)}/api/scope-selector`;
@@ -74,14 +109,14 @@
 const aiBase =
   normalizeUrl(import.meta.env.VITE_TRINITY_AI_API) ||
   backendOrigin.replace(new RegExp(`:${djangoPort}$`), `:${aiPort}`);
->>>>>>> f21c7802
 
 export const TRINITY_AI_API = usesProxy ? `${aiBase}/chat` : aiBase;
 
 export const LAB_ACTIONS_API = `${REGISTRY_API}/laboratory-actions`;
 
 export const CLASSIFIER_API =
-  import.meta.env.VITE_CLASSIFIER_API || `${backendOrigin.replace(/:8000$/, ':8001')}/api/classify`;
+  normalizeUrl(import.meta.env.VITE_CLASSIFIER_API) ||
+  `${backendOrigin.replace(new RegExp(`:${djangoPort}$`), `:${fastapiPort}`)}/api/classify`;
 
 export const CHART_MAKER_API =
   import.meta.env.VITE_CHART_MAKER_API || `${backendOrigin.replace(/:8000$/, ':8001')}/api/chart-maker`;
