const hostIp = import.meta.env.VITE_HOST_IP;
// When running the dev stack the frontend listens on port 8081 while
// Django/FASTAPI are published on 8003/8004/8005 respectively. Detect this
// scenario using the current browser port so the correct defaults are used when
// no explicit environment variables are provided.
// Also detect development environment by hostname, port, or environment variable
const isDevStack =
  (typeof window !== 'undefined' && window.location.port === '8081') ||
  import.meta.env.VITE_FRONTEND_PORT === '8081' ||
  (typeof window !== 'undefined' && window.location.hostname === '10.2.3.55') ||
  (typeof window !== 'undefined' && window.location.port === '8080') ||
  import.meta.env.VITE_ENVIRONMENT === 'development';

const djangoPort =
  import.meta.env.VITE_DJANGO_PORT || (isDevStack ? '8003' : '8000');
const fastapiPort =
  import.meta.env.VITE_FASTAPI_PORT || (isDevStack ? '8004' : '8001');
const aiPort = import.meta.env.VITE_AI_PORT || (isDevStack ? '8005' : '8002');
const frontendPort =
  import.meta.env.VITE_FRONTEND_PORT || (isDevStack ? '8081' : '8080');
let backendOrigin = import.meta.env.VITE_BACKEND_ORIGIN;

if (!backendOrigin) {
  if (hostIp) {
    backendOrigin = `http://${hostIp}:${djangoPort}`;
  } else if (typeof window !== 'undefined') {
    const regex = new RegExp(`:${frontendPort}$`);
    backendOrigin = window.location.origin.replace(regex, `:${djangoPort}`);
  } else {
    backendOrigin = `http://localhost:${djangoPort}`;
  }
} else if (isDevStack && backendOrigin.endsWith(`:${frontendPort}`)) {
  // When the dev stack is running the frontend uses port 8081 while
  // Django listens on 8003. Avoid hitting the nginx container by correcting
  // the port if the backend origin matches the frontend port.
  backendOrigin = backendOrigin.replace(
    new RegExp(`:${frontendPort}$`),
    `:${djangoPort}`,
  );
}

// When hosting through Traefik the Django service is exposed under the
// `/admin` prefix while direct container access uses the plain `/api` paths.
// Detect which form to use based on the backend origin. If it points at the
// container port `8000` we assume no proxy is stripping `/admin`.

const usesProxy = !backendOrigin.includes(`:${djangoPort}`);
const djangoPrefix = usesProxy ? '/admin/api' : '/api';

// Set `VITE_BACKEND_ORIGIN` if the APIs live on a different domain.

console.log('🔧 API Configuration Debug:', {
  hostIp,
  isDevStack,
  djangoPort,
  fastapiPort,
  aiPort,
  frontendPort,
  backendOrigin,
  windowLocation: typeof window !== 'undefined' ? `${window.location.hostname}:${window.location.port}` : 'server-side',
  buildModelApi: `${backendOrigin.replace(new RegExp(`:${djangoPort}$`), `:${fastapiPort}`)}/api/build-model-feature-based`
});
console.log('Using backend origin', backendOrigin);

const normalizeUrl = (url?: string) => {
  if (!url) return undefined;
  return /^https?:\/\//.test(url) ? url : `http://${url}`;
};

export const ACCOUNTS_API =
  normalizeUrl(import.meta.env.VITE_ACCOUNTS_API) ||
  `${backendOrigin}${djangoPrefix}/accounts`;

export const REGISTRY_API =
  normalizeUrl(import.meta.env.VITE_REGISTRY_API) ||
  `${backendOrigin}${djangoPrefix}/registry`;

export const TENANTS_API =
  normalizeUrl(import.meta.env.VITE_TENANTS_API) ||
  `${backendOrigin}${djangoPrefix}/tenants`;

export const TEXT_API =
  normalizeUrl(import.meta.env.VITE_TEXT_API) ||
  `${backendOrigin.replace(new RegExp(`:${djangoPort}$`), `:${fastapiPort}`)}/api/t`;

export const CARD_API =
  normalizeUrl(import.meta.env.VITE_CARD_API) ||
  `${backendOrigin.replace(new RegExp(`:${djangoPort}$`), `:${fastapiPort}`)}/api`;

export const SUBSCRIPTIONS_API =
  normalizeUrl(import.meta.env.VITE_SUBSCRIPTIONS_API) ||
  `${backendOrigin}${djangoPrefix}/subscriptions`;

export const VALIDATE_API =
  normalizeUrl(import.meta.env.VITE_VALIDATE_API) ||
  `${backendOrigin.replace(new RegExp(`:${djangoPort}$`), `:${fastapiPort}`)}/api/data-upload-validate`;

export const CONCAT_API =
  normalizeUrl(import.meta.env.VITE_CONCAT_API) ||
  `${backendOrigin.replace(new RegExp(`:${djangoPort}$`), `:${fastapiPort}`)}/api/concat`;

export const MERGE_API =
  normalizeUrl(import.meta.env.VITE_MERGE_API) ||
  `${backendOrigin.replace(new RegExp(`:${djangoPort}$`), `:${fastapiPort}`)}/api/merge`;

export const SESSION_API =
  normalizeUrl(import.meta.env.VITE_SESSION_API) ||
  `${backendOrigin}${djangoPrefix}/session`;

export const FEATURE_OVERVIEW_API =
  normalizeUrl(import.meta.env.VITE_FEATURE_OVERVIEW_API) ||
  `${backendOrigin.replace(new RegExp(`:${djangoPort}$`), `:${fastapiPort}`)}/api/feature-overview`;

export const SCOPE_SELECTOR_API =
  normalizeUrl(import.meta.env.VITE_SCOPE_SELECTOR_API) ||
  `${backendOrigin.replace(new RegExp(`:${djangoPort}$`), `:${fastapiPort}`)}/api/scope-selector`;

export const CREATECOLUMN_API =
  import.meta.env.VITE_CREATECOLUMN_API || `${backendOrigin.replace(new RegExp(`:${djangoPort}$`), `:${fastapiPort}`)}/api/create-column`;

export const GROUPBY_API =
  import.meta.env.VITE_GROUPBY_API || `${backendOrigin.replace(new RegExp(`:${djangoPort}$`), `:${fastapiPort}`)}/api/groupby`;

let aiBase = normalizeUrl(import.meta.env.VITE_TRINITY_AI_API);
if (!aiBase) {
  aiBase = backendOrigin.replace(new RegExp(`:${djangoPort}$`), `:${aiPort}`);
}
// Ensure the base URL ends with the `/trinityai` prefix exactly once
const normalizedAiBase = aiBase.replace(/\/?$/, '');
export const TRINITY_AI_API = normalizedAiBase.endsWith('/trinityai')
  ? normalizedAiBase
  : `${normalizedAiBase}/trinityai`;

export const LAB_ACTIONS_API = `${REGISTRY_API}/laboratory-actions`;

export const CLASSIFIER_API =
  normalizeUrl(import.meta.env.VITE_CLASSIFIER_API) ||
  `${backendOrigin.replace(new RegExp(`:${djangoPort}$`), `:${fastapiPort}`)}/api/classify`;

export const DATAFRAME_OPERATIONS_API =
  normalizeUrl(import.meta.env.VITE_DATAFRAME_OPERATIONS_API) ||
  `${backendOrigin.replace(new RegExp(`:${djangoPort}$`), `:${fastapiPort}`)}/api/dataframe-operations`;

export const CORRELATION_API =
  normalizeUrl(import.meta.env.VITE_CORRELATION_API) ||
  `${backendOrigin.replace(new RegExp(`:${djangoPort}$`), `:${fastapiPort}`)}/api/correlation`;
export const CHART_MAKER_API =
  normalizeUrl(import.meta.env.VITE_CHART_MAKER_API) ||
  `${backendOrigin.replace(new RegExp(`:${djangoPort}$`), `:${fastapiPort}`)}/api/chart-maker`;

export const EXPLORE_API =
  normalizeUrl(import.meta.env.VITE_EXPLORE_API) ||
  `${backendOrigin.replace(new RegExp(`:${djangoPort}$`), `:${fastapiPort}`)}/api/explore`;

export const BUILD_MODEL_API =
  normalizeUrl(import.meta.env.VITE_BUILD_MODEL_API) ||
  `${backendOrigin.replace(new RegExp(`:${djangoPort}$`), `:${fastapiPort}`)}/api/build-model-feature-based`;

export const AUTO_REGRESSIVE_API =
  normalizeUrl(import.meta.env.VITE_AUTO_REGRESSIVE_API) ||
  `${backendOrigin.replace(new RegExp(`:${djangoPort}$`), `:${fastapiPort}`)}/api/build-autoregressive`;

export const SELECT_API =
  normalizeUrl(import.meta.env.VITE_SELECT_API) ||
  `${backendOrigin.replace(new RegExp(`:${djangoPort}$`), `:${fastapiPort}`)}/api/select`;

<<<<<<< HEAD
// Growth Rates API functions
export const calculateFiscalGrowth = async (params: {
  scope: string;
  combination: string;
  forecast_horizon: number;
  fiscal_start_month?: number;
  frequency?: string;
  start_year?: number;
  run_id?: string;  // Add run_id parameter
}) => {
  const formData = new FormData();
  formData.append('scope', params.scope);
  formData.append('combination', params.combination);
  formData.append('forecast_horizon', params.forecast_horizon.toString());
  formData.append('fiscal_start_month', (params.fiscal_start_month || 1).toString());
  formData.append('frequency', params.frequency || 'M');
  formData.append('start_year', (params.start_year || 2017).toString());
  
  // Add run_id if provided
  if (params.run_id) {
    formData.append('run_id', params.run_id);
  }

  const response = await fetch(`${AUTO_REGRESSIVE_API}/calculate-fiscal-growth`, {
    method: 'POST',
    body: formData,
  });

  if (!response.ok) {
    throw new Error(`HTTP error! status: ${response.status}`);
  }

  return response.json();
};

export const calculateHalfYearlyGrowth = async (params: {
  scope: string;
  combination: string;
  forecast_horizon: number;
  fiscal_start_month?: number;
  frequency?: string;
  run_id?: string;  // Add run_id parameter
}) => {
  const formData = new FormData();
  formData.append('scope', params.scope);
  formData.append('combination', params.combination);
  formData.append('forecast_horizon', params.forecast_horizon.toString());
  formData.append('fiscal_start_month', (params.fiscal_start_month || 1).toString());
  formData.append('frequency', params.frequency || 'M');
  
  // Add run_id if provided
  if (params.run_id) {
    formData.append('run_id', params.run_id);
  }

  const response = await fetch(`${AUTO_REGRESSIVE_API}/calculate-halfyearly-growth`, {
    method: 'POST',
    body: formData,
  });

  if (!response.ok) {
    throw new Error(`HTTP error! status: ${response.status}`);
  }

  return response.json();
};

export const calculateQuarterlyGrowth = async (params: {
  scope: string;
  combination: string;
  forecast_horizon: number;
  fiscal_start_month?: number;
  frequency?: string;
  run_id?: string;  // Add run_id parameter
}) => {
  const formData = new FormData();
  formData.append('scope', params.scope);
  formData.append('combination', params.combination);
  formData.append('forecast_horizon', params.forecast_horizon.toString());
  formData.append('fiscal_start_month', (params.fiscal_start_month || 1).toString());
  formData.append('frequency', params.frequency || 'M');
  
  // Add run_id if provided
  if (params.run_id) {
    formData.append('run_id', params.run_id);
  }

  const response = await fetch(`${AUTO_REGRESSIVE_API}/calculate-quarterly-growth`, {
    method: 'POST',
    body: formData,
  });

  if (!response.ok) {
    throw new Error(`HTTP error! status: ${response.status}`);
  }

  return response.json();
};
=======
export const EVALUATE_API =
  normalizeUrl(import.meta.env.VITE_EVALUATE_API) ||
  `${backendOrigin.replace(new RegExp(`:${djangoPort}$`), `:${fastapiPort}`)}/api/evaluate`;
>>>>>>> a66788a0
<|MERGE_RESOLUTION|>--- conflicted
+++ resolved
@@ -164,7 +164,10 @@
   normalizeUrl(import.meta.env.VITE_SELECT_API) ||
   `${backendOrigin.replace(new RegExp(`:${djangoPort}$`), `:${fastapiPort}`)}/api/select`;
 
-<<<<<<< HEAD
+export const EVALUATE_API =
+  normalizeUrl(import.meta.env.VITE_EVALUATE_API) ||
+  `${backendOrigin.replace(new RegExp(`:${djangoPort}$`), `:${fastapiPort}`)}/api/evaluate`;
+
 // Growth Rates API functions
 export const calculateFiscalGrowth = async (params: {
   scope: string;
@@ -262,9 +265,4 @@
   }
 
   return response.json();
-};
-=======
-export const EVALUATE_API =
-  normalizeUrl(import.meta.env.VITE_EVALUATE_API) ||
-  `${backendOrigin.replace(new RegExp(`:${djangoPort}$`), `:${fastapiPort}`)}/api/evaluate`;
->>>>>>> a66788a0
+};