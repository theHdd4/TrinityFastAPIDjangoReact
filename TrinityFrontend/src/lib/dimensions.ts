import { FEATURE_OVERVIEW_API } from './api';

<<<<<<< HEAD
export async function fetchDimensionMapping(
  signal?: AbortSignal,
): Promise<Record<string, string[]>> {
=======
type FetchDimensionMappingOptions = {
  objectName?: string;
  signal?: AbortSignal;
};

export type DimensionMappingConfig = {
  identifiers?: string[];
  measures?: string[];
  dimensions?: Record<string, string[]>;
  file_name?: string;
  [key: string]: any;
};

export type DimensionMappingResult = {
  mapping: Record<string, string[]>;
  config?: DimensionMappingConfig | null;
  source?: string;
};

export async function fetchDimensionMapping(
  options?: FetchDimensionMappingOptions,
): Promise<DimensionMappingResult> {
  const { objectName, signal } = options ?? {};
>>>>>>> 78ec297d
  try {
    const envStr = localStorage.getItem('env');
    if (!envStr) {
      console.warn('dimension mapping fetch skipped: no env');
      return { mapping: {} };
    }
    const env = JSON.parse(envStr);
    const payload = {
      client_name: env.CLIENT_NAME || '',
      app_name: env.APP_NAME || '',
      project_name: env.PROJECT_NAME || '',
      object_name: objectName || undefined,
    };
    console.log('🔄 fetching dimension mapping for', payload);
    const res = await fetch(`${FEATURE_OVERVIEW_API}/dimension_mapping`, {
      method: 'POST',
      headers: { 'Content-Type': 'application/json' },
      credentials: 'include',
      body: JSON.stringify(payload),
      signal,
    });
    if (res.status === 404) {
      return { mapping: {} };
    }
    if (res.ok) {
      const data = await res.json();
      const mapping =
        (data && typeof data === 'object' && data.mapping && typeof data.mapping === 'object'
          ? data.mapping
          : {}) || {};
      const config =
        data && typeof data === 'object' && data.config && typeof data.config === 'object'
          ? data.config
          : undefined;
      const source =
        data && typeof data === 'object' && typeof data.source === 'string'
          ? data.source
          : undefined;
      return { mapping, config, source };
    }
  } catch (err) {
    console.warn('dimension mapping fetch failed', err);
  }
  return { mapping: {} };
}<|MERGE_RESOLUTION|>--- conflicted
+++ resolved
@@ -1,10 +1,5 @@
 import { FEATURE_OVERVIEW_API } from './api';
 
-<<<<<<< HEAD
-export async function fetchDimensionMapping(
-  signal?: AbortSignal,
-): Promise<Record<string, string[]>> {
-=======
 type FetchDimensionMappingOptions = {
   objectName?: string;
   signal?: AbortSignal;
@@ -28,7 +23,6 @@
   options?: FetchDimensionMappingOptions,
 ): Promise<DimensionMappingResult> {
   const { objectName, signal } = options ?? {};
->>>>>>> 78ec297d
   try {
     const envStr = localStorage.getItem('env');
     if (!envStr) {
