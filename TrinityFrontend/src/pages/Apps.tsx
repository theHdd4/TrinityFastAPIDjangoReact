import React, { useEffect, useState } from 'react';
import { useNavigate } from 'react-router-dom';
import { Card } from '@/components/ui/card';
import { Button } from '@/components/ui/button';
import { Input } from '@/components/ui/input';
import { Badge } from '@/components/ui/badge';
import { ScrollArea } from '@/components/ui/scroll-area';
import { BarChart3, Target, Zap, Plus, ArrowRight, Search, TrendingUp, Brain, Users, ShoppingCart, LineChart, PieChart, Database, Sparkles } from 'lucide-react';
import Header from '@/components/Header';
import GreenGlyphRain from '@/components/animations/GreenGlyphRain';
import { REGISTRY_API } from '@/lib/api';
import { LOGIN_ANIMATION_TOTAL_DURATION } from '@/constants/loginAnimation';
import { cn } from '@/lib/utils';
import { useAuth } from '@/contexts/AuthContext';

interface BackendApp {
  id: number;
  slug: string;
}

interface UseCaseApp {
  id: number;
  name: string;
  slug: string;
  description: string;
  modules: string[];
  molecules: string[];
  molecule_atoms: Record<string, any>;
  atoms_in_molecules: string[];
}

const Apps = () => {
  const navigate = useNavigate();
  const [appMap, setAppMap] = useState<Record<string, number>>({});
  const [apps, setApps] = useState<UseCaseApp[]>([]);
  const [loading, setLoading] = useState(true);
  const [playIntro, setPlayIntro] = useState(false);
  const [introBaseDelay, setIntroBaseDelay] = useState(0);
  const [searchTerm, setSearchTerm] = useState('');
  const [selectedCategory, setSelectedCategory] = useState('all');

  const { isAuthenticated, user } = useAuth();

  useEffect(() => {
    const loadApps = async () => {
      // Check if user is authenticated first
      if (!isAuthenticated || !user) {
        console.log('❌ User not authenticated, skipping apps fetch');
        setLoading(false);
        return;
      }

      console.log('🔍 Fetching tenant-accessible apps from registry API...');
      console.log('🔗 API URL:', `${REGISTRY_API}/apps/`);
      console.log('👤 User:', user.username);
      setLoading(true);
      try {
        // Fetch apps from registry API (tenant-specific, filtered by access)
        const registryRes = await fetch(`${REGISTRY_API}/apps/`, { 
          credentials: 'include',
          headers: {
            'Content-Type': 'application/json',
          }
        });
        console.log('📊 Registry apps response status:', registryRes.status);
        console.log('📊 Registry apps response headers:', Object.fromEntries(registryRes.headers.entries()));
        
        if (registryRes.ok) {
          const registryData = await registryRes.json();
          console.log('✅ Loaded tenant apps:', registryData);
          console.log('📱 Number of apps:', registryData.length);
          
          // The registry API now returns enriched data with molecules and atoms
          if (Array.isArray(registryData)) {
            setApps(registryData);
            
            // Build app map for navigation
            const map: Record<string, number> = {};
            registryData.forEach((a: any) => {
              map[a.slug] = a.id;
            });
            setAppMap(map);
            console.log('🗺️ App map created:', map);
          } else {
            console.log('❌ Response is not an array:', typeof registryData);
          }
        } else {
          const text = await registryRes.text();
          console.log('❌ Failed to load tenant apps:', text);
          
          // If 403, the session might be expired
          if (registryRes.status === 403) {
            console.log('🔄 Session expired, redirecting to login...');
            // The AuthContext will handle this automatically
          }
        }
      } catch (err) {
        console.log('💥 Apps fetch error:', err);
      } finally {
        setLoading(false);
      }
    };

    loadApps();
  }, [isAuthenticated, user]);

  useEffect(() => {
    if (typeof window === 'undefined') {
      return;
    }

    const stored = sessionStorage.getItem('trinity-login-anim');
    if (!stored) {
      return;
    }

    sessionStorage.removeItem('trinity-login-anim');

    try {
      const meta = JSON.parse(stored) as {
        startedAt?: number;
        totalDuration?: number;
      };
      if (meta && typeof meta.startedAt === 'number') {
        const total =
          typeof meta.totalDuration === 'number'
            ? meta.totalDuration
            : LOGIN_ANIMATION_TOTAL_DURATION;
        const elapsed = Date.now() - meta.startedAt;
        const remaining = Math.max(0, total - elapsed) / 1000;
        setIntroBaseDelay(remaining);
        setPlayIntro(true);
        return;
      }
    } catch (err) {
      console.log('Login intro metadata parse error', err);
    }

    setPlayIntro(true);
    setIntroBaseDelay(0);
  }, []);

  const handleAppSelect = async (appId: string) => {
    let backendId = appMap[appId];
    if (!backendId) {
      try {
        const res = await fetch(`${REGISTRY_API}/apps/`, { credentials: 'include' });
        if (res.ok) {
          const data: BackendApp[] = await res.json();
          const map: Record<string, number> = {};
          data.forEach((a) => {
            map[a.slug] = a.id;
          });
          setAppMap(map);
          backendId = map[appId];
        }
      } catch {
        /* ignore */
      }
    }

    if (!backendId) return;

    localStorage.setItem('current-app', JSON.stringify({ id: backendId, slug: appId }));
    try {
      const res = await fetch(`${REGISTRY_API}/apps/${backendId}/`, {
        credentials: 'include',
      });
      if (res.ok) {
        const data = await res.json();
        if (data.environment) {
          console.log('Environment after app select', data.environment);
          const env = {
            ...data.environment,
            APP_NAME: appId,
            APP_ID: backendId.toString(),
          };
          localStorage.setItem('env', JSON.stringify(env));
        } else {
          localStorage.setItem(
            'env',
            JSON.stringify({ APP_NAME: appId, APP_ID: backendId.toString() })
          );
        }
      }
    } catch (err) {
      console.log('App select env fetch error', err);
    }
    navigate(`/projects?app=${appId}`);
  };

<<<<<<< HEAD
  const categories = [
    { id: 'all', label: 'All Applications', icon: Sparkles },
    { id: 'marketing', label: 'Marketing', icon: Target },
    { id: 'analytics', label: 'Analytics', icon: BarChart3 },
    { id: 'business', label: 'Business Intelligence', icon: TrendingUp },
    { id: 'ml', label: 'Machine Learning', icon: Brain },
=======
  const apps = [
    {
      id: 'marketing-mix',
      title: 'Marketing Mix Modeling',
      description:
        'Optimize marketing spend allocation across different channels and measure incremental impact',
      icon: Target,
      color: 'from-blue-500 to-purple-600',
      bgGradient: 'from-blue-50 to-purple-50',
      molecules: ['Data Pre-Process', 'Explore'],
    },
    {
      id: 'forecasting',
      title: 'Forecasting Analysis',
      description:
        'Predict future trends and patterns with advanced time series analysis and modeling',
      icon: BarChart3,
      color: 'from-green-500 to-teal-600',
      bgGradient: 'from-green-50 to-teal-50',
      molecules: ['Explore', 'Build'],
    },
    {
      id: 'promo-effectiveness',
      title: 'Promo Effectiveness',
      description:
        'Measure and analyze promotional campaign performance and ROI across touchpoints',
      icon: Zap,
      color: 'from-orange-500 to-red-600',
      bgGradient: 'from-orange-50 to-red-50',
      molecules: ['Data Pre-Process', 'Build'],
    },
    {
      id: 'blank',
      title: 'Custom Workspace',
      description:
        'Start from scratch with a clean canvas and build your custom analysis workflow',
      icon: Plus,
      color: 'from-gray-500 to-gray-700',
      bgGradient: 'from-gray-50 to-gray-100',
      molecules: [],
    },
>>>>>>> 9bfb739b
  ];

  // Icon mapping for apps
  const getAppIcon = (slug: string) => {
    const iconMap: Record<string, any> = {
      'marketing-mix': Target,
      'forecasting': LineChart,
      'promo-effectiveness': Zap,
      'exploratory-data-analysis': PieChart,
      'customer-segmentation': Users,
      'demand-forecasting': TrendingUp,
      'price-optimization': ShoppingCart,
      'churn-prediction': Brain,
      'data-integration': Database,
      'blank': Plus,
      'customer-analytics': BarChart3,
    };
    return iconMap[slug] || Target;
  };

  // Color mapping for apps
  const getAppColor = (slug: string) => {
    const colorMap: Record<string, string> = {
      'marketing-mix': 'bg-blue-600',
      'forecasting': 'bg-green-600',
      'promo-effectiveness': 'bg-orange-600',
      'exploratory-data-analysis': 'bg-purple-600',
      'customer-segmentation': 'bg-indigo-600',
      'demand-forecasting': 'bg-emerald-600',
      'price-optimization': 'bg-rose-600',
      'churn-prediction': 'bg-amber-600',
      'data-integration': 'bg-cyan-600',
      'blank': 'bg-slate-600',
      'customer-analytics': 'bg-violet-600',
    };
    return colorMap[slug] || 'bg-gray-600';
  };

  // Category mapping for apps
  const getAppCategory = (slug: string) => {
    const categoryMap: Record<string, string> = {
      'marketing-mix': 'marketing',
      'promo-effectiveness': 'marketing',
      'forecasting': 'analytics',
      'exploratory-data-analysis': 'analytics',
      'data-integration': 'analytics',
      'customer-analytics': 'analytics',
      'demand-forecasting': 'business',
      'price-optimization': 'business',
      'customer-segmentation': 'ml',
      'churn-prediction': 'ml',
      'blank': 'all',
    };
    return categoryMap[slug] || 'analytics';
  };

  // Transform database apps to display format
  const displayApps = apps.map(app => ({
    id: app.slug,
    title: app.name,
    description: app.description,
    icon: getAppIcon(app.slug),
    color: getAppColor(app.slug),
    category: getAppCategory(app.slug),
    featured: ['marketing-mix', 'forecasting', 'promo-effectiveness'].includes(app.slug),
    custom: app.slug === 'blank',
    modules: app.modules || [],
    molecules: app.molecules || [],
    atoms_in_molecules: app.atoms_in_molecules || []
  }));

  const filteredApps = displayApps.filter(app => {
    const matchesSearch = app.title.toLowerCase().includes(searchTerm.toLowerCase()) ||
                         app.description.toLowerCase().includes(searchTerm.toLowerCase());
    const matchesCategory = selectedCategory === 'all' || app.category === selectedCategory;
    return matchesSearch && matchesCategory;
  });

  const featuredApps = filteredApps.filter(app => app.featured);
  const customApps = filteredApps.filter(app => app.custom);
  const otherApps = filteredApps.filter(app => !app.featured && !app.custom);

  const animationStyle = (offset: number) => ({
    animationDelay: `${(introBaseDelay + offset).toFixed(1)}s`,
    animationFillMode: 'both' as const,
    ...(playIntro ? { opacity: 0 } : {}),
  });

  return (
    <div className="relative min-h-screen overflow-hidden bg-gradient-to-br from-background via-background to-secondary/20">
      {/* Background Animation */}
      <div
        className="pointer-events-none absolute inset-0 z-0 animate-fade-in"
        style={animationStyle(0)}
      >
        <GreenGlyphRain className="pointer-events-none opacity-90" />
      </div>

      <div className="relative z-10 flex min-h-screen flex-col">
        {/* Header */}
        <div className="animate-slide-in-from-top" style={animationStyle(0.2)}>
          <Header />
        </div>

        <ScrollArea className="h-[calc(100vh-80px)]">
          <div className="max-w-7xl mx-auto px-6 py-8 pb-20">
            {/* Hero Section */}
            <div className="text-center mb-8 animate-fade-in" style={animationStyle(0.4)}>
              <h2 className="text-4xl md:text-5xl font-bold text-foreground mb-4 bg-gradient-to-r from-foreground to-foreground/70 bg-clip-text">
                Choose Your Analytics Application
              </h2>
              <p className="text-lg text-muted-foreground max-w-3xl mx-auto mb-8">
                Powerful pre-configured applications for every analytics need. Select your use case and start building insights immediately.
              </p>

              {/* Loading State */}
              {loading && (
                <div className="flex items-center justify-center py-8">
                  <div className="animate-spin rounded-full h-8 w-8 border-b-2 border-primary"></div>
                  <span className="ml-3 text-muted-foreground">Loading applications...</span>
                </div>
              )}

              {/* Search Bar */}
              {!loading && (
                <div className="max-w-2xl mx-auto mb-8 animate-scale-in" style={animationStyle(0.6)}>
                  <div className="relative">
                    <Search className="absolute left-4 top-1/2 transform -translate-y-1/2 w-5 h-5 text-muted-foreground" />
                    <Input
                      type="text"
                      placeholder="Search applications..."
                      value={searchTerm}
                      onChange={(e) => setSearchTerm(e.target.value)}
                      className="pl-12 pr-4 py-6 text-lg bg-card border-2 border-border focus:border-primary transition-all shadow-sm"
                    />
                  </div>
                </div>
              )}

              {/* Category Filters */}
              {!loading && (
                <div className="flex flex-wrap justify-center gap-3 mb-8 animate-scale-in" style={animationStyle(0.8)}>
                  {categories.map((category) => {
                    const CategoryIcon = category.icon;
                    return (
                      <Button
                        key={category.id}
                        variant={selectedCategory === category.id ? 'default' : 'outline'}
                        onClick={() => setSelectedCategory(category.id)}
                        className={cn(
                          "hover-scale transition-all",
                          selectedCategory === category.id && "shadow-lg"
                        )}
                      >
                        <CategoryIcon className="w-4 h-4 mr-2" />
                        {category.label}
                      </Button>
                    );
                  })}
                </div>
              )}
            </div>

            {/* Featured Apps */}
            {!loading && featuredApps.length > 0 && (
              <div className="mb-12 animate-fade-in" style={animationStyle(1.0)}>
                <div className="flex items-center gap-2 mb-6">
                  <Sparkles className="w-5 h-5 text-primary" />
                  <h3 className="text-2xl font-bold text-foreground">Featured Applications</h3>
                </div>
                <div className="grid grid-cols-1 md:grid-cols-2 lg:grid-cols-3 gap-6">
                  {featuredApps.map((app, index) => {
                    const Icon = app.icon;
                    return (
                      <Card 
                        key={app.id}
                        className="group relative bg-card border-2 border-border hover:border-primary/50 hover:shadow-2xl transition-all duration-300 overflow-hidden hover-scale cursor-pointer animate-scale-in"
                        style={animationStyle(1.1 + index * 0.1)}
                        onClick={() => handleAppSelect(app.id)}
                      >
                        {/* Gradient Overlay */}
                        <div className="absolute inset-0 bg-gradient-to-br from-primary/5 to-transparent opacity-0 group-hover:opacity-100 transition-opacity duration-300" />
                        
                        <div className="relative p-6">
                          <div className="flex items-start justify-between mb-4">
                            <div className={`${app.color} w-14 h-14 rounded-2xl flex items-center justify-center flex-shrink-0 shadow-lg group-hover:scale-110 transition-transform duration-300`}>
                              <Icon className="w-7 h-7 text-white" />
                            </div>
                            <Badge variant="secondary" className="bg-primary/10 text-primary">
                              Featured
                            </Badge>
                          </div>
                          
                          <h3 className="text-xl font-bold text-foreground mb-2 group-hover:text-primary transition-colors">
                            {app.title}
                          </h3>
                          <p className="text-muted-foreground text-sm leading-relaxed mb-4 line-clamp-2">
                            {app.description}
                          </p>
                          
                          {app.modules.length > 0 && (
                            <div className="mb-4">
                              <p className="text-xs font-semibold text-muted-foreground mb-2 uppercase tracking-wide">Includes:</p>
                              <div className="flex flex-wrap gap-1.5">
                                {app.modules.slice(0, 3).map((module, idx) => (
                                  <Badge 
                                    key={idx}
                                    variant="outline"
                                    className="text-xs"
                                  >
                                    {module}
                                  </Badge>
                                ))}
                                {app.modules.length > 3 && (
                                  <Badge variant="outline" className="text-xs">
                                    +{app.modules.length - 3}
                                  </Badge>
                                )}
                              </div>
                            </div>
                          )}
                          
                          <Button 
                            variant="ghost"
                            className="w-full justify-between group-hover:bg-primary/5 group-hover:text-primary transition-colors"
                            onClick={(e) => {
                              e.stopPropagation();
                              handleAppSelect(app.id);
                            }}
                          >
                            Get Started
                            <ArrowRight className="w-4 h-4 group-hover:translate-x-1 transition-transform" />
                          </Button>
                        </div>
                      </Card>
                    );
                  })}
                </div>
              </div>
            )}

            {/* Custom Applications */}
            {!loading && customApps.length > 0 && (
              <div className="mb-12 animate-fade-in" style={animationStyle(1.4)}>
                <div className="flex items-center gap-2 mb-6">
                  <Plus className="w-5 h-5 text-primary" />
                  <h3 className="text-2xl font-bold text-foreground">Custom Applications</h3>
                </div>
                <div className="grid grid-cols-1 md:grid-cols-2 lg:grid-cols-3 gap-6">
                  {customApps.map((app, index) => {
                    const Icon = app.icon;
                    return (
                      <Card 
                        key={app.id}
                        className="group relative bg-card border-2 border-dashed border-border hover:border-primary/50 hover:shadow-xl transition-all duration-300 overflow-hidden hover-scale cursor-pointer animate-scale-in"
                        style={animationStyle(1.5 + index * 0.1)}
                        onClick={() => handleAppSelect(app.id)}
                      >
                        <div className="absolute inset-0 bg-gradient-to-br from-primary/5 to-transparent opacity-0 group-hover:opacity-100 transition-opacity duration-300" />
                        
                        <div className="relative p-6">
                          <div className="flex items-start justify-between mb-4">
                            <div className={`${app.color} w-14 h-14 rounded-2xl flex items-center justify-center flex-shrink-0 shadow-lg group-hover:scale-110 transition-transform duration-300`}>
                              <Icon className="w-7 h-7 text-white" />
                            </div>
        </div>

                          <h3 className="text-xl font-bold text-foreground mb-2 group-hover:text-primary transition-colors">
                            {app.title}
                          </h3>
                          <p className="text-muted-foreground text-sm leading-relaxed mb-4">
                            {app.description}
                          </p>
                          
                          <Button 
                            variant="ghost"
                            className="w-full justify-between group-hover:bg-primary/5 group-hover:text-primary transition-colors"
                            onClick={(e) => {
                              e.stopPropagation();
                              handleAppSelect(app.id);
                            }}
                          >
                            Get Started
                            <ArrowRight className="w-4 h-4 group-hover:translate-x-1 transition-transform" />
                          </Button>
                        </div>
                      </Card>
                    );
                  })}
                </div>
              </div>
            )}

            {/* All Other Apps */}
            {!loading && otherApps.length > 0 && (
              <div className="animate-fade-in" style={animationStyle(1.6)}>
                <h3 className="text-2xl font-bold text-foreground mb-6">All Applications</h3>
                <div className="grid grid-cols-1 md:grid-cols-2 lg:grid-cols-3 gap-6">
                  {otherApps.map((app, index) => {
            const Icon = app.icon;
            return (
              <Card
                key={app.id}
                        className="group bg-card border border-border hover:border-primary/50 hover:shadow-xl transition-all duration-300 hover-scale cursor-pointer animate-scale-in"
                        style={animationStyle(1.7 + index * 0.05)}
                onClick={() => handleAppSelect(app.id)}
              >
                        <div className="p-6">
                          <div className="flex items-start gap-4 mb-4">
                            <div className={`${app.color} w-12 h-12 rounded-xl flex items-center justify-center flex-shrink-0 shadow-md group-hover:scale-110 transition-transform duration-300`}>
                              <Icon className="w-6 h-6 text-white" />
                    </div>

                    <div className="flex-1 min-w-0">
                              <h3 className="text-lg font-bold text-foreground mb-1 group-hover:text-primary transition-colors">
                        {app.title}
                      </h3>
                              <p className="text-muted-foreground text-sm leading-relaxed line-clamp-2">
                                {app.description}
                              </p>
                            </div>
                          </div>
                          
                          {app.modules.length > 0 && (
                        <div className="mb-4">
                              <div className="flex flex-wrap gap-1.5">
                                {app.modules.slice(0, 2).map((module, idx) => (
                                  <Badge 
                                    key={idx}
                                    variant="secondary"
                                    className="text-xs"
                                  >
                                    {module}
                                  </Badge>
                                ))}
                                {app.modules.length > 2 && (
                                  <Badge variant="secondary" className="text-xs">
                                    +{app.modules.length - 2}
                                  </Badge>
                                )}
                          </div>
                        </div>
                      )}

                          <Button 
                            variant="ghost"
                            size="sm"
                            className="w-full justify-between text-sm group-hover:bg-primary/5 group-hover:text-primary transition-colors"
                            onClick={(e) => {
                              e.stopPropagation();
                              handleAppSelect(app.id);
                            }}
                          >
                            Select
                            <ArrowRight className="w-4 h-4 group-hover:translate-x-1 transition-transform" />
                          </Button>
                </div>
              </Card>
            );
          })}
        </div>
              </div>
            )}

            {/* No Results */}
            {!loading && filteredApps.length === 0 && (
              <div className="text-center py-20 animate-fade-in">
                <div className="w-20 h-20 mx-auto mb-6 rounded-full bg-secondary/50 flex items-center justify-center">
                  <Search className="w-10 h-10 text-muted-foreground" />
                </div>
                <h3 className="text-xl font-semibold text-foreground mb-2">No applications found</h3>
                <p className="text-muted-foreground">Try adjusting your search or filter criteria</p>
              </div>
            )}

            {/* Footer Quote */}
            <div
              className="mt-16 text-center text-sm text-muted-foreground animate-fade-in"
              style={animationStyle(2.0)}
            >
              "The Matrix has you" – pick your path
            </div>
          </div>
        </ScrollArea>
      </div>
    </div>
  );
};

export default Apps;<|MERGE_RESOLUTION|>--- conflicted
+++ resolved
@@ -62,9 +62,7 @@
             'Content-Type': 'application/json',
           }
         });
-        console.log('📊 Registry apps response status:', registryRes.status);
-        console.log('📊 Registry apps response headers:', Object.fromEntries(registryRes.headers.entries()));
-        
+    
         if (registryRes.ok) {
           const registryData = await registryRes.json();
           console.log('✅ Loaded tenant apps:', registryData);
@@ -189,56 +187,12 @@
     navigate(`/projects?app=${appId}`);
   };
 
-<<<<<<< HEAD
   const categories = [
     { id: 'all', label: 'All Applications', icon: Sparkles },
     { id: 'marketing', label: 'Marketing', icon: Target },
     { id: 'analytics', label: 'Analytics', icon: BarChart3 },
     { id: 'business', label: 'Business Intelligence', icon: TrendingUp },
     { id: 'ml', label: 'Machine Learning', icon: Brain },
-=======
-  const apps = [
-    {
-      id: 'marketing-mix',
-      title: 'Marketing Mix Modeling',
-      description:
-        'Optimize marketing spend allocation across different channels and measure incremental impact',
-      icon: Target,
-      color: 'from-blue-500 to-purple-600',
-      bgGradient: 'from-blue-50 to-purple-50',
-      molecules: ['Data Pre-Process', 'Explore'],
-    },
-    {
-      id: 'forecasting',
-      title: 'Forecasting Analysis',
-      description:
-        'Predict future trends and patterns with advanced time series analysis and modeling',
-      icon: BarChart3,
-      color: 'from-green-500 to-teal-600',
-      bgGradient: 'from-green-50 to-teal-50',
-      molecules: ['Explore', 'Build'],
-    },
-    {
-      id: 'promo-effectiveness',
-      title: 'Promo Effectiveness',
-      description:
-        'Measure and analyze promotional campaign performance and ROI across touchpoints',
-      icon: Zap,
-      color: 'from-orange-500 to-red-600',
-      bgGradient: 'from-orange-50 to-red-50',
-      molecules: ['Data Pre-Process', 'Build'],
-    },
-    {
-      id: 'blank',
-      title: 'Custom Workspace',
-      description:
-        'Start from scratch with a clean canvas and build your custom analysis workflow',
-      icon: Plus,
-      color: 'from-gray-500 to-gray-700',
-      bgGradient: 'from-gray-50 to-gray-100',
-      molecules: [],
-    },
->>>>>>> 9bfb739b
   ];
 
   // Icon mapping for apps
@@ -347,10 +301,10 @@
           <div className="max-w-7xl mx-auto px-6 py-8 pb-20">
             {/* Hero Section */}
             <div className="text-center mb-8 animate-fade-in" style={animationStyle(0.4)}>
-              <h2 className="text-4xl md:text-5xl font-bold text-foreground mb-4 bg-gradient-to-r from-foreground to-foreground/70 bg-clip-text">
+              <h2 className="text-2xl md:text-3xl font-bold text-foreground mb-3 bg-gradient-to-r from-foreground to-foreground/70 bg-clip-text">
                 Choose Your Analytics Application
               </h2>
-              <p className="text-lg text-muted-foreground max-w-3xl mx-auto mb-8">
+              <p className="text-sm text-muted-foreground max-w-2xl mx-auto mb-6">
                 Powerful pre-configured applications for every analytics need. Select your use case and start building insights immediately.
               </p>
 
@@ -372,7 +326,7 @@
                       placeholder="Search applications..."
                       value={searchTerm}
                       onChange={(e) => setSearchTerm(e.target.value)}
-                      className="pl-12 pr-4 py-6 text-lg bg-card border-2 border-border focus:border-primary transition-all shadow-sm"
+                      className="pl-12 pr-4 py-4 text-sm bg-card border-2 border-border focus:border-primary transition-all shadow-sm"
                     />
                   </div>
                 </div>
@@ -407,7 +361,7 @@
               <div className="mb-12 animate-fade-in" style={animationStyle(1.0)}>
                 <div className="flex items-center gap-2 mb-6">
                   <Sparkles className="w-5 h-5 text-primary" />
-                  <h3 className="text-2xl font-bold text-foreground">Featured Applications</h3>
+                  <h3 className="text-lg font-bold text-foreground">Featured Applications</h3>
                 </div>
                 <div className="grid grid-cols-1 md:grid-cols-2 lg:grid-cols-3 gap-6">
                   {featuredApps.map((app, index) => {
@@ -422,20 +376,20 @@
                         {/* Gradient Overlay */}
                         <div className="absolute inset-0 bg-gradient-to-br from-primary/5 to-transparent opacity-0 group-hover:opacity-100 transition-opacity duration-300" />
                         
-                        <div className="relative p-6">
-                          <div className="flex items-start justify-between mb-4">
-                            <div className={`${app.color} w-14 h-14 rounded-2xl flex items-center justify-center flex-shrink-0 shadow-lg group-hover:scale-110 transition-transform duration-300`}>
-                              <Icon className="w-7 h-7 text-white" />
+                        <div className="relative p-4">
+                          <div className="flex items-start justify-between mb-3">
+                            <div className={`${app.color} w-10 h-10 rounded-xl flex items-center justify-center flex-shrink-0 shadow-lg group-hover:scale-110 transition-transform duration-300`}>
+                              <Icon className="w-5 h-5 text-white" />
                             </div>
                             <Badge variant="secondary" className="bg-primary/10 text-primary">
                               Featured
                             </Badge>
                           </div>
                           
-                          <h3 className="text-xl font-bold text-foreground mb-2 group-hover:text-primary transition-colors">
+                          <h3 className="text-lg font-bold text-foreground mb-1 group-hover:text-primary transition-colors">
                             {app.title}
                           </h3>
-                          <p className="text-muted-foreground text-sm leading-relaxed mb-4 line-clamp-2">
+                          <p className="text-muted-foreground text-xs leading-relaxed mb-3 line-clamp-2">
                             {app.description}
                           </p>
                           
@@ -485,7 +439,7 @@
               <div className="mb-12 animate-fade-in" style={animationStyle(1.4)}>
                 <div className="flex items-center gap-2 mb-6">
                   <Plus className="w-5 h-5 text-primary" />
-                  <h3 className="text-2xl font-bold text-foreground">Custom Applications</h3>
+                  <h3 className="text-lg font-bold text-foreground">Custom Applications</h3>
                 </div>
                 <div className="grid grid-cols-1 md:grid-cols-2 lg:grid-cols-3 gap-6">
                   {customApps.map((app, index) => {
@@ -499,17 +453,17 @@
                       >
                         <div className="absolute inset-0 bg-gradient-to-br from-primary/5 to-transparent opacity-0 group-hover:opacity-100 transition-opacity duration-300" />
                         
-                        <div className="relative p-6">
-                          <div className="flex items-start justify-between mb-4">
-                            <div className={`${app.color} w-14 h-14 rounded-2xl flex items-center justify-center flex-shrink-0 shadow-lg group-hover:scale-110 transition-transform duration-300`}>
-                              <Icon className="w-7 h-7 text-white" />
+                        <div className="relative p-4">
+                          <div className="flex items-start justify-between mb-3">
+                            <div className={`${app.color} w-10 h-10 rounded-xl flex items-center justify-center flex-shrink-0 shadow-lg group-hover:scale-110 transition-transform duration-300`}>
+                              <Icon className="w-5 h-5 text-white" />
                             </div>
         </div>
 
-                          <h3 className="text-xl font-bold text-foreground mb-2 group-hover:text-primary transition-colors">
+                          <h3 className="text-lg font-bold text-foreground mb-1 group-hover:text-primary transition-colors">
                             {app.title}
                           </h3>
-                          <p className="text-muted-foreground text-sm leading-relaxed mb-4">
+                          <p className="text-muted-foreground text-xs leading-relaxed mb-3">
                             {app.description}
                           </p>
                           
@@ -535,7 +489,7 @@
             {/* All Other Apps */}
             {!loading && otherApps.length > 0 && (
               <div className="animate-fade-in" style={animationStyle(1.6)}>
-                <h3 className="text-2xl font-bold text-foreground mb-6">All Applications</h3>
+                <h3 className="text-lg font-bold text-foreground mb-4">All Applications</h3>
                 <div className="grid grid-cols-1 md:grid-cols-2 lg:grid-cols-3 gap-6">
                   {otherApps.map((app, index) => {
             const Icon = app.icon;
@@ -546,17 +500,17 @@
                         style={animationStyle(1.7 + index * 0.05)}
                 onClick={() => handleAppSelect(app.id)}
               >
-                        <div className="p-6">
-                          <div className="flex items-start gap-4 mb-4">
-                            <div className={`${app.color} w-12 h-12 rounded-xl flex items-center justify-center flex-shrink-0 shadow-md group-hover:scale-110 transition-transform duration-300`}>
-                              <Icon className="w-6 h-6 text-white" />
+                        <div className="p-4">
+                          <div className="flex items-start gap-3 mb-3">
+                            <div className={`${app.color} w-10 h-10 rounded-xl flex items-center justify-center flex-shrink-0 shadow-md group-hover:scale-110 transition-transform duration-300`}>
+                              <Icon className="w-5 h-5 text-white" />
                     </div>
 
                     <div className="flex-1 min-w-0">
-                              <h3 className="text-lg font-bold text-foreground mb-1 group-hover:text-primary transition-colors">
+                              <h3 className="text-base font-bold text-foreground mb-1 group-hover:text-primary transition-colors">
                         {app.title}
                       </h3>
-                              <p className="text-muted-foreground text-sm leading-relaxed line-clamp-2">
+                              <p className="text-muted-foreground text-xs leading-relaxed line-clamp-2">
                                 {app.description}
                               </p>
                             </div>
@@ -609,7 +563,7 @@
                 <div className="w-20 h-20 mx-auto mb-6 rounded-full bg-secondary/50 flex items-center justify-center">
                   <Search className="w-10 h-10 text-muted-foreground" />
                 </div>
-                <h3 className="text-xl font-semibold text-foreground mb-2">No applications found</h3>
+                <h3 className="text-lg font-semibold text-foreground mb-2">No applications found</h3>
                 <p className="text-muted-foreground">Try adjusting your search or filter criteria</p>
               </div>
             )}
