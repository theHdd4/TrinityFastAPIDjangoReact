import React, { useEffect, useState } from 'react';
import { useNavigate } from 'react-router-dom';
import Header from '@/components/Header';
import { Card } from '@/components/ui/card';
import { Button } from '@/components/ui/button';
import { Input } from '@/components/ui/input';
import { Label } from '@/components/ui/label';
import {
  Plus,
  Search,
  Building2,
  Users,
  Calendar,
  MoreVertical,
  Edit,
  Trash2,
  Eye,
  ArrowUpRight,
  Mail,
  MapPin,
  X,
  Save,
} from 'lucide-react';
import {
  DropdownMenu,
  DropdownMenuContent,
  DropdownMenuItem,
  DropdownMenuTrigger,
} from '@/components/ui/dropdown-menu';
import { TENANTS_API, REGISTRY_API } from '@/lib/api';
import { useAuth } from '@/contexts/AuthContext';
import NotFound from './NotFound';
console.log('TENANTS_API', TENANTS_API);
console.log('REGISTRY_API', REGISTRY_API);

interface Tenant {
  id: number;
  name: string;
  schema_name: string;
  created_on: string;
  primary_domain: string;
  seats_allowed: number;
  project_cap: number;
  allowed_apps: number[];
  projects_allowed: string[];
  users_in_use: number;
<<<<<<< HEAD
=======
  admin_name?: string;
  admin_email?: string;
>>>>>>> 7212a883
}

interface App {
  id: number;
  name: string;
}

const Clients = () => {
  const { user } = useAuth();
  const role = user?.role?.toLowerCase();
  const hasAccess =
    role === 'admin' ||
    role === 'super_admin' ||
    user?.is_staff ||
    user?.is_superuser;
  const [tenants, setTenants] = useState<Tenant[]>([]);
  const [apps, setApps] = useState<App[]>([]);
  const [searchTerm, setSearchTerm] = useState('');
  const [showAddForm, setShowAddForm] = useState(false);
  const [form, setForm] = useState({
    name: '',
    schema_name: '',
    primary_domain: '',
    seats_allowed: '',
    project_cap: '',
    apps_allowed: [] as number[],
    projects_allowed: '',
<<<<<<< HEAD
=======
    admin_name: '',
    admin_email: '',
    admin_password: '',
>>>>>>> 7212a883
  });

  const navigate = useNavigate();

  const loadTenants = async () => {
    try {
      const res = await fetch(`${TENANTS_API}/tenants/`, {
        credentials: 'include',
      });
      console.log('Load tenants status', res.status);
      if (res.ok) {
        const data = await res.json();
        console.log('Tenants data', data);
        setTenants(data);
      }
    } catch {
      console.log('Load tenants error');
    }
  };

  const loadApps = async () => {
    try {
      const res = await fetch(`${REGISTRY_API}/apps/`, { credentials: 'include' });
      console.log('Load apps status', res.status);
      if (res.ok) {
        const appsData = await res.json();
        console.log('Apps data', appsData);
        setApps(appsData);
      }
    } catch {
      console.log('Load apps error');
    }
  };

  useEffect(() => {
    console.log('Clients page mounted');
    if (!hasAccess) return;
    loadTenants();
    loadApps();
  }, [hasAccess]);

  const handleChange = (e: React.ChangeEvent<HTMLInputElement | HTMLSelectElement>) => {
    const { name, value, options } = e.target as HTMLSelectElement;
    if (name === 'apps_allowed') {
      const selected = Array.from(options)
        .filter((o) => o.selected)
        .map((o) => Number(o.value));
      setForm({ ...form, apps_allowed: selected });
    } else {
      setForm({ ...form, [name]: value });
    }
  };

  const handleSubmit = async (e: React.FormEvent) => {
    e.preventDefault();
    const payload = {
      name: form.name,
      schema_name: form.schema_name,
      primary_domain: form.primary_domain,
      seats_allowed: Number(form.seats_allowed),
      project_cap: Number(form.project_cap),
      allowed_apps: form.apps_allowed,
      projects_allowed: form.projects_allowed
        .split(',')
        .map((p) => p.trim())
        .filter((p) => p.length > 0),
<<<<<<< HEAD
=======
      admin_name: form.admin_name,
      admin_email: form.admin_email,
      admin_password: form.admin_password,
>>>>>>> 7212a883
    };
    console.log('Submitting tenant payload', payload);
    try {
      const res = await fetch(`${TENANTS_API}/tenants/`, {
        method: 'POST',
        credentials: 'include',
        headers: { 'Content-Type': 'application/json' },
        body: JSON.stringify(payload),
      });
      console.log('Create tenant status', res.status);
      const body = await res.text();
      console.log('Create tenant body', body);
        if (res.ok) {
          setForm({
            name: '',
            schema_name: '',
            primary_domain: '',
            seats_allowed: '',
            project_cap: '',
            apps_allowed: [],
            projects_allowed: '',
<<<<<<< HEAD
=======
            admin_name: '',
            admin_email: '',
            admin_password: '',
>>>>>>> 7212a883
          });
          loadTenants();
        }
    } catch (err) {
      console.log('Tenant creation error', err);
    }
  };

  const handleDelete = async (id: number) => {
    if (!confirm('Delete tenant?')) return;
    try {
      const res = await fetch(`${TENANTS_API}/tenants/${id}/`, {
        method: 'DELETE',
        credentials: 'include',
      });
      console.log('Delete tenant status', res.status);
      if (res.ok) {
        await loadTenants();
      }
    } catch {
      /* ignore */
    }
  };

  const filteredTenants = tenants.filter((t) =>
    t.name.toLowerCase().includes(searchTerm.toLowerCase()) ||
    t.primary_domain.toLowerCase().includes(searchTerm.toLowerCase())
  );

  if (!hasAccess) {
    return <NotFound />;
  }

  return (
    <div className="min-h-screen bg-gradient-to-br from-slate-50 via-white to-gray-50">
      <Header />

      <div className="max-w-7xl mx-auto px-6 py-8">
        {/* Header Section */}
        <div className="mb-8">
          <div className="flex items-center justify-between mb-6">
            <div className="flex items-center space-x-4">
              <div className="w-12 h-12 rounded-xl bg-gradient-to-r from-blue-500 to-purple-600 flex items-center justify-center shadow-lg">
                <Building2 className="w-6 h-6 text-white" />
              </div>
              <div>
                <h1 className="text-3xl font-bold text-gray-900 mb-1">Client Management</h1>
                <p className="text-gray-600">Manage and monitor your client relationships</p>
              </div>
            </div>

            <Button
              onClick={() => setShowAddForm(!showAddForm)}
              className="bg-gradient-to-r from-blue-500 to-purple-600 hover:opacity-90 shadow-lg hover:shadow-xl transition-all duration-300 px-6 py-3"
            >
              {showAddForm ? (
                <>
                  <X className="w-4 h-4 mr-2" />
                  Cancel
                </>
              ) : (
                <>
                  <Plus className="w-4 h-4 mr-2" />
                  Add New Client
                </>
              )}
            </Button>
          </div>

          {showAddForm && (
            <Card className="mb-8 p-6 bg-white border-0 shadow-lg">
              <div className="mb-6">
                <h2 className="text-xl font-semibold text-gray-900">Add New Client</h2>
              </div>

              <form onSubmit={handleSubmit} className="grid grid-cols-1 md:grid-cols-2 lg:grid-cols-3 gap-6">
                <div className="space-y-2">
                  <Label htmlFor="name" className="text-sm font-medium text-gray-700">Client Name *</Label>
                  <Input
                    id="name"
                    name="name"
                    value={form.name}
                    onChange={handleChange}
                    placeholder="Client Name"
                    className="border-gray-200 focus:ring-2 focus:ring-blue-500 focus:border-transparent"
                  />
                </div>
                <div className="space-y-2">
                  <Label htmlFor="schema_name" className="text-sm font-medium text-gray-700">Schema Name *</Label>
                  <Input
                    id="schema_name"
                    name="schema_name"
                    value={form.schema_name}
                    onChange={handleChange}
                    placeholder="schema"
                    className="border-gray-200 focus:ring-2 focus:ring-blue-500 focus:border-transparent"
                  />
                </div>
                <div className="space-y-2">
                  <Label htmlFor="primary_domain" className="text-sm font-medium text-gray-700">Primary Domain</Label>
                  <Input
                    id="primary_domain"
                    name="primary_domain"
                    value={form.primary_domain}
                    onChange={handleChange}
                    placeholder="client.example.com"
                    className="border-gray-200 focus:ring-2 focus:ring-blue-500 focus:border-transparent"
                  />
                </div>
                <div className="space-y-2">
                  <Label htmlFor="seats_allowed" className="text-sm font-medium text-gray-700">Users Allowed</Label>
                  <Input
                    id="seats_allowed"
                    name="seats_allowed"
                    type="number"
                    value={form.seats_allowed}
                    onChange={handleChange}
                    placeholder="0"
                    className="border-gray-200 focus:ring-2 focus:ring-blue-500 focus:border-transparent"
                  />
                </div>
                <div className="space-y-2">
                  <Label htmlFor="project_cap" className="text-sm font-medium text-gray-700">Projects Allowed</Label>
                  <Input
                    id="project_cap"
                    name="project_cap"
                    type="number"
                    value={form.project_cap}
                    onChange={handleChange}
                    placeholder="0"
                    className="border-gray-200 focus:ring-2 focus:ring-blue-500 focus:border-transparent"
                  />
                </div>
                <div className="space-y-2 md:col-span-2 lg:col-span-3">
                  <Label htmlFor="apps_allowed" className="text-sm font-medium text-gray-700">Allowed Apps</Label>
                  <select
                    id="apps_allowed"
                    name="apps_allowed"
                    multiple
                    value={form.apps_allowed.map(String)}
                    onChange={handleChange}
                    className="w-full px-3 py-2 border border-gray-200 rounded-md focus:ring-2 focus:ring-blue-500 focus:border-transparent"
                  >
                    {apps.map((a) => (
                      <option key={a.id} value={a.id}>
                        {a.name}
                      </option>
                    ))}
                  </select>
                </div>
                <div className="space-y-2 md:col-span-2 lg:col-span-3">
                  <Label htmlFor="projects_allowed" className="text-sm font-medium text-gray-700">Allowed Projects (comma separated)</Label>
                  <Input
                    id="projects_allowed"
                    name="projects_allowed"
                    value={form.projects_allowed}
                    onChange={handleChange}
                    placeholder="project1, project2"
                    className="border-gray-200 focus:ring-2 focus:ring-blue-500 focus:border-transparent"
                  />
                </div>
<<<<<<< HEAD
=======

                <div className="space-y-2 md:col-span-2 lg:col-span-3">
                  <h3 className="text-lg font-semibold text-gray-800">Admin Details</h3>
                </div>
                <div className="space-y-2">
                  <Label htmlFor="admin_name" className="text-sm font-medium text-gray-700">Admin Username *</Label>
                  <Input
                    id="admin_name"
                    name="admin_name"
                    value={form.admin_name}
                    onChange={handleChange}
                    placeholder="admin"
                    className="border-gray-200 focus:ring-2 focus:ring-blue-500 focus:border-transparent"
                    required
                  />
                </div>
                <div className="space-y-2">
                  <Label htmlFor="admin_email" className="text-sm font-medium text-gray-700">Admin Email *</Label>
                  <Input
                    id="admin_email"
                    name="admin_email"
                    type="email"
                    value={form.admin_email}
                    onChange={handleChange}
                    placeholder="admin@example.com"
                    className="border-gray-200 focus:ring-2 focus:ring-blue-500 focus:border-transparent"
                    required
                  />
                </div>
                <div className="space-y-2">
                  <Label htmlFor="admin_password" className="text-sm font-medium text-gray-700">Admin Password *</Label>
                  <Input
                    id="admin_password"
                    name="admin_password"
                    type="password"
                    value={form.admin_password}
                    onChange={handleChange}
                    placeholder="********"
                    className="border-gray-200 focus:ring-2 focus:ring-blue-500 focus:border-transparent"
                    required
                  />
                </div>
>>>>>>> 7212a883

                <div className="md:col-span-2 lg:col-span-3 flex justify-end">
                  <Button type="submit" className="bg-gradient-to-r from-green-500 to-emerald-600 hover:opacity-90 shadow-md">
                    <Save className="w-4 h-4 mr-2" />
                    Save Client
                  </Button>
                </div>
              </form>
            </Card>
          )}

          {/* Stats Cards */}
          <div className="grid grid-cols-1 md:grid-cols-4 gap-6 mb-8">
            <Card className="p-6 bg-white border-0 shadow-md hover:shadow-lg transition-shadow">
              <div className="flex items-center justify-between">
                <div>
                  <p className="text-sm font-medium text-gray-600">Total Clients</p>
                  <p className="text-2xl font-bold text-gray-900">{tenants.length}</p>
                </div>
                <div className="w-10 h-10 rounded-lg bg-blue-100 flex items-center justify-center">
                  <Building2 className="w-5 h-5 text-blue-600" />
                </div>
              </div>
            </Card>

            <Card className="p-6 bg-white border-0 shadow-md hover:shadow-lg transition-shadow">
              <div className="flex items-center justify-between">
                <div>
                  <p className="text-sm font-medium text-gray-600">Active Clients</p>
                  <p className="text-2xl font-bold text-green-600">{tenants.length}</p>
                </div>
                <div className="w-10 h-10 rounded-lg bg-green-100 flex items-center justify-center">
                  <Users className="w-5 h-5 text-green-600" />
                </div>
              </div>
            </Card>

            <Card className="p-6 bg-white border-0 shadow-md hover:shadow-lg transition-shadow">
              <div className="flex items-center justify-between">
                <div>
                  <p className="text-sm font-medium text-gray-600">Pending</p>
                  <p className="text-2xl font-bold text-yellow-600">0</p>
                </div>
                <div className="w-10 h-10 rounded-lg bg-yellow-100 flex items-center justify-center">
                  <Calendar className="w-5 h-5 text-yellow-600" />
                </div>
              </div>
            </Card>

            <Card className="p-6 bg-white border-0 shadow-md hover:shadow-lg transition-shadow">
              <div className="flex items-center justify-between">
                <div>
                  <p className="text-sm font-medium text-gray-600">Total Projects</p>
                  <p className="text-2xl font-bold text-purple-600">0</p>
                </div>
                <div className="w-10 h-10 rounded-lg bg-purple-100 flex items-center justify-center">
                  <ArrowUpRight className="w-5 h-5 text-purple-600" />
                </div>
              </div>
            </Card>
          </div>

          {/* Filters and Search */}
          <div className="flex flex-col sm:flex-row gap-4 mb-6">
            <div className="relative flex-1">
              <Search className="absolute left-3 top-1/2 transform -translate-y-1/2 text-gray-400 w-4 h-4" />
              <input
                type="text"
                placeholder="Search clients..."
                value={searchTerm}
                onChange={(e) => setSearchTerm(e.target.value)}
                className="pl-10 pr-4 py-3 w-full border border-gray-200 rounded-lg focus:outline-none focus:ring-2 focus:ring-blue-500 focus:border-transparent"
              />
            </div>
          </div>
        </div>

        {/* Clients Grid */}
        <div className="grid grid-cols-1 md:grid-cols-2 lg:grid-cols-3 gap-6">
          {filteredTenants.map((client) => (
            <Card key={client.id} className="bg-white border-0 shadow-md hover:shadow-xl transition-all duration-300 overflow-hidden group">
              <div className="p-6">
                <div className="flex items-start justify-between mb-4">
                  <div className="flex items-center space-x-3">
                    <div className="w-12 h-12 rounded-lg bg-gradient-to-r from-gray-100 to-gray-200 flex items-center justify-center">
                      <Building2 className="w-6 h-6 text-gray-600" />
                    </div>
                    <div>
                      <h3 className="font-semibold text-gray-900 group-hover:text-blue-600 transition-colors">
                        {client.name}
                      </h3>
                      <p className="text-sm text-gray-500">{client.primary_domain}</p>
                    </div>
                  </div>

                  <div className="flex items-center space-x-2">
                    <DropdownMenu>
                      <DropdownMenuTrigger asChild>
                        <Button variant="ghost" size="sm" className="p-1 opacity-0 group-hover:opacity-100 transition-opacity">
                          <MoreVertical className="w-4 h-4" />
                        </Button>
                      </DropdownMenuTrigger>
                      <DropdownMenuContent className="bg-white border border-gray-200 shadow-lg">
                        <DropdownMenuItem className="cursor-pointer" onSelect={() => navigate(`/clients/${client.id}`)}>
                          <Eye className="w-4 h-4 mr-2" />
                          View Details
                        </DropdownMenuItem>
                        <DropdownMenuItem className="cursor-pointer" onSelect={() => navigate(`/clients/${client.id}/edit`)}>
                          <Edit className="w-4 h-4 mr-2" />
                          Edit Client
                        </DropdownMenuItem>
                        <DropdownMenuItem className="cursor-pointer text-red-600" onSelect={() => handleDelete(client.id)}>
                          <Trash2 className="w-4 h-4 mr-2" />
                          Delete Client
                        </DropdownMenuItem>
                      </DropdownMenuContent>
                    </DropdownMenu>
                  </div>
                </div>

                <div className="space-y-3 mb-4">
                  <div className="flex items-center text-sm text-gray-600">
                    <Mail className="w-4 h-4 mr-2" />
                    <span>{client.primary_domain}</span>
                  </div>
                  <div className="flex items-center text-sm text-gray-600">
                    <MapPin className="w-4 h-4 mr-2" />
                    <span>Schema: {client.schema_name}</span>
                  </div>
                  <div className="flex items-center text-sm text-gray-600">
                    <Users className="w-4 h-4 mr-2" />
                    <span>
                      Users: {client.users_in_use}/{client.seats_allowed}
                    </span>
                  </div>
                  <div className="flex items-center text-sm text-gray-600">
                    <Calendar className="w-4 h-4 mr-2" />
                    <span>Projects allowed: {client.project_cap}</span>
                  </div>
                </div>

                <div className="mt-3 text-xs text-gray-400">Created on: {new Date(client.created_on).toLocaleDateString()}</div>
              </div>
            </Card>
          ))}
        </div>

        {filteredTenants.length === 0 && (
          <div className="text-center py-16">
            <div className="w-32 h-32 rounded-3xl bg-gradient-to-br from-gray-50 to-gray-100 flex items-center justify-center mx-auto mb-8">
              <Building2 className="w-16 h-16 text-gray-400" />
            </div>
            <h3 className="text-2xl font-semibold text-gray-900 mb-4">No clients found</h3>
            <p className="text-gray-500 mb-8 max-w-md mx-auto">Try adjusting your search criteria.</p>
            <Button onClick={() => setShowAddForm(true)} className="bg-gradient-to-r from-blue-500 to-purple-600 hover:opacity-90 shadow-lg hover:shadow-xl transition-all duration-300">
              <Plus className="w-4 h-4 mr-2" />
              Add Your First Client
            </Button>
          </div>
        )}
      </div>
    </div>
  );
};

export default Clients;<|MERGE_RESOLUTION|>--- conflicted
+++ resolved
@@ -44,11 +44,8 @@
   allowed_apps: number[];
   projects_allowed: string[];
   users_in_use: number;
-<<<<<<< HEAD
-=======
   admin_name?: string;
   admin_email?: string;
->>>>>>> 7212a883
 }
 
 interface App {
@@ -76,12 +73,9 @@
     project_cap: '',
     apps_allowed: [] as number[],
     projects_allowed: '',
-<<<<<<< HEAD
-=======
     admin_name: '',
     admin_email: '',
     admin_password: '',
->>>>>>> 7212a883
   });
 
   const navigate = useNavigate();
@@ -148,12 +142,9 @@
         .split(',')
         .map((p) => p.trim())
         .filter((p) => p.length > 0),
-<<<<<<< HEAD
-=======
       admin_name: form.admin_name,
       admin_email: form.admin_email,
       admin_password: form.admin_password,
->>>>>>> 7212a883
     };
     console.log('Submitting tenant payload', payload);
     try {
@@ -175,12 +166,9 @@
             project_cap: '',
             apps_allowed: [],
             projects_allowed: '',
-<<<<<<< HEAD
-=======
             admin_name: '',
             admin_email: '',
             admin_password: '',
->>>>>>> 7212a883
           });
           loadTenants();
         }
@@ -342,8 +330,6 @@
                     className="border-gray-200 focus:ring-2 focus:ring-blue-500 focus:border-transparent"
                   />
                 </div>
-<<<<<<< HEAD
-=======
 
                 <div className="space-y-2 md:col-span-2 lg:col-span-3">
                   <h3 className="text-lg font-semibold text-gray-800">Admin Details</h3>
@@ -386,7 +372,6 @@
                     required
                   />
                 </div>
->>>>>>> 7212a883
 
                 <div className="md:col-span-2 lg:col-span-3 flex justify-end">
                   <Button type="submit" className="bg-gradient-to-r from-green-500 to-emerald-600 hover:opacity-90 shadow-md">
