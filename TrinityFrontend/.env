# Example values for running everything on a single machine.
# Change VITE_HOST_IP if you deploy to another host.
<<<<<<< HEAD
VITE_HOST_IP=192.168.1.98
=======
VITE_HOST_IP=172.17.48.1
>>>>>>> 54dca19b
# Ports for the backend services
VITE_DJANGO_PORT=8003
VITE_FASTAPI_PORT=8004
# Port for the Trinity AI service. The dev stack publishes it on 8005,
# but the default container runs on 8002 which matches the production setup.
VITE_AI_PORT=8002
VITE_FRONTEND_PORT=8081
# Optional overrides for specific APIs. Leave empty to use VITE_HOST_IP.
VITE_ACCOUNTS_API=
VITE_REGISTRY_API=
VITE_TENANTS_API=
VITE_TEXT_API=
VITE_SUBSCRIPTIONS_API=
VITE_CARD_API=
VITE_VALIDATE_API=
# Example:





# VITE_VALIDATE_API=http://10.2.1.65:8001/api/data-upload-validate
# Use the external host address (e.g. 10.2.1.65) rather than the Docker
# gateway 172.x.x.x so the browser can reach the API.
# AI endpoint (defaults to port 8002 when using docker-compose)
# Base URL of the AI service (do NOT include the '/trinityai' suffix).
VITE_TRINITY_AI_API=
# When unset, the frontend derives the URL from VITE_BACKEND_ORIGIN and
# automatically appends '/trinityai'.
# If you override this variable provide only the scheme, host and port.
# Base URL of the backend API if you don't want to use VITE_HOST_IP.
# Base URL of the backend API. Leave empty when developing locally so the
# application automatically points at http://${VITE_HOST_IP}:${VITE_DJANGO_PORT}.
# Set the external hostname when exposing the app via Cloudflare Tunnel.
VITE_BACKEND_ORIGIN=

# When deploying, change these URLs to your external domain.
<|MERGE_RESOLUTION|>--- conflicted
+++ resolved
@@ -1,10 +1,6 @@
 # Example values for running everything on a single machine.
 # Change VITE_HOST_IP if you deploy to another host.
-<<<<<<< HEAD
-VITE_HOST_IP=192.168.1.98
-=======
 VITE_HOST_IP=172.17.48.1
->>>>>>> 54dca19b
 # Ports for the backend services
 VITE_DJANGO_PORT=8003
 VITE_FASTAPI_PORT=8004
