# Example values for running everything on a single machine.
# Change VITE_HOST_IP if you deploy to another host.
<<<<<<< HEAD
VITE_HOST_IP=10.2.1.206
=======
VITE_HOST_IP=172.22.64.1
>>>>>>> 22c684d9
# Ports for the backend services
VITE_DJANGO_PORT=8003
VITE_FASTAPI_PORT=8004
# Port for the Trinity AI service. The dev stack publishes it on 8005,
# but the default container runs on 8002 which matches the production setup.
VITE_AI_PORT=8002
VITE_FRONTEND_PORT=8081
# Optional overrides for specific APIs. Leave empty to use VITE_HOST_IP.
VITE_ACCOUNTS_API=
VITE_REGISTRY_API=
VITE_TENANTS_API=
VITE_TEXT_API=
VITE_SUBSCRIPTIONS_API=
VITE_CARD_API=
VITE_VALIDATE_API=
# Example:





# VITE_VALIDATE_API=http://10.2.1.65:8001/api/data-upload-validate
# Use the external host address (e.g. 10.2.1.65) rather than the Docker
# gateway 172.x.x.x so the browser can reach the API.
# AI endpoint (defaults to port 8002 when using docker-compose)
VITE_TRINITY_AI_API=
# Base URL of the backend API if you don't want to use VITE_HOST_IP.
VITE_BACKEND_ORIGIN=trinity.quantmatrixai.com

# When deploying, change these URLs to your external domain.
<|MERGE_RESOLUTION|>--- conflicted
+++ resolved
@@ -1,10 +1,6 @@
 # Example values for running everything on a single machine.
 # Change VITE_HOST_IP if you deploy to another host.
-<<<<<<< HEAD
-VITE_HOST_IP=10.2.1.206
-=======
 VITE_HOST_IP=172.22.64.1
->>>>>>> 22c684d9
 # Ports for the backend services
 VITE_DJANGO_PORT=8003
 VITE_FASTAPI_PORT=8004
