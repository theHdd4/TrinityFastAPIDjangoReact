"""Storage adapters for Laboratory Mode deterministic memory."""

from __future__ import annotations

import io
import json
import logging
import os
from datetime import datetime, timedelta
from typing import Any, Dict, List, Optional, Tuple

from minio import Minio
from pymongo import ASCENDING, MongoClient
from pymongo.collection import Collection
from pymongo.errors import PyMongoError

from BaseAgent.config import settings
from STREAMAI.lab_memory_models import (
    AnalysisInsights,
    BusinessGoals,
    LaboratoryEnvelope,
    LaboratoryMemoryDocument,
    WorkflowState,
    WorkflowStepRecord,
)

logger = logging.getLogger("trinity.trinityai.lab_memory_store")


class LabMemoryStore:
    """Persist and retrieve laboratory-mode memory using MinIO + MongoDB."""

    def __init__(
        self,
        minio_client: Optional[Minio] = None,
        mongo_client: Optional[MongoClient] = None,
        bucket: Optional[str] = None,
        prefix: str = "lab",
    ) -> None:
        self.minio_client = minio_client or self._build_minio_client()
        self.mongo_client = mongo_client or self._build_mongo_client()
        self.bucket = bucket or settings.MINIO_BUCKET
        self.prefix = prefix.rstrip("/")
        self.client_name, self.app_name, self.project_name = self._resolve_context()
        self._ensure_bucket()
        self.mongo_collection = self._ensure_collection()

    @staticmethod
    def _build_minio_client() -> Minio:
        secure = str(settings.MINIO_SECURE).lower() == "true"
        return Minio(
            settings.MINIO_ENDPOINT,
            access_key=settings.MINIO_ACCESS_KEY,
            secret_key=settings.MINIO_SECRET_KEY,
            secure=secure,
        )

    @staticmethod
    def _build_mongo_client() -> MongoClient:
        if settings.MONGO_URI:
            return MongoClient(settings.MONGO_URI)
        auth_source = settings.MONGO_AUTH_SOURCE or settings.MONGO_AUTH_DB or "admin"
        uri = f"mongodb://{settings.MONGO_HOST or settings.HOST_IP}:{settings.MONGO_PORT}/{settings.CONFIG_DB}?authSource={auth_source}"
        return MongoClient(uri)

    def _ensure_bucket(self) -> None:
        try:
            if not self.minio_client.bucket_exists(self.bucket):
                self.minio_client.make_bucket(self.bucket)
                logger.info("Created MinIO bucket for laboratory memory: %s", self.bucket)
        except Exception as exc:  # pragma: no cover - infrastructure guard
            logger.warning("Failed to ensure MinIO bucket: %s", exc)

    def _ensure_collection(self) -> Collection:
        database_name = settings.CONFIG_DB or getattr(settings, "MONGO_DB", None) or "trinity_db"
        database = self.mongo_client[database_name]
        collection = database.get_collection("Trinity_AI_Context")
        try:
            collection.create_index(
                [
                    ("client_name", ASCENDING),
                    ("app_name", ASCENDING),
                    ("project_name", ASCENDING),
                    ("session_id", ASCENDING),
                    ("request_id", ASCENDING),
                ]
            )
            collection.create_index(
                [
                    ("client_name", ASCENDING),
                    ("app_name", ASCENDING),
                    ("project_name", ASCENDING),
                    ("model_version", ASCENDING),
                    ("prompt_template_version", ASCENDING),
                ]
            )
            collection.create_index([("record_type", ASCENDING), ("step_number", ASCENDING)])
        except PyMongoError as exc:  # pragma: no cover - index creation best-effort
            logger.warning("Failed to create MongoDB indices for lab context: %s", exc)
        return collection

    def _context_filter(self, session_id: str) -> Dict[str, Any]:
        """Return the canonical Mongo filter for a single lab session context."""

        return {
            "client_name": self.client_name,
            "app_name": self.app_name,
            "project_name": self.project_name,
            "session_id": session_id,
            "record_type": {"$ne": "atom_snapshot"},
        }

    def update_react_context(
        self,
        *,
        session_id: str,
        request_id: Optional[str],
        latest_dataset_alias: Optional[str],
        output_path: Optional[str],
        output_schema: Optional[Any],
        created_by: Optional[str],
        step_number: Optional[int],
        project_context: Optional[Dict[str, Any]] = None,
        previous_available_files: Optional[List[str]] = None,
        execution_inputs: Optional[Dict[str, Any]] = None,
        react_metadata: Optional[Dict[str, Any]] = None,
        validated_scope: Optional[Dict[str, Any]] = None,
        envelope: Optional[Dict[str, Any]] = None,
        analysis_insights: Optional[Dict[str, Any]] = None,
    ) -> None:
        """Persist ReAct loop state so downstream atoms can consume fresh outputs.

        This mirrors the laboratory-mode state diagram by ensuring MongoDB holds
        the latest dataset alias, dataset registry, and atom lineage so the
        next atom can deterministically locate the correct input file.
        """

        self.apply_context(project_context)

        existing_doc = self._load_existing_context(session_id=session_id) or {}
        stable_request_id = request_id or existing_doc.get("request_id") or f"req-{session_id}"

        base_filter = self._context_filter(session_id)

        update_doc: Dict[str, Any] = {
            "$set": {
                "client_name": self.client_name,
                "app_name": self.app_name,
                "project_name": self.project_name,
                "session_id": session_id,
                "request_id": stable_request_id,
                "record_type": existing_doc.get("record_type") or "react_context",
                "updated_at": datetime.utcnow(),
                "timestamp": datetime.utcnow(),
                "atom_history": existing_doc.get("atom_history") or [],
                "react_state": existing_doc.get("react_state") or {},
                "freshness_state": existing_doc.get("freshness_state") or {},
                "input_hash": existing_doc.get("input_hash"),
                "analysis_insights": existing_doc.get("analysis_insights") or {},
<<<<<<< HEAD
=======
                "analytics_insights": existing_doc.get("analytics_insights") or {},
>>>>>>> 303130ae
                "envelope": existing_doc.get("envelope"),
                "atom_execution_metadata": existing_doc.get("atom_execution_metadata") or [],
                "available_files": existing_doc.get("available_files") or [],
                "scope": existing_doc.get("scope"),
                "latest_dataset_alias": existing_doc.get("latest_dataset_alias"),
            },
            "$setOnInsert": {
                "created_at": datetime.utcnow(),
            },
        }

        if previous_available_files is not None:
            update_doc["$set"]["available_files"] = previous_available_files
        if react_metadata is not None:
            update_doc["$set"]["react_state.metadata"] = react_metadata
        if validated_scope is not None:
            update_doc["$set"]["scope"] = validated_scope
        if envelope is not None:
            update_doc["$set"]["envelope"] = envelope
        if analysis_insights:
            merged_insights = self._merge_insights(existing_doc.get("analysis_insights"), analysis_insights)
            update_doc["$set"].update(
                {
                    "analysis_insights": merged_insights,
                    "analytics_insights": merged_insights,
                }
            )

        if latest_dataset_alias and output_path:
            dataset_entry = {
                "path": output_path,
                "schema": output_schema,
                "created_by": created_by,
                "updated_at": datetime.utcnow(),
            }

            history_entry = {
                "step_number": step_number,
                "atom_id": created_by,
                "output_alias": latest_dataset_alias,
                "output_path": output_path,
                "timestamp": datetime.utcnow(),
                "inputs": execution_inputs or {},
            }

            update_doc.setdefault("$set", {}).update(
                {
                    "latest_dataset_alias": latest_dataset_alias,
                    "react_state.last_output_alias": latest_dataset_alias,
                    f"datasets.{latest_dataset_alias}": dataset_entry,
                }
            )
            update_doc.setdefault("$push", {}).update({"atom_history": history_entry})

        if latest_dataset_alias and output_path:
            dataset_entry = {
                "path": output_path,
                "schema": output_schema,
                "created_by": created_by,
                "updated_at": datetime.utcnow(),
            }

            history_entry = {
                "step_number": step_number,
                "atom_id": created_by,
                "output_alias": latest_dataset_alias,
                "output_path": output_path,
                "timestamp": datetime.utcnow(),
                "inputs": execution_inputs or {},
            }

            update_doc.setdefault("$set", {}).update(
                {
                    "latest_dataset_alias": latest_dataset_alias,
                    "react_state.last_output_alias": latest_dataset_alias,
                    f"datasets.{latest_dataset_alias}": dataset_entry,
                }
            )
            update_doc.setdefault("$push", {}).update({"atom_history": history_entry})

        try:
            self.mongo_collection.update_one(base_filter, update_doc, upsert=True)
            logger.info(
                "💾 Updated Trinity_AI_Context for session=%s request=%s with alias %s → %s",
                session_id,
                stable_request_id,
                latest_dataset_alias,
                output_path,
            )
        except PyMongoError as exc:  # pragma: no cover - database guard
            logger.warning("Failed to update Trinity_AI_Context for ReAct chaining: %s", exc)

    def _load_existing_context(
        self,
        *,
        session_id: str,
        request_id: Optional[str] = None,
    ) -> Optional[Dict[str, Any]]:
        """Return the latest persisted context document for a session/request.

        Atom snapshots are excluded because they are stored separately with
        ``record_type="atom_snapshot"`` and should not be merged with the
        primary request document.
        """

        query: Dict[str, Any] = self._context_filter(session_id)
        if request_id:
            query["request_id"] = request_id

        try:
            return self.mongo_collection.find_one(query, sort=[("timestamp", -1)])
        except PyMongoError as exc:  # pragma: no cover - defensive read guard
            logger.warning("Failed to load existing lab context: %s", exc)
            return None

    def load_react_context(
        self,
        *,
        session_id: str,
        request_id: Optional[str] = None,
        project_context: Optional[Dict[str, Any]] = None,
    ) -> Optional[Dict[str, Any]]:
        """Return the most recent ReAct context document for chaining outputs.

        The returned document includes ``latest_dataset_alias``, ``datasets``
        (alias → path/schema), and ``available_files`` so that the orchestrator
        can hydrate alias resolution after a restart or crash.
        """

        self.apply_context(project_context)

        query: Dict[str, Any] = self._context_filter(session_id)
        query["record_type"] = "react_context"
        if request_id:
            query["request_id"] = request_id

        try:
            return self.mongo_collection.find_one(query, sort=[("updated_at", -1)])
        except PyMongoError as exc:  # pragma: no cover - defensive read guard
            logger.warning("Failed to load ReAct context for chaining: %s", exc)
            return None

    @staticmethod
    def _merge_atom_execution_metadata(
        existing: List[Dict[str, Any]], incoming: List[Dict[str, Any]]
    ) -> List[Dict[str, Any]]:
        """Merge atom execution metadata lists while deduplicating entries.

        Entries are keyed by (step_number, atom_id, normalized inputs) to avoid
        duplicate cards or repeated execution history rows.
        """

        def _metadata_key(entry: Dict[str, Any]) -> Tuple[Any, Any, str]:
            try:
                inputs_serialized = json.dumps(entry.get("inputs") or {}, sort_keys=True, default=str)
            except Exception:
                inputs_serialized = str(entry.get("inputs"))
            return (
                entry.get("step_number"),
                entry.get("atom_id"),
                inputs_serialized,
            )

        merged: Dict[Tuple[Any, Any, str], Dict[str, Any]] = {}
        for source in (existing or []) + (incoming or []):
            key = _metadata_key(source)
            merged[key] = {**source}

        # Stable ordering by step number then timestamp if available
        def _sort_key(entry: Dict[str, Any]) -> Tuple[int, datetime]:
            step_num = entry.get("step_number") or 0
            timestamp = entry.get("timestamp")
            if isinstance(timestamp, datetime):
                return step_num, timestamp
            return step_num, datetime.utcnow()

        merged_list = list(merged.values())
        merged_list.sort(key=_sort_key)
        return merged_list

    @staticmethod
    def _merge_insights(
        existing: Optional[Dict[str, Any]], incoming: Optional[Dict[str, Any]]
    ) -> Dict[str, Any]:
        """Merge analytics/analysis insights by appending new observations."""

        normalized_existing = existing or {}
        normalized_incoming = incoming or {}

        merged: Dict[str, List[Any]] = {}
        for key in set(normalized_existing.keys()) | set(normalized_incoming.keys()):
            existing_values = normalized_existing.get(key) or []
            incoming_values = normalized_incoming.get(key) or []
            combined = list(existing_values) + [item for item in incoming_values if item not in existing_values]
            merged[key] = combined

        return merged

    def get_or_create_request_id(
        self, session_id: str, incoming_request_id: Optional[str], project_context: Optional[Dict[str, Any]] = None
    ) -> str:
        """Return a stable request ID for a session/project combination.

        If a context document already exists for the session, reuse its
        ``request_id`` to keep a single Mongo row per project/session. When no
        record exists, the provided ``incoming_request_id`` is returned.
        """

        self.apply_context(project_context)
        existing = self._load_existing_context(session_id=session_id)
        if existing and existing.get("request_id"):
            return str(existing["request_id"])
        return incoming_request_id or f"req-{session_id}"

    def get_atom_execution_metadata(
        self,
        *,
        session_id: str,
        request_id: Optional[str] = None,
        project_context: Optional[Dict[str, Any]] = None,
    ) -> List[Dict[str, Any]]:
        """Load atom execution metadata for the given session/request."""

        self.apply_context(project_context)
        existing = self._load_existing_context(session_id=session_id, request_id=request_id)
        if not existing:
            return []
        return existing.get("atom_execution_metadata") or []

    def _resolve_context_from_env(self) -> Tuple[str, str, str]:
        """Resolve client/app/project from environment and settings overrides."""

        def _first_non_empty(*candidates: Optional[str]) -> Optional[str]:
            for candidate in candidates:
                if candidate and str(candidate).strip():
                    return str(candidate).strip("/")
            return None

        client = _first_non_empty(
            os.getenv("CLIENT_NAME"),
            os.getenv("REDIS_CLIENT_NAME"),
            os.getenv("POSTGRES_CLIENT_NAME"),
            os.getenv("MONGO_CLIENT_NAME"),
            getattr(settings, "CLIENT_NAME", None),
        )
        app = _first_non_empty(
            os.getenv("APP_NAME"),
            os.getenv("REDIS_APP_NAME"),
            os.getenv("POSTGRES_APP_NAME"),
            os.getenv("MONGO_APP_NAME"),
            getattr(settings, "APP_NAME", None),
        )
        project = _first_non_empty(
            os.getenv("PROJECT_NAME"),
            os.getenv("REDIS_PROJECT_NAME"),
            os.getenv("POSTGRES_PROJECT_NAME"),
            os.getenv("MONGO_PROJECT_NAME"),
            getattr(settings, "PROJECT_NAME", None),
        )

        return (
            (client or "default_client"),
            (app or "default_app"),
            (project or "default_project"),
        )

    def _resolve_context(self, overrides: Optional[Dict[str, Any]] = None) -> Tuple[str, str, str]:
        base_client, base_app, base_project = self._resolve_context_from_env()
        overrides = overrides or {}

        def _sanitize(value: Optional[str], fallback: str) -> str:
            if value and str(value).strip():
                return str(value).strip("/")
            return fallback

        client_name = _sanitize(
            overrides.get("client_name") or overrides.get("client") or overrides.get("clientName"),
            base_client,
        )
        app_name = _sanitize(
            overrides.get("app_name") or overrides.get("app") or overrides.get("appName"),
            base_app,
        )
        project_name = _sanitize(
            overrides.get("project_name") or overrides.get("project") or overrides.get("projectName"),
            base_project,
        )

        return client_name or "default_client", app_name or "default_app", project_name or "default_project"

    def apply_context(self, project_context: Optional[Dict[str, Any]]) -> None:
        """Update context using project context or environment fallbacks."""

        if project_context is None:
            return

        resolved_client, resolved_app, resolved_project = self._resolve_context(project_context)
        if (
            resolved_client == self.client_name
            and resolved_app == self.app_name
            and resolved_project == self.project_name
        ):
            return

        logger.info(
            "🔧 Updating lab memory context to %s/%s/%s (previous %s/%s/%s)",
            resolved_client,
            resolved_app,
            resolved_project,
            self.client_name,
            self.app_name,
            self.project_name,
        )
        self.client_name = resolved_client
        self.app_name = resolved_app
        self.project_name = resolved_project

    def _object_prefix(self, session_id: str) -> str:
        return "/".join(
            [
                self.client_name,
                self.app_name,
                self.project_name,
                self.prefix,
                session_id,
            ]
        )

    def _object_key(self, session_id: str, request_id: str) -> str:
        return f"{self._object_prefix(session_id)}/{request_id}.json"

    def _atom_history_prefix(self, session_id: str, request_id: str) -> str:
        return f"{self._object_prefix(session_id)}/{request_id}/atoms"

    def _atom_history_key(self, session_id: str, request_id: str, step_number: int) -> str:
        return f"{self._atom_history_prefix(session_id, request_id)}/{step_number:04d}.json"

    def save_document(self, document: LaboratoryMemoryDocument, project_context: Optional[Dict[str, Any]] = None) -> None:
        self.apply_context(project_context)
        payload = document.to_sorted_dict()
        serialized = json.dumps(payload, ensure_ascii=False, sort_keys=True, default=str)
        data = serialized.encode("utf-8")
        key = self._object_key(document.envelope.session_id, document.envelope.request_id)
        existing_doc = self._load_existing_context(
            session_id=document.envelope.session_id,
            request_id=document.envelope.request_id,
        )

        try:
            self.minio_client.put_object(
                bucket_name=self.bucket,
                object_name=key,
                data=io.BytesIO(data),
                length=len(data),
            )
            logger.info("Stored laboratory memory in MinIO at %s", key)
        except Exception as exc:  # pragma: no cover - network/storage guard
            logger.warning("Failed to store laboratory memory in MinIO: %s", exc)

        try:
            new_atom_metadata = [
                {
                    "step_number": step.step_number,
                    "atom_id": step.atom_id,
                    "tool_calls": step.tool_calls,
                    "inputs": step.inputs,
                    "outputs": step.outputs,
                    "timestamp": step.timestamp,
                }
                for step in document.workflow_state.steps
            ]

            merged_metadata = self._merge_atom_execution_metadata(
                existing_doc.get("atom_execution_metadata") if existing_doc else [],
                new_atom_metadata,
            )

            mongo_payload = {
                **payload,
                "memory_type": "Trinity AI Persistent JSON Memory",
                "client_name": self.client_name,
                "app_name": self.app_name,
                "project_name": self.project_name,
                "session_id": document.envelope.session_id,
                "request_id": document.envelope.request_id,
                "timestamp": document.envelope.timestamp,
                "model_version": document.envelope.model_version,
                "prompt_template_version": document.envelope.prompt_template_version,
                "prompt_template_hash": document.envelope.prompt_template_hash,
                "input_hash": document.envelope.input_hash,
                "response_hash": LaboratoryMemoryDocument.compute_hash_for_payload(payload),
                "freshness_state": {
                    "template_hash": document.envelope.prompt_template_hash,
                    "input_hash": document.envelope.input_hash,
                    "deterministic_params": document.envelope.deterministic_params,
                    "retrieved_at": datetime.utcnow(),
                },
                "session_management": {
                    "user_id": document.envelope.user_id,
                    "feature_flags": document.envelope.feature_flags,
                },
                "atom_execution_metadata": merged_metadata,
                "record_type": existing_doc.get("record_type") or "react_context",
                "datasets": existing_doc.get("datasets") or {},
                "atom_history": existing_doc.get("atom_history") or [],
                "react_state": existing_doc.get("react_state") or {},
                "latest_dataset_alias": existing_doc.get("latest_dataset_alias"),
                "available_files": existing_doc.get("available_files") or [],
                "scope": existing_doc.get("scope"),
            }
            self.mongo_collection.update_one(
                self._context_filter(document.envelope.session_id),
                {
                    "$set": mongo_payload,
                    "$setOnInsert": {
                        "created_at": datetime.utcnow(),
                    },
                },
                upsert=True,
            )
            logger.info(
                "Persisted laboratory memory to MongoDB for session=%s request=%s",
                document.envelope.session_id,
                document.envelope.request_id,
            )
        except PyMongoError as exc:  # pragma: no cover - database guard
            logger.warning("Failed to persist laboratory memory to MongoDB: %s", exc)

    def load_recent_documents(
        self,
        session_id: str,
        model_version: str,
        prompt_template_version: str,
        max_docs: int = 5,
        freshness_minutes: int = 360,
        project_context: Optional[Dict[str, Any]] = None,
    ) -> List[Dict[str, Any]]:
        """Return recent lab documents that match freshness/version constraints."""

        self.apply_context(project_context)

        threshold = datetime.utcnow() - timedelta(minutes=freshness_minutes)
        cursor = self.mongo_collection.find(
            {
                "client_name": self.client_name,
                "app_name": self.app_name,
                "project_name": self.project_name,
                "session_id": session_id,
                "model_version": model_version,
                "prompt_template_version": prompt_template_version,
                "timestamp": {"$gte": threshold},
            }
        ).sort("timestamp", -1).limit(max_docs)
        documents = list(cursor)
        if documents:
            return documents

        # Fallback to MinIO retrieval when Mongo has no matching fresh documents
        try:
            records: List[Dict[str, Any]] = []
            for obj in self.minio_client.list_objects(self.bucket, prefix=self._object_prefix(session_id)):
                if not obj.object_name.endswith(".json"):
                    continue
                response = self.minio_client.get_object(self.bucket, obj.object_name)
                with response as stream:
                    raw = stream.read()
                record = json.loads(raw.decode("utf-8"))
                timestamp = record.get("envelope", {}).get("timestamp")
                if timestamp:
                    try:
                        record_timestamp = datetime.fromisoformat(str(timestamp))
                    except Exception:
                        record_timestamp = None
                else:
                    record_timestamp = None
                if record_timestamp and record_timestamp < threshold:
                    continue
                if record.get("envelope", {}).get("model_version") != model_version:
                    continue
                if record.get("envelope", {}).get("prompt_template_version") != prompt_template_version:
                    continue
                records.append(record)
            records.sort(key=lambda r: r.get("envelope", {}).get("timestamp", ""), reverse=True)
            return records[:max_docs]
        except Exception as exc:  # pragma: no cover - network/storage guard
            logger.warning("Failed MinIO fallback retrieval for lab context: %s", exc)
            return []

    def build_document(
        self,
        envelope: LaboratoryEnvelope,
        workflow_state: WorkflowState,
        business_goals: BusinessGoals,
        analysis_insights: AnalysisInsights,
        ) -> LaboratoryMemoryDocument:
        return LaboratoryMemoryDocument(
            envelope=envelope,
            workflow_state=workflow_state,
            business_goals=business_goals,
            analysis_insights=analysis_insights,
        )

    def append_atom_execution_metadata(
        self,
        *,
        envelope: LaboratoryEnvelope,
        step_record: WorkflowStepRecord,
        project_context: Optional[Dict[str, Any]] = None,
        atom_insights: Optional[List[str]] = None,
    ) -> None:
        """Upsert atom execution metadata into the primary context document."""

        self.apply_context(project_context)

        incoming_entry = {
            "step_number": step_record.step_number,
            "atom_id": step_record.atom_id,
            "tool_calls": step_record.tool_calls,
            "inputs": step_record.inputs,
            "outputs": step_record.outputs,
            "timestamp": step_record.timestamp,
            "decision_rationale": step_record.decision_rationale,
            "edge_cases": step_record.edge_cases,
        }

        existing_doc = self._load_existing_context(
            session_id=envelope.session_id, request_id=envelope.request_id
        ) or {}
        merged_metadata = self._merge_atom_execution_metadata(
            existing_doc.get("atom_execution_metadata") or [], [incoming_entry]
        )

<<<<<<< HEAD
=======
        merged_insights = self._merge_insights(
            existing_doc.get("analysis_insights"),
            {"observations": atom_insights or []},
        )

>>>>>>> 303130ae
        base_filter = self._context_filter(envelope.session_id)

        try:
            self.mongo_collection.update_one(
                base_filter,
                {
                    "$set": {
                        "atom_execution_metadata": merged_metadata,
                        "analysis_insights": merged_insights,
                        "analytics_insights": merged_insights,
                        "memory_type": "Trinity AI Persistent JSON Memory",
                        "model_version": envelope.model_version,
                        "prompt_template_version": envelope.prompt_template_version,
                        "prompt_template_hash": envelope.prompt_template_hash,
                        "input_hash": envelope.input_hash,
                        "freshness_state": {
                            "template_hash": envelope.prompt_template_hash,
                            "input_hash": envelope.input_hash,
                            "deterministic_params": envelope.deterministic_params,
                            "retrieved_at": datetime.utcnow(),
                        },
                        "request_id": envelope.request_id,
<<<<<<< HEAD
=======
                        "envelope": envelope.model_dump(mode="python", exclude_none=True),
>>>>>>> 303130ae
                    },
                    "$setOnInsert": {
                        "app_name": self.app_name,
                        "client_name": self.client_name,
                        "project_name": self.project_name,
                        "session_id": envelope.session_id,
                        "timestamp": envelope.timestamp,
                        "record_type": "react_context",
                    },
                },
                upsert=True,
            )
        except PyMongoError as exc:  # pragma: no cover - database guard
            logger.warning("Failed to append atom execution metadata: %s", exc)

    def save_atom_snapshot(
        self,
        envelope: LaboratoryEnvelope,
        step_record: WorkflowStepRecord,
        project_context: Optional[Dict[str, Any]] = None,
        available_files: Optional[List[str]] = None,
    ) -> None:
        """Persist a real-time atom execution snapshot to MinIO for lab-mode drift prevention."""

        self.apply_context(project_context)
        payload = {
            "envelope": envelope.model_dump(mode="python", exclude_none=True),
            "step": step_record.model_dump(mode="python", exclude_none=True),
            "available_files": available_files or [],
            "project_context": project_context or {},
            "deterministic_params": envelope.deterministic_params,
            "saved_at": datetime.utcnow().isoformat(),
        }
        data = json.dumps(payload, ensure_ascii=False, sort_keys=True, default=str).encode("utf-8")
        key = self._atom_history_key(envelope.session_id, envelope.request_id, step_record.step_number)

        try:
            self.minio_client.put_object(
                bucket_name=self.bucket,
                object_name=key,
                data=io.BytesIO(data),
                length=len(data),
            )
            logger.info(
                "Stored laboratory atom snapshot in MinIO at %s (step=%s, atom=%s)",
                key,
                step_record.step_number,
                step_record.atom_id,
            )
        except Exception as exc:  # pragma: no cover - network/storage guard
            logger.warning("Failed to store laboratory atom snapshot in MinIO: %s", exc)

        # Persist snapshot to MongoDB for queryable lineage and repeat detection
        try:
            mongo_payload = {
                "record_type": "atom_snapshot",
                "memory_type": "Trinity AI Persistent JSON Memory",
                "client_name": self.client_name,
                "app_name": self.app_name,
                "project_name": self.project_name,
                "session_id": envelope.session_id,
                "request_id": envelope.request_id,
                "step_number": step_record.step_number,
                "atom_id": step_record.atom_id,
                "description": step_record.decision_rationale,
                "timestamp": step_record.timestamp or datetime.utcnow(),
                "model_version": envelope.model_version,
                "prompt_template_version": envelope.prompt_template_version,
                "prompt_template_hash": envelope.prompt_template_hash,
                "input_hash": envelope.input_hash,
                "deterministic_params": envelope.deterministic_params,
                "project_context": project_context or {},
                "available_files": available_files or [],
                "step_payload": step_record.model_dump(mode="python", exclude_none=True),
            }
            self.mongo_collection.replace_one(
                {
                    "client_name": self.client_name,
                    "app_name": self.app_name,
                    "project_name": self.project_name,
                    "session_id": envelope.session_id,
                    "request_id": envelope.request_id,
                    "step_number": step_record.step_number,
                    "record_type": "atom_snapshot",
                },
                mongo_payload,
                upsert=True,
            )
            logger.info(
                "Persisted laboratory atom snapshot to MongoDB for session=%s request=%s step=%s",
                envelope.session_id,
                envelope.request_id,
                step_record.step_number,
            )
        except PyMongoError as exc:  # pragma: no cover - database guard
            logger.warning("Failed to persist laboratory atom snapshot to MongoDB: %s", exc)

    def load_atom_snapshots(
        self,
        session_id: str,
        request_id: str,
        limit: int = 20,
        project_context: Optional[Dict[str, Any]] = None,
    ) -> List[Dict[str, Any]]:
        """Retrieve recent atom execution snapshots for the given session/request."""

        self.apply_context(project_context)
        snapshots: List[Dict[str, Any]] = []

        # Prefer MongoDB for fast retrieval and richer filters
        try:
            cursor = (
                self.mongo_collection.find(
                    {
                        "record_type": "atom_snapshot",
                        "client_name": self.client_name,
                        "app_name": self.app_name,
                        "project_name": self.project_name,
                        "session_id": session_id,
                        "request_id": request_id,
                    }
                )
                .sort("step_number", -1)
                .limit(limit)
            )
            snapshots.extend(list(cursor))
        except PyMongoError as exc:  # pragma: no cover - database guard
            logger.warning("Failed to load lab atom snapshots from MongoDB: %s", exc)

        # Fallback to MinIO when MongoDB has no records or retrieval fails
        if not snapshots:
            prefix = self._atom_history_prefix(session_id, request_id)
            try:
                objects = list(self.minio_client.list_objects(self.bucket, prefix=prefix))
                objects.sort(key=lambda obj: obj.object_name, reverse=True)
                for obj in objects:
                    if len(snapshots) >= limit:
                        break
                    if not obj.object_name.endswith(".json"):
                        continue
                    response = self.minio_client.get_object(self.bucket, obj.object_name)
                    with response as stream:
                        raw = stream.read()
                    snapshots.append(json.loads(raw.decode("utf-8")))
            except Exception as exc:  # pragma: no cover - network/storage guard
                logger.warning("Failed to load laboratory atom snapshots from MinIO: %s", exc)

        return snapshots<|MERGE_RESOLUTION|>--- conflicted
+++ resolved
@@ -157,10 +157,7 @@
                 "freshness_state": existing_doc.get("freshness_state") or {},
                 "input_hash": existing_doc.get("input_hash"),
                 "analysis_insights": existing_doc.get("analysis_insights") or {},
-<<<<<<< HEAD
-=======
                 "analytics_insights": existing_doc.get("analytics_insights") or {},
->>>>>>> 303130ae
                 "envelope": existing_doc.get("envelope"),
                 "atom_execution_metadata": existing_doc.get("atom_execution_metadata") or [],
                 "available_files": existing_doc.get("available_files") or [],
@@ -188,32 +185,6 @@
                     "analytics_insights": merged_insights,
                 }
             )
-
-        if latest_dataset_alias and output_path:
-            dataset_entry = {
-                "path": output_path,
-                "schema": output_schema,
-                "created_by": created_by,
-                "updated_at": datetime.utcnow(),
-            }
-
-            history_entry = {
-                "step_number": step_number,
-                "atom_id": created_by,
-                "output_alias": latest_dataset_alias,
-                "output_path": output_path,
-                "timestamp": datetime.utcnow(),
-                "inputs": execution_inputs or {},
-            }
-
-            update_doc.setdefault("$set", {}).update(
-                {
-                    "latest_dataset_alias": latest_dataset_alias,
-                    "react_state.last_output_alias": latest_dataset_alias,
-                    f"datasets.{latest_dataset_alias}": dataset_entry,
-                }
-            )
-            update_doc.setdefault("$push", {}).update({"atom_history": history_entry})
 
         if latest_dataset_alias and output_path:
             dataset_entry = {
@@ -693,14 +664,11 @@
             existing_doc.get("atom_execution_metadata") or [], [incoming_entry]
         )
 
-<<<<<<< HEAD
-=======
         merged_insights = self._merge_insights(
             existing_doc.get("analysis_insights"),
             {"observations": atom_insights or []},
         )
 
->>>>>>> 303130ae
         base_filter = self._context_filter(envelope.session_id)
 
         try:
@@ -723,10 +691,7 @@
                             "retrieved_at": datetime.utcnow(),
                         },
                         "request_id": envelope.request_id,
-<<<<<<< HEAD
-=======
                         "envelope": envelope.model_dump(mode="python", exclude_none=True),
->>>>>>> 303130ae
                     },
                     "$setOnInsert": {
                         "app_name": self.app_name,
